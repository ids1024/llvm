; RUN: llc -mcpu=corei7 -no-stack-coloring=false < %s | FileCheck %s --check-prefix=YESCOLOR
; RUN: llc -mcpu=corei7 -no-stack-coloring=true  < %s | FileCheck %s --check-prefix=NOCOLOR

target datalayout = "e-p:64:64:64-i1:8:8-i8:8:8-i16:16:16-i32:32:32-i64:64:64-f32:32:32-f64:64:64-v64:64:64-v128:128:128-a0:0:64-s0:64:64-f80:128:128-n8:16:32:64-S128"
target triple = "x86_64-apple-macosx10.8.0"

;YESCOLOR: subq  $144, %rsp
;NOCOLOR: subq  $272, %rsp

define i32 @myCall_w2(i32 %in) {
entry:
  %a = alloca [17 x i8*], align 8
  %a2 = alloca [16 x i8*], align 8
  %b = bitcast [17 x i8*]* %a to i8*
  %b2 = bitcast [16 x i8*]* %a2 to i8*
  call void @llvm.lifetime.start(i64 -1, i8* %b)
  %t1 = call i32 @foo(i32 %in, i8* %b)
  %t2 = call i32 @foo(i32 %in, i8* %b)
  call void @llvm.lifetime.end(i64 -1, i8* %b)
  call void @llvm.lifetime.start(i64 -1, i8* %b2)
  %t3 = call i32 @foo(i32 %in, i8* %b2)
  %t4 = call i32 @foo(i32 %in, i8* %b2)
  call void @llvm.lifetime.end(i64 -1, i8* %b2)
  %t5 = add i32 %t1, %t2
  %t6 = add i32 %t3, %t4
  %t7 = add i32 %t5, %t6
  ret i32 %t7
}


;YESCOLOR: subq  $272, %rsp
;NOCOLOR: subq  $272, %rsp

define i32 @myCall2_no_merge(i32 %in, i1 %d) {
entry:
  %a = alloca [17 x i8*], align 8
  %a2 = alloca [16 x i8*], align 8
  %b = bitcast [17 x i8*]* %a to i8*
  %b2 = bitcast [16 x i8*]* %a2 to i8*
  call void @llvm.lifetime.start(i64 -1, i8* %b)
  %t1 = call i32 @foo(i32 %in, i8* %b)
  %t2 = call i32 @foo(i32 %in, i8* %b)
  br i1 %d, label %bb2, label %bb3
bb2:
  call void @llvm.lifetime.start(i64 -1, i8* %b2)
  %t3 = call i32 @foo(i32 %in, i8* %b2)
  %t4 = call i32 @foo(i32 %in, i8* %b2)
  call void @llvm.lifetime.end(i64 -1, i8* %b2)
  %t5 = add i32 %t1, %t2
  %t6 = add i32 %t3, %t4
  %t7 = add i32 %t5, %t6
  call void @llvm.lifetime.end(i64 -1, i8* %b)
  ret i32 %t7
bb3:
  call void @llvm.lifetime.end(i64 -1, i8* %b)
  ret i32 0
}

;YESCOLOR: subq  $144, %rsp
;NOCOLOR: subq  $272, %rsp

define i32 @myCall2_w2(i32 %in, i1 %d) {
entry:
  %a = alloca [17 x i8*], align 8
  %a2 = alloca [16 x i8*], align 8
  %b = bitcast [17 x i8*]* %a to i8*
  %b2 = bitcast [16 x i8*]* %a2 to i8*
  call void @llvm.lifetime.start(i64 -1, i8* %b)
  %t1 = call i32 @foo(i32 %in, i8* %b)
  %t2 = call i32 @foo(i32 %in, i8* %b)
  call void @llvm.lifetime.end(i64 -1, i8* %b)
  br i1 %d, label %bb2, label %bb3
bb2:
  call void @llvm.lifetime.start(i64 -1, i8* %b2)
  %t3 = call i32 @foo(i32 %in, i8* %b2)
  %t4 = call i32 @foo(i32 %in, i8* %b2)
  call void @llvm.lifetime.end(i64 -1, i8* %b2)
  %t5 = add i32 %t1, %t2
  %t6 = add i32 %t3, %t4
  %t7 = add i32 %t5, %t6
  ret i32 %t7
bb3:
  ret i32 0
}
;YESCOLOR: subq  $200, %rsp
;NOCOLOR: subq  $408, %rsp




define i32 @myCall_w4(i32 %in) {
entry:
  %a1 = alloca [14 x i8*], align 8
  %a2 = alloca [13 x i8*], align 8
  %a3 = alloca [12 x i8*], align 8
  %a4 = alloca [11 x i8*], align 8
  %b1 = bitcast [14 x i8*]* %a1 to i8*
  %b2 = bitcast [13 x i8*]* %a2 to i8*
  %b3 = bitcast [12 x i8*]* %a3 to i8*
  %b4 = bitcast [11 x i8*]* %a4 to i8*
  call void @llvm.lifetime.start(i64 -1, i8* %b4)
  call void @llvm.lifetime.start(i64 -1, i8* %b1)
  %t1 = call i32 @foo(i32 %in, i8* %b1)
  %t2 = call i32 @foo(i32 %in, i8* %b1)
  call void @llvm.lifetime.end(i64 -1, i8* %b1)
  call void @llvm.lifetime.start(i64 -1, i8* %b2)
  %t9 = call i32 @foo(i32 %in, i8* %b2)
  %t8 = call i32 @foo(i32 %in, i8* %b2)
  call void @llvm.lifetime.end(i64 -1, i8* %b2)
  call void @llvm.lifetime.start(i64 -1, i8* %b3)
  %t3 = call i32 @foo(i32 %in, i8* %b3)
  %t4 = call i32 @foo(i32 %in, i8* %b3)
  call void @llvm.lifetime.end(i64 -1, i8* %b3)
  %t11 = call i32 @foo(i32 %in, i8* %b4)
  call void @llvm.lifetime.end(i64 -1, i8* %b4)
  %t5 = add i32 %t1, %t2
  %t6 = add i32 %t3, %t4
  %t7 = add i32 %t5, %t6
  ret i32 %t7
}

;YESCOLOR: subq  $112, %rsp
;NOCOLOR: subq  $400, %rsp

define i32 @myCall2_w4(i32 %in) {
entry:
  %a1 = alloca [14 x i8*], align 8
  %a2 = alloca [13 x i8*], align 8
  %a3 = alloca [12 x i8*], align 8
  %a4 = alloca [11 x i8*], align 8
  %b1 = bitcast [14 x i8*]* %a1 to i8*
  %b2 = bitcast [13 x i8*]* %a2 to i8*
  %b3 = bitcast [12 x i8*]* %a3 to i8*
  %b4 = bitcast [11 x i8*]* %a4 to i8*
  call void @llvm.lifetime.start(i64 -1, i8* %b1)
  %t1 = call i32 @foo(i32 %in, i8* %b1)
  %t2 = call i32 @foo(i32 %in, i8* %b1)
  call void @llvm.lifetime.end(i64 -1, i8* %b1)
  call void @llvm.lifetime.start(i64 -1, i8* %b2)
  %t9 = call i32 @foo(i32 %in, i8* %b2)
  %t8 = call i32 @foo(i32 %in, i8* %b2)
  call void @llvm.lifetime.end(i64 -1, i8* %b2)
  call void @llvm.lifetime.start(i64 -1, i8* %b3)
  %t3 = call i32 @foo(i32 %in, i8* %b3)
  %t4 = call i32 @foo(i32 %in, i8* %b3)
  call void @llvm.lifetime.end(i64 -1, i8* %b3)
  br i1 undef, label %bb2, label %bb3
bb2:
  call void @llvm.lifetime.start(i64 -1, i8* %b4)
  %t11 = call i32 @foo(i32 %in, i8* %b4)
  call void @llvm.lifetime.end(i64 -1, i8* %b4)
  %t5 = add i32 %t1, %t2
  %t6 = add i32 %t3, %t4
  %t7 = add i32 %t5, %t6
  ret i32 %t7
bb3:
  ret i32 0
}


;YESCOLOR: subq  $144, %rsp
;NOCOLOR: subq  $272, %rsp


define i32 @myCall2_noend(i32 %in, i1 %d) {
entry:
  %a = alloca [17 x i8*], align 8
  %a2 = alloca [16 x i8*], align 8
  %b = bitcast [17 x i8*]* %a to i8*
  %b2 = bitcast [16 x i8*]* %a2 to i8*
  call void @llvm.lifetime.start(i64 -1, i8* %b)
  %t1 = call i32 @foo(i32 %in, i8* %b)
  %t2 = call i32 @foo(i32 %in, i8* %b)
  call void @llvm.lifetime.end(i64 -1, i8* %b)
  br i1 %d, label %bb2, label %bb3
bb2:
  call void @llvm.lifetime.start(i64 -1, i8* %b2)
  %t3 = call i32 @foo(i32 %in, i8* %b2)
  %t4 = call i32 @foo(i32 %in, i8* %b2)
  %t5 = add i32 %t1, %t2
  %t6 = add i32 %t3, %t4
  %t7 = add i32 %t5, %t6
  ret i32 %t7
bb3:
  ret i32 0
}

;YESCOLOR: subq  $144, %rsp
;NOCOLOR: subq  $272, %rsp
define i32 @myCall2_noend2(i32 %in, i1 %d) {
entry:
  %a = alloca [17 x i8*], align 8
  %a2 = alloca [16 x i8*], align 8
  %b = bitcast [17 x i8*]* %a to i8*
  %b2 = bitcast [16 x i8*]* %a2 to i8*
  call void @llvm.lifetime.start(i64 -1, i8* %b)
  %t1 = call i32 @foo(i32 %in, i8* %b)
  %t2 = call i32 @foo(i32 %in, i8* %b)
  br i1 %d, label %bb2, label %bb3
bb2:
  call void @llvm.lifetime.end(i64 -1, i8* %b)
  call void @llvm.lifetime.start(i64 -1, i8* %b2)
  %t3 = call i32 @foo(i32 %in, i8* %b2)
  %t4 = call i32 @foo(i32 %in, i8* %b2)
  %t5 = add i32 %t1, %t2
  %t6 = add i32 %t3, %t4
  %t7 = add i32 %t5, %t6
  ret i32 %t7
bb3:
  ret i32 0
}


;YESCOLOR: subq  $144, %rsp
;NOCOLOR: subq  $272, %rsp
define i32 @myCall2_nostart(i32 %in, i1 %d) {
entry:
  %a = alloca [17 x i8*], align 8
  %a2 = alloca [16 x i8*], align 8
  %b = bitcast [17 x i8*]* %a to i8*
  %b2 = bitcast [16 x i8*]* %a2 to i8*
  %t1 = call i32 @foo(i32 %in, i8* %b)
  %t2 = call i32 @foo(i32 %in, i8* %b)
  call void @llvm.lifetime.end(i64 -1, i8* %b)
  br i1 %d, label %bb2, label %bb3
bb2:
  call void @llvm.lifetime.start(i64 -1, i8* %b2)
  %t3 = call i32 @foo(i32 %in, i8* %b2)
  %t4 = call i32 @foo(i32 %in, i8* %b2)
  %t5 = add i32 %t1, %t2
  %t6 = add i32 %t3, %t4
  %t7 = add i32 %t5, %t6
  ret i32 %t7
bb3:
  ret i32 0
}

; Adopt the test from Transforms/Inline/array_merge.ll'
;YESCOLOR: subq  $816, %rsp
;NOCOLOR: subq  $1616, %rsp
define void @array_merge() nounwind ssp {
entry:
  %A.i1 = alloca [100 x i32], align 4
  %B.i2 = alloca [100 x i32], align 4
  %A.i = alloca [100 x i32], align 4
  %B.i = alloca [100 x i32], align 4
  %0 = bitcast [100 x i32]* %A.i to i8*
  call void @llvm.lifetime.start(i64 -1, i8* %0) nounwind
  %1 = bitcast [100 x i32]* %B.i to i8*
  call void @llvm.lifetime.start(i64 -1, i8* %1) nounwind
  call void @bar([100 x i32]* %A.i, [100 x i32]* %B.i) nounwind
  call void @llvm.lifetime.end(i64 -1, i8* %0) nounwind
  call void @llvm.lifetime.end(i64 -1, i8* %1) nounwind
  %2 = bitcast [100 x i32]* %A.i1 to i8*
  call void @llvm.lifetime.start(i64 -1, i8* %2) nounwind
  %3 = bitcast [100 x i32]* %B.i2 to i8*
  call void @llvm.lifetime.start(i64 -1, i8* %3) nounwind
  call void @bar([100 x i32]* %A.i1, [100 x i32]* %B.i2) nounwind
  call void @llvm.lifetime.end(i64 -1, i8* %2) nounwind
  call void @llvm.lifetime.end(i64 -1, i8* %3) nounwind
  ret void
}

;YESCOLOR: subq  $272, %rsp
;NOCOLOR: subq  $272, %rsp
define i32 @func_phi_lifetime(i32 %in, i1 %d) {
entry:
  %a = alloca [17 x i8*], align 8
  %a2 = alloca [16 x i8*], align 8
  %b = bitcast [17 x i8*]* %a to i8*
  %b2 = bitcast [16 x i8*]* %a2 to i8*
  %t1 = call i32 @foo(i32 %in, i8* %b)
  %t2 = call i32 @foo(i32 %in, i8* %b)
  call void @llvm.lifetime.end(i64 -1, i8* %b)
  br i1 %d, label %bb0, label %bb1

bb0:
  %I1 = bitcast [17 x i8*]* %a to i8*
  br label %bb2

bb1:
  %I2 = bitcast [16 x i8*]* %a2 to i8*
  br label %bb2

bb2:
  %split = phi i8* [ %I1, %bb0 ], [ %I2, %bb1 ]
  call void @llvm.lifetime.start(i64 -1, i8* %split)
  %t3 = call i32 @foo(i32 %in, i8* %b2)
  %t4 = call i32 @foo(i32 %in, i8* %b2)
  %t5 = add i32 %t1, %t2
  %t6 = add i32 %t3, %t4
  %t7 = add i32 %t5, %t6
  call void @llvm.lifetime.end(i64 -1, i8* %split)
  ret i32 %t7
bb3:
  ret i32 0
}


;YESCOLOR-LABEL: multi_region_bb:
;NOCOLOR-LABEL: multi_region_bb:
define void @multi_region_bb() nounwind ssp {
entry:
  %A.i1 = alloca [100 x i32], align 4
  %B.i2 = alloca [100 x i32], align 4
  %A.i = alloca [100 x i32], align 4
  %B.i = alloca [100 x i32], align 4
  %0 = bitcast [100 x i32]* %A.i to i8*
  call void @llvm.lifetime.start(i64 -1, i8* %0) nounwind ; <---- start #1
  %1 = bitcast [100 x i32]* %B.i to i8*
  call void @llvm.lifetime.start(i64 -1, i8* %1) nounwind
  call void @bar([100 x i32]* %A.i, [100 x i32]* %B.i) nounwind
  call void @llvm.lifetime.end(i64 -1, i8* %0) nounwind
  call void @llvm.lifetime.end(i64 -1, i8* %1) nounwind
  %2 = bitcast [100 x i32]* %A.i1 to i8*
  call void @llvm.lifetime.start(i64 -1, i8* %2) nounwind
  %3 = bitcast [100 x i32]* %B.i2 to i8*
  call void @llvm.lifetime.start(i64 -1, i8* %3) nounwind
  call void @llvm.lifetime.start(i64 -1, i8* %0) nounwind  ; <---- start #2
  call void @bar([100 x i32]* %A.i1, [100 x i32]* %B.i2) nounwind
  call void @llvm.lifetime.end(i64 -1, i8* %2) nounwind
  call void @llvm.lifetime.end(i64 -1, i8* %0) nounwind
  call void @llvm.lifetime.end(i64 -1, i8* %3) nounwind
  ret void
}


;YESCOLOR: subq  $272, %rsp
;NOCOLOR: subq  $272, %rsp
define i32 @myCall_end_before_begin(i32 %in, i1 %d) {
entry:
  %a = alloca [17 x i8*], align 8
  %a2 = alloca [16 x i8*], align 8
  %b = bitcast [17 x i8*]* %a to i8*
  %b2 = bitcast [16 x i8*]* %a2 to i8*
  %t1 = call i32 @foo(i32 %in, i8* %b)
  %t2 = call i32 @foo(i32 %in, i8* %b)
  call void @llvm.lifetime.end(i64 -1, i8* %b)
  call void @llvm.lifetime.start(i64 -1, i8* %b)
  br i1 %d, label %bb2, label %bb3
bb2:
  call void @llvm.lifetime.start(i64 -1, i8* %b2)
  %t3 = call i32 @foo(i32 %in, i8* %b2)
  %t4 = call i32 @foo(i32 %in, i8* %b2)
  %t5 = add i32 %t1, %t2
  %t6 = add i32 %t3, %t4
  %t7 = add i32 %t5, %t6
  ret i32 %t7
bb3:
  ret i32 0
}


; Regression test for PR15707.  %buf1 and %buf2 should not be merged
; in this test case.
<<<<<<< HEAD
;YESCOLOR: myCall_pr15707
;YESCOLOR: subq $200008, %rsp
;NOCOLOR: myCall_pr15707
=======
;YESCOLOR-LABEL: myCall_pr15707:
;YESCOLOR: subq $200008, %rsp
;NOCOLOR-LABEL: myCall_pr15707:
>>>>>>> 5b8f1242
;NOCOLOR: subq $200008, %rsp
define void @myCall_pr15707() {
  %buf1 = alloca i8, i32 100000, align 16
  %buf2 = alloca i8, i32 100000, align 16

  call void @llvm.lifetime.start(i64 -1, i8* %buf1)
  call void @llvm.lifetime.end(i64 -1, i8* %buf1)

  call void @llvm.lifetime.start(i64 -1, i8* %buf1)
  call void @llvm.lifetime.start(i64 -1, i8* %buf2)
  %result1 = call i32 @foo(i32 0, i8* %buf1)
  %result2 = call i32 @foo(i32 0, i8* %buf2)
  ret void
}


; Check that we don't assert and crash even when there are allocas
; outside the declared lifetime regions.
;YESCOLOR-LABEL: bad_range:
;NOCOLOR-LABEL:  bad_range:
define void @bad_range() nounwind ssp {
entry:
  %A.i1 = alloca [100 x i32], align 4
  %B.i2 = alloca [100 x i32], align 4
  %A.i = alloca [100 x i32], align 4
  %B.i = alloca [100 x i32], align 4
  %0 = bitcast [100 x i32]* %A.i to i8*
  call void @llvm.lifetime.start(i64 -1, i8* %0) nounwind
  %1 = bitcast [100 x i32]* %B.i to i8*
  call void @llvm.lifetime.start(i64 -1, i8* %1) nounwind
  call void @bar([100 x i32]* %A.i, [100 x i32]* %B.i) nounwind
  call void @llvm.lifetime.end(i64 -1, i8* %0) nounwind
  call void @llvm.lifetime.end(i64 -1, i8* %1) nounwind
  br label %block2

block2:
  ; I am used outside the marked lifetime.
  call void @bar([100 x i32]* %A.i, [100 x i32]* %B.i) nounwind
  ret void
}


; Check that we don't assert and crash even when there are usages
; of allocas which do not read or write outside the declared lifetime regions.
;YESCOLOR-LABEL: shady_range:
;NOCOLOR-LABEL:  shady_range:

%struct.Klass = type { i32, i32 }

define i32 @shady_range(i32 %argc, i8** nocapture %argv) uwtable {
  %a.i = alloca [4 x %struct.Klass], align 16
  %b.i = alloca [4 x %struct.Klass], align 16
  %a8 = bitcast [4 x %struct.Klass]* %a.i to i8*
  %b8 = bitcast [4 x %struct.Klass]* %b.i to i8*
  ; I am used outside the lifetime zone below:
  %z2 = getelementptr inbounds [4 x %struct.Klass]* %a.i, i64 0, i64 0, i32 0
  call void @llvm.lifetime.start(i64 -1, i8* %a8)
  call void @llvm.lifetime.start(i64 -1, i8* %b8)
  %z3 = load i32* %z2, align 16
  %r = call i32 @foo(i32 %z3, i8* %a8)
  %r2 = call i32 @foo(i32 %z3, i8* %b8)
  call void @llvm.lifetime.end(i64 -1, i8* %a8)
  call void @llvm.lifetime.end(i64 -1, i8* %b8)
  ret i32 9
}

declare void @bar([100 x i32]* , [100 x i32]*) nounwind

declare void @llvm.lifetime.start(i64, i8* nocapture) nounwind

declare void @llvm.lifetime.end(i64, i8* nocapture) nounwind

declare i32 @foo(i32, i8*)<|MERGE_RESOLUTION|>--- conflicted
+++ resolved
@@ -353,15 +353,9 @@
 
 ; Regression test for PR15707.  %buf1 and %buf2 should not be merged
 ; in this test case.
-<<<<<<< HEAD
-;YESCOLOR: myCall_pr15707
-;YESCOLOR: subq $200008, %rsp
-;NOCOLOR: myCall_pr15707
-=======
 ;YESCOLOR-LABEL: myCall_pr15707:
 ;YESCOLOR: subq $200008, %rsp
 ;NOCOLOR-LABEL: myCall_pr15707:
->>>>>>> 5b8f1242
 ;NOCOLOR: subq $200008, %rsp
 define void @myCall_pr15707() {
   %buf1 = alloca i8, i32 100000, align 16
