--- conflicted
+++ resolved
@@ -1,18 +1,11 @@
-<<<<<<< HEAD
 ; RUN: llc -verify-machineinstrs -mtriple=i386-linux-gnu %s -o - | FileCheck %s
 ; RUN: llc -verify-machineinstrs -mtriple=i386-linux-gnu -pre-RA-sched=fast %s -o - | FileCheck %s
 ; RUN: llc -verify-machineinstrs -mtriple=x86_64-linux-gnu %s -o - | FileCheck %s
 ; RUN: llc -verify-machineinstrs -mtriple=x86_64-linux-gnu -pre-RA-sched=fast %s -o - | FileCheck %s
-=======
-; RUN: llc -mtriple=i386-unknown-linux %s -o - | FileCheck %s
-; RUN: llc -mtriple=i386-unknown-linux -pre-RA-sched=fast %s -o - | FileCheck %s
-; RUN: llc -mtriple=x86_64-unknown-linux %s -o - | FileCheck %s
-; RUN: llc -mtriple=x86_64-unknown-linux -pre-RA-sched=fast %s -o - | FileCheck %s
 ; RUN: llc -mtriple=i386-unknown-nacl %s -o - | FileCheck %s -check-prefix=NACL
 ; RUN: llc -mtriple=i386-unknown-nacl -pre-RA-sched=fast %s -o - | FileCheck %s -check-prefix=NACL
 ; RUN: llc -mtriple=x86_64-unknown-nacl %s -o - | FileCheck %s -check-prefix=NACL
 ; RUN: llc -mtriple=x86_64-unknown-nacl -pre-RA-sched=fast %s -o - | FileCheck %s -check-prefix=NACL
->>>>>>> b82e6c61
 
 declare i32 @bar()
 
@@ -23,12 +16,6 @@
 ; CHECK-NEXT: pop[[LQ]] [[FLAGS:%.*]]
 
 ; CHECK-NEXT: call[[LQ]] bar
-<<<<<<< HEAD
-
-; CHECK-NEXT: push[[LQ]] [[FLAGS]]
-; CHECK-NEXT: popf[[LQ]]
-; CHECK-NEXT: jne
-=======
 
 ; CHECK-NEXT: push[[LQ]] [[FLAGS]]
 ; CHECK-NEXT: popf[[LQ]]
@@ -50,7 +37,6 @@
 ; NACL-NEXT: pop[[LQ]] [[AX]]
 ; NACL-NEXT: jne
 
->>>>>>> b82e6c61
   %cx = cmpxchg i64* %foo, i64 %bar, i64 %baz seq_cst seq_cst
   %p = extractvalue { i64, i1 } %cx, 1
   call i32 @bar()
@@ -110,10 +96,6 @@
 ; CHECK: cmpxchg
 ; CHECK: pushf[[LQ:[lq]]]
 ; CHECK-NEXT: pop[[LQ]] [[FLAGS:%.*]]
-<<<<<<< HEAD
-
-; CHECK-NEXT: call[[LQ]] bar
-=======
 
 ; CHECK-NEXT: call[[LQ]] bar
 
@@ -134,10 +116,6 @@
 ; NACL-NEXT: mov[[LQ]] [[FLAGS]], [[AX]]
 ; NACL-NEXT: sahf
 ; NACL-NEXT: pop[[LQ]] [[AX]]
->>>>>>> b82e6c61
-
-; CHECK-NEXT: push[[LQ]] [[FLAGS]]
-; CHECK-NEXT: popf[[LQ]]
   %res = cmpxchg i32* %addr, i32 %desired, i32 %new seq_cst seq_cst
   %success = extractvalue { i32, i1 } %res, 1
 
