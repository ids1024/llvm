; RUN: llc < %s -march=x86                                | FileCheck %s --check-prefix=CHECK-32
; RUN: llc < %s -march=x86    -fast-isel -fast-isel-abort=1 | FileCheck %s --check-prefix=CHECK-32
; RUN: llc < %s -mtriple=x86_64-pc-win32 -fast-isel | FileCheck %s --check-prefix=CHECK-W64
; RUN: llc < %s -mtriple=x86_64-unknown                             | FileCheck %s --check-prefix=CHECK-64
; RUN: llc < %s -mtriple=x86_64-unknown -fast-isel -fast-isel-abort=1 | FileCheck %s --check-prefix=CHECK-64
; RUN: llc < %s -mtriple=x86_64-gnux32                    | FileCheck %s --check-prefix=CHECK-X32ABI
<<<<<<< HEAD
; RUN: llc < %s -mtriple=x86_64-gnux32 -fast-isel -fast-isel-abort=1 | FileCheck %s --check-prefix=CHECK-X32ABI
; RUN: llc < %s -mtriple=x86_64-nacl                    | FileCheck %s --check-prefix=CHECK-NACL64
; RUN: llc < %s -mtriple=x86_64-nacl -fast-isel -fast-isel-abort=1 | FileCheck %s --check-prefix=CHECK-NACL64
=======
; RUN: llc < %s -mtriple=x86_64-gnux32 -fast-isel -fast-isel-abort | FileCheck %s --check-prefix=CHECK-X32ABI
; RUN: llc < %s -mtriple=x86_64-nacl                    | FileCheck %s --check-prefix=CHECK-NACL64
; RUN: llc < %s -mtriple=x86_64-nacl -fast-isel -fast-isel-abort | FileCheck %s --check-prefix=CHECK-NACL64
>>>>>>> b82e6c61

define i8* @test1() nounwind {
entry:
; CHECK-32-LABEL: test1
; CHECK-32:       push
; CHECK-32-NEXT:  movl %esp, %ebp
; CHECK-32-NEXT:  movl %ebp, %eax
; CHECK-32-NEXT:  pop
; CHECK-32-NEXT:  ret
; CHECK-W64-LABEL: test1
; CHECK-W64:       push
; CHECK-W64-NEXT:  movq %rsp, %rbp
; CHECK-W64-NEXT:  leaq (%rbp), %rax
; CHECK-W64-NEXT:  pop
; CHECK-W64-NEXT:  ret
; CHECK-64-LABEL: test1
; CHECK-64:       push
; CHECK-64-NEXT:  movq %rsp, %rbp
; CHECK-64-NEXT:  movq %rbp, %rax
; CHECK-64-NEXT:  pop
; CHECK-64-NEXT:  ret
; CHECK-X32ABI-LABEL: test1
; CHECK-X32ABI:       pushq %rbp
; CHECK-X32ABI-NEXT:  movl %esp, %ebp
; CHECK-X32ABI-NEXT:  movl %ebp, %eax
; CHECK-X32ABI-NEXT:  popq %rbp
; CHECK-X32ABI-NEXT:  ret
; CHECK-NACL64-LABEL: test1
<<<<<<< HEAD
; CHECK-NACL64:       pushq %rbp
=======
; CHECK-NACL64:       movl %ebp, %eax
; CHECK-NACL64-NEXT:  pushq %rax
>>>>>>> b82e6c61
; CHECK-NACL64-NEXT:  movq %rsp, %rbp
; CHECK-NACL64-NEXT:  movl %ebp, %eax
  %0 = tail call i8* @llvm.frameaddress(i32 0)
  ret i8* %0
}

define i8* @test2() nounwind {
entry:
; CHECK-32-LABEL: test2
; CHECK-32:       push
; CHECK-32-NEXT:  movl %esp, %ebp
; CHECK-32-NEXT:  movl (%ebp), %eax
; CHECK-32-NEXT:  movl (%eax), %eax
; CHECK-32-NEXT:  pop
; CHECK-32-NEXT:  ret
; CHECK-W64-LABEL: test2
; CHECK-W64:       push
; CHECK-W64-NEXT:  movq %rsp, %rbp
; CHECK-W64-NEXT:  leaq (%rbp), %rax
; CHECK-W64-NEXT:  pop
; CHECK-W64-NEXT:  ret
; CHECK-64-LABEL: test2
; CHECK-64:       push
; CHECK-64-NEXT:  movq %rsp, %rbp
; CHECK-64-NEXT:  movq (%rbp), %rax
; CHECK-64-NEXT:  movq (%rax), %rax
; CHECK-64-NEXT:  pop
; CHECK-64-NEXT:  ret
; CHECK-X32ABI-LABEL: test2
; CHECK-X32ABI:       pushq %rbp
; CHECK-X32ABI-NEXT:  movl %esp, %ebp
; CHECK-X32ABI-NEXT:  movl (%ebp), %eax
; CHECK-X32ABI-NEXT:  movl (%eax), %eax
; CHECK-X32ABI-NEXT:  popq %rbp
; CHECK-X32ABI-NEXT:  ret
; CHECK-NACL64-LABEL: test2
<<<<<<< HEAD
; CHECK-NACL64:       pushq %rbp
; CHECK-NACL64-NEXT:  movq %rsp, %rbp
; CHECK-NACL64-NEXT:  movl (%ebp), %eax
; CHECK-NACL64-NEXT:  movl (%eax), %eax
=======
; CHECK-NACL64:       movl %ebp, %eax
; CHECK-NACL64-NEXT:  pushq %rax
; CHECK-NACL64-NEXT:  movq %rsp, %rbp
; -fast-isel and -O2 are a bit different in how they load from rbp
; (we can use NACL64-NEXT if we ever make the sequences the same).
; CHECK-NACL64:       movl {{.*}}(%{{.*}}), %eax
; CHECK-NACL64-NEXT:  movl %nacl:(%r15,%rax), %eax
>>>>>>> b82e6c61
  %0 = tail call i8* @llvm.frameaddress(i32 2)
  ret i8* %0
}

declare i8* @llvm.frameaddress(i32) nounwind readnone<|MERGE_RESOLUTION|>--- conflicted
+++ resolved
@@ -4,15 +4,9 @@
 ; RUN: llc < %s -mtriple=x86_64-unknown                             | FileCheck %s --check-prefix=CHECK-64
 ; RUN: llc < %s -mtriple=x86_64-unknown -fast-isel -fast-isel-abort=1 | FileCheck %s --check-prefix=CHECK-64
 ; RUN: llc < %s -mtriple=x86_64-gnux32                    | FileCheck %s --check-prefix=CHECK-X32ABI
-<<<<<<< HEAD
 ; RUN: llc < %s -mtriple=x86_64-gnux32 -fast-isel -fast-isel-abort=1 | FileCheck %s --check-prefix=CHECK-X32ABI
 ; RUN: llc < %s -mtriple=x86_64-nacl                    | FileCheck %s --check-prefix=CHECK-NACL64
 ; RUN: llc < %s -mtriple=x86_64-nacl -fast-isel -fast-isel-abort=1 | FileCheck %s --check-prefix=CHECK-NACL64
-=======
-; RUN: llc < %s -mtriple=x86_64-gnux32 -fast-isel -fast-isel-abort | FileCheck %s --check-prefix=CHECK-X32ABI
-; RUN: llc < %s -mtriple=x86_64-nacl                    | FileCheck %s --check-prefix=CHECK-NACL64
-; RUN: llc < %s -mtriple=x86_64-nacl -fast-isel -fast-isel-abort | FileCheck %s --check-prefix=CHECK-NACL64
->>>>>>> b82e6c61
 
 define i8* @test1() nounwind {
 entry:
@@ -41,12 +35,9 @@
 ; CHECK-X32ABI-NEXT:  popq %rbp
 ; CHECK-X32ABI-NEXT:  ret
 ; CHECK-NACL64-LABEL: test1
-<<<<<<< HEAD
-; CHECK-NACL64:       pushq %rbp
-=======
+; @LOCALMOD: base address hiding avoids pushing the full rbp onto the stack.
 ; CHECK-NACL64:       movl %ebp, %eax
 ; CHECK-NACL64-NEXT:  pushq %rax
->>>>>>> b82e6c61
 ; CHECK-NACL64-NEXT:  movq %rsp, %rbp
 ; CHECK-NACL64-NEXT:  movl %ebp, %eax
   %0 = tail call i8* @llvm.frameaddress(i32 0)
@@ -83,12 +74,7 @@
 ; CHECK-X32ABI-NEXT:  popq %rbp
 ; CHECK-X32ABI-NEXT:  ret
 ; CHECK-NACL64-LABEL: test2
-<<<<<<< HEAD
-; CHECK-NACL64:       pushq %rbp
-; CHECK-NACL64-NEXT:  movq %rsp, %rbp
-; CHECK-NACL64-NEXT:  movl (%ebp), %eax
-; CHECK-NACL64-NEXT:  movl (%eax), %eax
-=======
+; @LOCALMOD base-address hiding.
 ; CHECK-NACL64:       movl %ebp, %eax
 ; CHECK-NACL64-NEXT:  pushq %rax
 ; CHECK-NACL64-NEXT:  movq %rsp, %rbp
@@ -96,7 +82,6 @@
 ; (we can use NACL64-NEXT if we ever make the sequences the same).
 ; CHECK-NACL64:       movl {{.*}}(%{{.*}}), %eax
 ; CHECK-NACL64-NEXT:  movl %nacl:(%r15,%rax), %eax
->>>>>>> b82e6c61
   %0 = tail call i8* @llvm.frameaddress(i32 2)
   ret i8* %0
 }
