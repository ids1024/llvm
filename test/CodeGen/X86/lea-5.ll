; test for more complicated forms of lea operands which can be generated
; in loop optimized cases.
; See also http://llvm.org/bugs/show_bug.cgi?id=20016

; RUN: llc < %s -mtriple=x86_64-linux -O2        | FileCheck %s
; RUN: llc < %s -mtriple=x86_64-linux-gnux32 -O2 | FileCheck %s -check-prefix=X32
; @LOCALMOD -- one of the leal below are left as an add for NACL64
; TODO -- investigate why.
; RUN: llc < %s -mtriple=x86_64-nacl -O2 | FileCheck %s -check-prefix=NACL64

; Function Attrs: nounwind readnone uwtable
define void @foo(i32 %x, i32 %d) #0 {
entry:
  %a = alloca [8 x i32], align 16
  br label %while.cond

while.cond:                                       ; preds = %while.cond, %entry
  %d.addr.0 = phi i32 [ %d, %entry ], [ %inc, %while.cond ]
  %arrayidx = getelementptr inbounds [8 x i32], [8 x i32]* %a, i32 0, i32 %d.addr.0

; CHECK: leaq	-40(%rsp,%r{{[^,]*}},4), %rax
; X32:   leal	-40(%rsp,%r{{[^,]*}},4), %eax
<<<<<<< HEAD
  %0 = load i32, i32* %arrayidx, align 4
=======
; NACL64: leal	-40(%rsp,%r{{[^,]*}},4), %eax
  %0 = load i32* %arrayidx, align 4
>>>>>>> b82e6c61
  %cmp1 = icmp eq i32 %0, 0
  %inc = add nsw i32 %d.addr.0, 1

; CHECK: leaq	4(%r{{[^,]*}}), %r{{[^,]*}}
; X32:   leal	4(%r{{[^,]*}}), %e{{[^,]*}}
; NACL64: addl $4, %e{{[^,]*}}
  br i1 %cmp1, label %while.end, label %while.cond

while.end:                                        ; preds = %while.cond
  ret void
}

; The same test as above but with enforsed stack realignment (%a aligned by 64)
; to check one more case of correct lea generation.

; Function Attrs: nounwind readnone uwtable
define void @bar(i32 %x, i32 %d) #0 {
entry:
  %a = alloca [8 x i32], align 64
  br label %while.cond

while.cond:                                       ; preds = %while.cond, %entry
  %d.addr.0 = phi i32 [ %d, %entry ], [ %inc, %while.cond ]
  %arrayidx = getelementptr inbounds [8 x i32], [8 x i32]* %a, i32 0, i32 %d.addr.0

; CHECK: leaq	(%rsp,%r{{[^,]*}},4), %rax
; X32:   leal	(%rsp,%r{{[^,]*}},4), %eax
<<<<<<< HEAD
  %0 = load i32, i32* %arrayidx, align 4
=======
; NACL64: leal (%rsp,%r{{[^,]*}},4), %eax
  %0 = load i32* %arrayidx, align 4
>>>>>>> b82e6c61
  %cmp1 = icmp eq i32 %0, 0
  %inc = add nsw i32 %d.addr.0, 1

; CHECK: leaq	4(%r{{[^,]*}}), %r{{[^,]*}}
; X32:   leal	4(%r{{[^,]*}}), %e{{[^,]*}}
; NACL64: addl $4, %e{{[^,]*}}
  br i1 %cmp1, label %while.end, label %while.cond

while.end:                                        ; preds = %while.cond
  ret void
}
<|MERGE_RESOLUTION|>--- conflicted
+++ resolved
@@ -20,12 +20,8 @@
 
 ; CHECK: leaq	-40(%rsp,%r{{[^,]*}},4), %rax
 ; X32:   leal	-40(%rsp,%r{{[^,]*}},4), %eax
-<<<<<<< HEAD
+; NACL64: leal	-40(%rsp,%r{{[^,]*}},4), %eax
   %0 = load i32, i32* %arrayidx, align 4
-=======
-; NACL64: leal	-40(%rsp,%r{{[^,]*}},4), %eax
-  %0 = load i32* %arrayidx, align 4
->>>>>>> b82e6c61
   %cmp1 = icmp eq i32 %0, 0
   %inc = add nsw i32 %d.addr.0, 1
 
@@ -53,12 +49,8 @@
 
 ; CHECK: leaq	(%rsp,%r{{[^,]*}},4), %rax
 ; X32:   leal	(%rsp,%r{{[^,]*}},4), %eax
-<<<<<<< HEAD
+; NACL64: leal (%rsp,%r{{[^,]*}},4), %eax
   %0 = load i32, i32* %arrayidx, align 4
-=======
-; NACL64: leal (%rsp,%r{{[^,]*}},4), %eax
-  %0 = load i32* %arrayidx, align 4
->>>>>>> b82e6c61
   %cmp1 = icmp eq i32 %0, 0
   %inc = add nsw i32 %d.addr.0, 1
 
