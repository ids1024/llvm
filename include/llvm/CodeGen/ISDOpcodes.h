//===-- llvm/CodeGen/ISDOpcodes.h - CodeGen opcodes -------------*- C++ -*-===//
//
//                     The LLVM Compiler Infrastructure
//
// This file is distributed under the University of Illinois Open Source
// License. See LICENSE.TXT for details.
//
//===----------------------------------------------------------------------===//
//
// This file declares codegen opcodes and related utilities.
//
//===----------------------------------------------------------------------===//

#ifndef LLVM_CODEGEN_ISDOPCODES_H
#define LLVM_CODEGEN_ISDOPCODES_H

namespace llvm {

/// ISD namespace - This namespace contains an enum which represents all of the
/// SelectionDAG node types and value types.
///
namespace ISD {

  //===--------------------------------------------------------------------===//
  /// ISD::NodeType enum - This enum defines the target-independent operators
  /// for a SelectionDAG.
  ///
  /// Targets may also define target-dependent operator codes for SDNodes. For
  /// example, on x86, these are the enum values in the X86ISD namespace.
  /// Targets should aim to use target-independent operators to model their
  /// instruction sets as much as possible, and only use target-dependent
  /// operators when they have special requirements.
  ///
  /// Finally, during and after selection proper, SNodes may use special
  /// operator codes that correspond directly with MachineInstr opcodes. These
  /// are used to represent selected instructions. See the isMachineOpcode()
  /// and getMachineOpcode() member functions of SDNode.
  ///
  enum NodeType {
    /// DELETED_NODE - This is an illegal value that is used to catch
    /// errors.  This opcode is not a legal opcode for any node.
    DELETED_NODE,

    /// EntryToken - This is the marker used to indicate the start of a region.
    EntryToken,

    /// TokenFactor - This node takes multiple tokens as input and produces a
    /// single token result. This is used to represent the fact that the operand
    /// operators are independent of each other.
    TokenFactor,

    /// AssertSext, AssertZext - These nodes record if a register contains a
    /// value that has already been zero or sign extended from a narrower type.
    /// These nodes take two operands.  The first is the node that has already
    /// been extended, and the second is a value type node indicating the width
    /// of the extension
    AssertSext, AssertZext,

    /// Various leaf nodes.
    BasicBlock, VALUETYPE, CONDCODE, Register, RegisterMask,
    Constant, ConstantFP,
    GlobalAddress, GlobalTLSAddress, FrameIndex,
    JumpTable, ConstantPool, ExternalSymbol, BlockAddress,

    /// The address of the GOT
    GLOBAL_OFFSET_TABLE,

    /// FRAMEADDR, RETURNADDR - These nodes represent llvm.frameaddress and
    /// llvm.returnaddress on the DAG.  These nodes take one operand, the index
    /// of the frame or return address to return.  An index of zero corresponds
    /// to the current function's frame or return address, an index of one to
    /// the parent's frame or return address, and so on.
    FRAMEADDR, RETURNADDR,

    /// FRAME_TO_ARGS_OFFSET - This node represents offset from frame pointer to
    /// first (possible) on-stack argument. This is needed for correct stack
    /// adjustment during unwind.
    FRAME_TO_ARGS_OFFSET,

    /// RESULT, OUTCHAIN = EXCEPTIONADDR(INCHAIN) - This node represents the
    /// address of the exception block on entry to an landing pad block.
    EXCEPTIONADDR,

    /// RESULT, OUTCHAIN = LSDAADDR(INCHAIN) - This node represents the
    /// address of the Language Specific Data Area for the enclosing function.
    LSDAADDR,

    /// RESULT, OUTCHAIN = EHSELECTION(INCHAIN, EXCEPTION) - This node
    /// represents the selection index of the exception thrown.
    EHSELECTION,

    /// OUTCHAIN = EH_RETURN(INCHAIN, OFFSET, HANDLER) - This node represents
    /// 'eh_return' gcc dwarf builtin, which is used to return from
    /// exception. The general meaning is: adjust stack by OFFSET and pass
    /// execution to HANDLER. Many platform-related details also :)
    EH_RETURN,

    /// RESULT, OUTCHAIN = EH_SJLJ_SETJMP(INCHAIN, buffer)
    /// This corresponds to the eh.sjlj.setjmp intrinsic.
    /// It takes an input chain and a pointer to the jump buffer as inputs
    /// and returns an outchain.
    EH_SJLJ_SETJMP,

    /// OUTCHAIN = EH_SJLJ_LONGJMP(INCHAIN, buffer)
    /// This corresponds to the eh.sjlj.longjmp intrinsic.
    /// It takes an input chain and a pointer to the jump buffer as inputs
    /// and returns an outchain.
    EH_SJLJ_LONGJMP,

    /// TargetConstant* - Like Constant*, but the DAG does not do any folding,
    /// simplification, or lowering of the constant. They are used for constants
    /// which are known to fit in the immediate fields of their users, or for
    /// carrying magic numbers which are not values which need to be
    /// materialized in registers.
    TargetConstant,
    TargetConstantFP,

    /// TargetGlobalAddress - Like GlobalAddress, but the DAG does no folding or
    /// anything else with this node, and this is valid in the target-specific
    /// dag, turning into a GlobalAddress operand.
    TargetGlobalAddress,
    TargetGlobalTLSAddress,
    TargetFrameIndex,
    TargetJumpTable,
    TargetConstantPool,
    TargetExternalSymbol,
    TargetBlockAddress,

    /// TargetIndex - Like a constant pool entry, but with completely
    /// target-dependent semantics. Holds target flags, a 32-bit index, and a
    /// 64-bit index. Targets can use this however they like.
    TargetIndex,

    /// RESULT = INTRINSIC_WO_CHAIN(INTRINSICID, arg1, arg2, ...)
    /// This node represents a target intrinsic function with no side effects.
    /// The first operand is the ID number of the intrinsic from the
    /// llvm::Intrinsic namespace.  The operands to the intrinsic follow.  The
    /// node returns the result of the intrinsic.
    INTRINSIC_WO_CHAIN,

    /// RESULT,OUTCHAIN = INTRINSIC_W_CHAIN(INCHAIN, INTRINSICID, arg1, ...)
    /// This node represents a target intrinsic function with side effects that
    /// returns a result.  The first operand is a chain pointer.  The second is
    /// the ID number of the intrinsic from the llvm::Intrinsic namespace.  The
    /// operands to the intrinsic follow.  The node has two results, the result
    /// of the intrinsic and an output chain.
    INTRINSIC_W_CHAIN,

    /// OUTCHAIN = INTRINSIC_VOID(INCHAIN, INTRINSICID, arg1, arg2, ...)
    /// This node represents a target intrinsic function with side effects that
    /// does not return a result.  The first operand is a chain pointer.  The
    /// second is the ID number of the intrinsic from the llvm::Intrinsic
    /// namespace.  The operands to the intrinsic follow.
    INTRINSIC_VOID,

    /// CopyToReg - This node has three operands: a chain, a register number to
    /// set to this value, and a value.
    CopyToReg,

    /// CopyFromReg - This node indicates that the input value is a virtual or
    /// physical register that is defined outside of the scope of this
    /// SelectionDAG.  The register is available from the RegisterSDNode object.
    CopyFromReg,

    /// UNDEF - An undefined node.
    UNDEF,

    /// EXTRACT_ELEMENT - This is used to get the lower or upper (determined by
    /// a Constant, which is required to be operand #1) half of the integer or
    /// float value specified as operand #0.  This is only for use before
    /// legalization, for values that will be broken into multiple registers.
    EXTRACT_ELEMENT,

    /// BUILD_PAIR - This is the opposite of EXTRACT_ELEMENT in some ways.
    /// Given two values of the same integer value type, this produces a value
    /// twice as big.  Like EXTRACT_ELEMENT, this can only be used before
    /// legalization.
    BUILD_PAIR,

    /// MERGE_VALUES - This node takes multiple discrete operands and returns
    /// them all as its individual results.  This nodes has exactly the same
    /// number of inputs and outputs. This node is useful for some pieces of the
    /// code generator that want to think about a single node with multiple
    /// results, not multiple nodes.
    MERGE_VALUES,

    /// Simple integer binary arithmetic operators.
    ADD, SUB, MUL, SDIV, UDIV, SREM, UREM,

    /// SMUL_LOHI/UMUL_LOHI - Multiply two integers of type iN, producing
    /// a signed/unsigned value of type i[2*N], and return the full value as
    /// two results, each of type iN.
    SMUL_LOHI, UMUL_LOHI,

    /// SDIVREM/UDIVREM - Divide two integers and produce both a quotient and
    /// remainder result.
    SDIVREM, UDIVREM,

    /// CARRY_FALSE - This node is used when folding other nodes,
    /// like ADDC/SUBC, which indicate the carry result is always false.
    CARRY_FALSE,

    /// Carry-setting nodes for multiple precision addition and subtraction.
    /// These nodes take two operands of the same value type, and produce two
    /// results.  The first result is the normal add or sub result, the second
    /// result is the carry flag result.
    ADDC, SUBC,

    /// Carry-using nodes for multiple precision addition and subtraction. These
    /// nodes take three operands: The first two are the normal lhs and rhs to
    /// the add or sub, and the third is the input carry flag.  These nodes
    /// produce two results; the normal result of the add or sub, and the output
    /// carry flag.  These nodes both read and write a carry flag to allow them
    /// to them to be chained together for add and sub of arbitrarily large
    /// values.
    ADDE, SUBE,

    /// RESULT, BOOL = [SU]ADDO(LHS, RHS) - Overflow-aware nodes for addition.
    /// These nodes take two operands: the normal LHS and RHS to the add. They
    /// produce two results: the normal result of the add, and a boolean that
    /// indicates if an overflow occurred (*not* a flag, because it may be store
    /// to memory, etc.).  If the type of the boolean is not i1 then the high
    /// bits conform to getBooleanContents.
    /// These nodes are generated from llvm.[su]add.with.overflow intrinsics.
    SADDO, UADDO,

    /// Same for subtraction.
    SSUBO, USUBO,

    /// Same for multiplication.
    SMULO, UMULO,

    /// Simple binary floating point operators.
    FADD, FSUB, FMUL, FMA, FDIV, FREM,

    /// FCOPYSIGN(X, Y) - Return the value of X with the sign of Y.  NOTE: This
    /// DAG node does not require that X and Y have the same type, just that the
    /// are both floating point.  X and the result must have the same type.
    /// FCOPYSIGN(f32, f64) is allowed.
    FCOPYSIGN,

    /// INT = FGETSIGN(FP) - Return the sign bit of the specified floating point
    /// value as an integer 0/1 value.
    FGETSIGN,

    /// BUILD_VECTOR(ELT0, ELT1, ELT2, ELT3,...) - Return a vector with the
    /// specified, possibly variable, elements.  The number of elements is
    /// required to be a power of two.  The types of the operands must all be
    /// the same and must match the vector element type, except that integer
    /// types are allowed to be larger than the element type, in which case
    /// the operands are implicitly truncated.
    BUILD_VECTOR,

    /// INSERT_VECTOR_ELT(VECTOR, VAL, IDX) - Returns VECTOR with the element
    /// at IDX replaced with VAL.  If the type of VAL is larger than the vector
    /// element type then VAL is truncated before replacement.
    INSERT_VECTOR_ELT,

    /// EXTRACT_VECTOR_ELT(VECTOR, IDX) - Returns a single element from VECTOR
    /// identified by the (potentially variable) element number IDX.  If the
    /// return type is an integer type larger than the element type of the
    /// vector, the result is extended to the width of the return type.
    EXTRACT_VECTOR_ELT,

    /// CONCAT_VECTORS(VECTOR0, VECTOR1, ...) - Given a number of values of
    /// vector type with the same length and element type, this produces a
    /// concatenated vector result value, with length equal to the sum of the
    /// lengths of the input vectors.
    CONCAT_VECTORS,

    /// INSERT_SUBVECTOR(VECTOR1, VECTOR2, IDX) - Returns a vector
    /// with VECTOR2 inserted into VECTOR1 at the (potentially
    /// variable) element number IDX, which must be a multiple of the
    /// VECTOR2 vector length.  The elements of VECTOR1 starting at
    /// IDX are overwritten with VECTOR2.  Elements IDX through
    /// vector_length(VECTOR2) must be valid VECTOR1 indices.
    INSERT_SUBVECTOR,

    /// EXTRACT_SUBVECTOR(VECTOR, IDX) - Returns a subvector from VECTOR (an
    /// vector value) starting with the element number IDX, which must be a
    /// constant multiple of the result vector length.
    EXTRACT_SUBVECTOR,

    /// VECTOR_SHUFFLE(VEC1, VEC2) - Returns a vector, of the same type as
    /// VEC1/VEC2.  A VECTOR_SHUFFLE node also contains an array of constant int
    /// values that indicate which value (or undef) each result element will
    /// get.  These constant ints are accessible through the
    /// ShuffleVectorSDNode class.  This is quite similar to the Altivec
    /// 'vperm' instruction, except that the indices must be constants and are
    /// in terms of the element size of VEC1/VEC2, not in terms of bytes.
    VECTOR_SHUFFLE,

    /// SCALAR_TO_VECTOR(VAL) - This represents the operation of loading a
    /// scalar value into element 0 of the resultant vector type.  The top
    /// elements 1 to N-1 of the N-element vector are undefined.  The type
    /// of the operand must match the vector element type, except when they
    /// are integer types.  In this case the operand is allowed to be wider
    /// than the vector element type, and is implicitly truncated to it.
    SCALAR_TO_VECTOR,

    /// MULHU/MULHS - Multiply high - Multiply two integers of type iN,
    /// producing an unsigned/signed value of type i[2*N], then return the top
    /// part.
    MULHU, MULHS,

    /// Bitwise operators - logical and, logical or, logical xor.
    AND, OR, XOR,

    /// Shift and rotation operations.  After legalization, the type of the
    /// shift amount is known to be TLI.getShiftAmountTy().  Before legalization
    /// the shift amount can be any type, but care must be taken to ensure it is
    /// large enough.  TLI.getShiftAmountTy() is i8 on some targets, but before
    /// legalization, types like i1024 can occur and i8 doesn't have enough bits
    /// to represent the shift amount.  By convention, DAGCombine and
    /// SelectionDAGBuilder forces these shift amounts to i32 for simplicity.
    SHL, SRA, SRL, ROTL, ROTR,

    /// Byte Swap and Counting operators.
    BSWAP, CTTZ, CTLZ, CTPOP,

    /// Bit counting operators with an undefined result for zero inputs.
    CTTZ_ZERO_UNDEF, CTLZ_ZERO_UNDEF,

    /// Select(COND, TRUEVAL, FALSEVAL).  If the type of the boolean COND is not
    /// i1 then the high bits must conform to getBooleanContents.
    SELECT,

    /// Select with a vector condition (op #0) and two vector operands (ops #1
    /// and #2), returning a vector result.  All vectors have the same length.
    /// Much like the scalar select and setcc, each bit in the condition selects
    /// whether the corresponding result element is taken from op #1 or op #2.
    /// At first, the VSELECT condition is of vXi1 type. Later, targets may
    /// change the condition type in order to match the VSELECT node using a
    /// pattern. The condition follows the BooleanContent format of the target.
    VSELECT,

    /// Select with condition operator - This selects between a true value and
    /// a false value (ops #2 and #3) based on the boolean result of comparing
    /// the lhs and rhs (ops #0 and #1) of a conditional expression with the
    /// condition code in op #4, a CondCodeSDNode.
    SELECT_CC,

    /// SetCC operator - This evaluates to a true value iff the condition is
    /// true.  If the result value type is not i1 then the high bits conform
    /// to getBooleanContents.  The operands to this are the left and right
    /// operands to compare (ops #0, and #1) and the condition code to compare
    /// them with (op #2) as a CondCodeSDNode. If the operands are vector types
    /// then the result type must also be a vector type.
    SETCC,

    /// SHL_PARTS/SRA_PARTS/SRL_PARTS - These operators are used for expanded
    /// integer shift operations, just like ADD/SUB_PARTS.  The operation
    /// ordering is:
    ///       [Lo,Hi] = op [LoLHS,HiLHS], Amt
    SHL_PARTS, SRA_PARTS, SRL_PARTS,

    /// Conversion operators.  These are all single input single output
    /// operations.  For all of these, the result type must be strictly
    /// wider or narrower (depending on the operation) than the source
    /// type.

    /// SIGN_EXTEND - Used for integer types, replicating the sign bit
    /// into new bits.
    SIGN_EXTEND,

    /// ZERO_EXTEND - Used for integer types, zeroing the new bits.
    ZERO_EXTEND,

    /// ANY_EXTEND - Used for integer types.  The high bits are undefined.
    ANY_EXTEND,

    /// TRUNCATE - Completely drop the high bits.
    TRUNCATE,

    /// [SU]INT_TO_FP - These operators convert integers (whose interpreted sign
    /// depends on the first letter) to floating point.
    SINT_TO_FP,
    UINT_TO_FP,

    /// SIGN_EXTEND_INREG - This operator atomically performs a SHL/SRA pair to
    /// sign extend a small value in a large integer register (e.g. sign
    /// extending the low 8 bits of a 32-bit register to fill the top 24 bits
    /// with the 7th bit).  The size of the smaller type is indicated by the 1th
    /// operand, a ValueType node.
    SIGN_EXTEND_INREG,

    /// FP_TO_[US]INT - Convert a floating point value to a signed or unsigned
    /// integer.
    FP_TO_SINT,
    FP_TO_UINT,

    /// X = FP_ROUND(Y, TRUNC) - Rounding 'Y' from a larger floating point type
    /// down to the precision of the destination VT.  TRUNC is a flag, which is
    /// always an integer that is zero or one.  If TRUNC is 0, this is a
    /// normal rounding, if it is 1, this FP_ROUND is known to not change the
    /// value of Y.
    ///
    /// The TRUNC = 1 case is used in cases where we know that the value will
    /// not be modified by the node, because Y is not using any of the extra
    /// precision of source type.  This allows certain transformations like
    /// FP_EXTEND(FP_ROUND(X,1)) -> X which are not safe for
    /// FP_EXTEND(FP_ROUND(X,0)) because the extra bits aren't removed.
    FP_ROUND,

    /// FLT_ROUNDS_ - Returns current rounding mode:
    /// -1 Undefined
    ///  0 Round to 0
    ///  1 Round to nearest
    ///  2 Round to +inf
    ///  3 Round to -inf
    FLT_ROUNDS_,

    /// X = FP_ROUND_INREG(Y, VT) - This operator takes an FP register, and
    /// rounds it to a floating point value.  It then promotes it and returns it
    /// in a register of the same size.  This operation effectively just
    /// discards excess precision.  The type to round down to is specified by
    /// the VT operand, a VTSDNode.
    FP_ROUND_INREG,

    /// X = FP_EXTEND(Y) - Extend a smaller FP type into a larger FP type.
    FP_EXTEND,

    /// BITCAST - This operator converts between integer, vector and FP
    /// values, as if the value was stored to memory with one type and loaded
    /// from the same address with the other type (or equivalently for vector
    /// format conversions, etc).  The source and result are required to have
    /// the same bit size (e.g.  f32 <-> i32).  This can also be used for
    /// int-to-int or fp-to-fp conversions, but that is a noop, deleted by
    /// getNode().
    BITCAST,

    /// CONVERT_RNDSAT - This operator is used to support various conversions
    /// between various types (float, signed, unsigned and vectors of those
    /// types) with rounding and saturation. NOTE: Avoid using this operator as
    /// most target don't support it and the operator might be removed in the
    /// future. It takes the following arguments:
    ///   0) value
    ///   1) dest type (type to convert to)
    ///   2) src type (type to convert from)
    ///   3) rounding imm
    ///   4) saturation imm
    ///   5) ISD::CvtCode indicating the type of conversion to do
    CONVERT_RNDSAT,

    /// FP16_TO_FP32, FP32_TO_FP16 - These operators are used to perform
    /// promotions and truncation for half-precision (16 bit) floating
    /// numbers. We need special nodes since FP16 is a storage-only type with
    /// special semantics of operations.
    FP16_TO_FP32, FP32_TO_FP16,

    /// FNEG, FABS, FSQRT, FSIN, FCOS, FPOWI, FPOW,
    /// FLOG, FLOG2, FLOG10, FEXP, FEXP2,
    /// FCEIL, FTRUNC, FRINT, FNEARBYINT, FFLOOR - Perform various unary
    /// floating point operations. These are inspired by libm.
    FNEG, FABS, FSQRT, FSIN, FCOS, FPOWI, FPOW,
    FLOG, FLOG2, FLOG10, FEXP, FEXP2,
    FCEIL, FTRUNC, FRINT, FNEARBYINT, FFLOOR,

    /// LOAD and STORE have token chains as their first operand, then the same
    /// operands as an LLVM load/store instruction, then an offset node that
    /// is added / subtracted from the base pointer to form the address (for
    /// indexed memory ops).
    LOAD, STORE,

    /// DYNAMIC_STACKALLOC - Allocate some number of bytes on the stack aligned
    /// to a specified boundary.  This node always has two return values: a new
    /// stack pointer value and a chain. The first operand is the token chain,
    /// the second is the number of bytes to allocate, and the third is the
    /// alignment boundary.  The size is guaranteed to be a multiple of the
    /// stack alignment, and the alignment is guaranteed to be bigger than the
    /// stack alignment (if required) or 0 to get standard stack alignment.
    DYNAMIC_STACKALLOC,

    /// Control flow instructions.  These all have token chains.

    /// BR - Unconditional branch.  The first operand is the chain
    /// operand, the second is the MBB to branch to.
    BR,

    /// BRIND - Indirect branch.  The first operand is the chain, the second
    /// is the value to branch to, which must be of the same type as the
    /// target's pointer type.
    BRIND,

    /// BR_JT - Jumptable branch. The first operand is the chain, the second
    /// is the jumptable index, the last one is the jumptable entry index.
    BR_JT,

    /// BRCOND - Conditional branch.  The first operand is the chain, the
    /// second is the condition, the third is the block to branch to if the
    /// condition is true.  If the type of the condition is not i1, then the
    /// high bits must conform to getBooleanContents.
    BRCOND,

    /// BR_CC - Conditional branch.  The behavior is like that of SELECT_CC, in
    /// that the condition is represented as condition code, and two nodes to
    /// compare, rather than as a combined SetCC node.  The operands in order
    /// are chain, cc, lhs, rhs, block to branch to if condition is true.
    BR_CC,

    /// INLINEASM - Represents an inline asm block.  This node always has two
    /// return values: a chain and a flag result.  The inputs are as follows:
    ///   Operand #0  : Input chain.
    ///   Operand #1  : a ExternalSymbolSDNode with a pointer to the asm string.
    ///   Operand #2  : a MDNodeSDNode with the !srcloc metadata.
    ///   Operand #3  : HasSideEffect, IsAlignStack bits.
    ///   After this, it is followed by a list of operands with this format:
    ///     ConstantSDNode: Flags that encode whether it is a mem or not, the
    ///                     of operands that follow, etc.  See InlineAsm.h.
    ///     ... however many operands ...
    ///   Operand #last: Optional, an incoming flag.
    ///
    /// The variable width operands are required to represent target addressing
    /// modes as a single "operand", even though they may have multiple
    /// SDOperands.
    INLINEASM,

    /// EH_LABEL - Represents a label in mid basic block used to track
    /// locations needed for debug and exception handling tables.  These nodes
    /// take a chain as input and return a chain.
    EH_LABEL,

    /// STACKSAVE - STACKSAVE has one operand, an input chain.  It produces a
    /// value, the same type as the pointer type for the system, and an output
    /// chain.
    STACKSAVE,

    /// STACKRESTORE has two operands, an input chain and a pointer to restore
    /// to it returns an output chain.
    STACKRESTORE,

    /// CALLSEQ_START/CALLSEQ_END - These operators mark the beginning and end
    /// of a call sequence, and carry arbitrary information that target might
    /// want to know.  The first operand is a chain, the rest are specified by
    /// the target and not touched by the DAG optimizers.
    /// CALLSEQ_START..CALLSEQ_END pairs may not be nested.
    CALLSEQ_START,  // Beginning of a call sequence
    CALLSEQ_END,    // End of a call sequence

    /// VAARG - VAARG has four operands: an input chain, a pointer, a SRCVALUE,
    /// and the alignment. It returns a pair of values: the vaarg value and a
    /// new chain.
    VAARG,

    /// VACOPY - VACOPY has 5 operands: an input chain, a destination pointer,
    /// a source pointer, a SRCVALUE for the destination, and a SRCVALUE for the
    /// source.
    VACOPY,

    /// VAEND, VASTART - VAEND and VASTART have three operands: an input chain,
    /// pointer, and a SRCVALUE.
    VAEND, VASTART,

    /// SRCVALUE - This is a node type that holds a Value* that is used to
    /// make reference to a value in the LLVM IR.
    SRCVALUE,

    /// MDNODE_SDNODE - This is a node that holdes an MDNode*, which is used to
    /// reference metadata in the IR.
    MDNODE_SDNODE,

    /// PCMARKER - This corresponds to the pcmarker intrinsic.
    PCMARKER,

    /// READCYCLECOUNTER - This corresponds to the readcyclecounter intrinsic.
    /// The only operand is a chain and a value and a chain are produced.  The
    /// value is the contents of the architecture specific cycle counter like
    /// register (or other high accuracy low latency clock source)
    READCYCLECOUNTER,

    /// HANDLENODE node - Used as a handle for various purposes.
    HANDLENODE,

    /// INIT_TRAMPOLINE - This corresponds to the init_trampoline intrinsic.  It
    /// takes as input a token chain, the pointer to the trampoline, the pointer
    /// to the nested function, the pointer to pass for the 'nest' parameter, a
    /// SRCVALUE for the trampoline and another for the nested function
    /// (allowing targets to access the original Function*).
    /// It produces a token chain as output.
    INIT_TRAMPOLINE,

    /// ADJUST_TRAMPOLINE - This corresponds to the adjust_trampoline intrinsic.
    /// It takes a pointer to the trampoline and produces a (possibly) new
    /// pointer to the same trampoline with platform-specific adjustments
    /// applied.  The pointer it returns points to an executable block of code.
    ADJUST_TRAMPOLINE,

    /// TRAP - Trapping instruction
    TRAP,

    /// DEBUGTRAP - Trap intended to get the attention of a debugger.
    DEBUGTRAP,

    /// PREFETCH - This corresponds to a prefetch intrinsic. The first operand
    /// is the chain.  The other operands are the address to prefetch,
    /// read / write specifier, locality specifier and instruction / data cache
    /// specifier.
    PREFETCH,

    /// OUTCHAIN = MEMBARRIER(INCHAIN, load-load, load-store, store-load,
    ///                       store-store, device)
    /// This corresponds to the memory.barrier intrinsic.
    /// it takes an input chain, 4 operands to specify the type of barrier, an
    /// operand specifying if the barrier applies to device and uncached memory
    /// and produces an output chain.
    MEMBARRIER,

    /// OUTCHAIN = ATOMIC_FENCE(INCHAIN, ordering, scope)
    /// This corresponds to the fence instruction. It takes an input chain, and
    /// two integer constants: an AtomicOrdering and a SynchronizationScope.
    ATOMIC_FENCE,

    /// Val, OUTCHAIN = ATOMIC_LOAD(INCHAIN, ptr)
    /// This corresponds to "load atomic" instruction.
    ATOMIC_LOAD,

    /// OUTCHAIN = ATOMIC_LOAD(INCHAIN, ptr, val)
    /// This corresponds to "store atomic" instruction.
    ATOMIC_STORE,

    /// Val, OUTCHAIN = ATOMIC_CMP_SWAP(INCHAIN, ptr, cmp, swap)
    /// This corresponds to the cmpxchg instruction.
    ATOMIC_CMP_SWAP,

    /// Val, OUTCHAIN = ATOMIC_SWAP(INCHAIN, ptr, amt)
    /// Val, OUTCHAIN = ATOMIC_LOAD_[OpName](INCHAIN, ptr, amt)
    /// These correspond to the atomicrmw instruction.
    ATOMIC_SWAP,
    ATOMIC_LOAD_ADD,
    ATOMIC_LOAD_SUB,
    ATOMIC_LOAD_AND,
    ATOMIC_LOAD_OR,
    ATOMIC_LOAD_XOR,
    ATOMIC_LOAD_NAND,
    ATOMIC_LOAD_MIN,
    ATOMIC_LOAD_MAX,
    ATOMIC_LOAD_UMIN,
    ATOMIC_LOAD_UMAX,

<<<<<<< HEAD
    // @LOCALMOD-BEGIN
    // NACL_* - Native Client instrinsics.
    // These correspond to functions in:
    // native_client/src/untrusted/nacl/tls_params.h
    NACL_TP_TLS_OFFSET,
    NACL_TP_TDB_OFFSET,
    // Expands to the target architecture enumeration value.
    NACL_TARGET_ARCH,
    // @LOCALMOD-END
=======
    /// This corresponds to the llvm.lifetime.* intrinsics. The first operand
    /// is the chain and the second operand is the alloca pointer.
    LIFETIME_START, LIFETIME_END,
>>>>>>> 8e70b550

    /// BUILTIN_OP_END - This must be the last enum value in this list.
    /// The target-specific pre-isel opcode values start here.
    BUILTIN_OP_END
  };

  /// FIRST_TARGET_MEMORY_OPCODE - Target-specific pre-isel operations
  /// which do not reference a specific memory location should be less than
  /// this value. Those that do must not be less than this value, and can
  /// be used with SelectionDAG::getMemIntrinsicNode.
  static const int FIRST_TARGET_MEMORY_OPCODE = BUILTIN_OP_END+150;

  //===--------------------------------------------------------------------===//
  /// MemIndexedMode enum - This enum defines the load / store indexed
  /// addressing modes.
  ///
  /// UNINDEXED    "Normal" load / store. The effective address is already
  ///              computed and is available in the base pointer. The offset
  ///              operand is always undefined. In addition to producing a
  ///              chain, an unindexed load produces one value (result of the
  ///              load); an unindexed store does not produce a value.
  ///
  /// PRE_INC      Similar to the unindexed mode where the effective address is
  /// PRE_DEC      the value of the base pointer add / subtract the offset.
  ///              It considers the computation as being folded into the load /
  ///              store operation (i.e. the load / store does the address
  ///              computation as well as performing the memory transaction).
  ///              The base operand is always undefined. In addition to
  ///              producing a chain, pre-indexed load produces two values
  ///              (result of the load and the result of the address
  ///              computation); a pre-indexed store produces one value (result
  ///              of the address computation).
  ///
  /// POST_INC     The effective address is the value of the base pointer. The
  /// POST_DEC     value of the offset operand is then added to / subtracted
  ///              from the base after memory transaction. In addition to
  ///              producing a chain, post-indexed load produces two values
  ///              (the result of the load and the result of the base +/- offset
  ///              computation); a post-indexed store produces one value (the
  ///              the result of the base +/- offset computation).
  enum MemIndexedMode {
    UNINDEXED = 0,
    PRE_INC,
    PRE_DEC,
    POST_INC,
    POST_DEC,
    LAST_INDEXED_MODE
  };

  //===--------------------------------------------------------------------===//
  /// LoadExtType enum - This enum defines the three variants of LOADEXT
  /// (load with extension).
  ///
  /// SEXTLOAD loads the integer operand and sign extends it to a larger
  ///          integer result type.
  /// ZEXTLOAD loads the integer operand and zero extends it to a larger
  ///          integer result type.
  /// EXTLOAD  is used for two things: floating point extending loads and
  ///          integer extending loads [the top bits are undefined].
  enum LoadExtType {
    NON_EXTLOAD = 0,
    EXTLOAD,
    SEXTLOAD,
    ZEXTLOAD,
    LAST_LOADEXT_TYPE
  };

  //===--------------------------------------------------------------------===//
  /// ISD::CondCode enum - These are ordered carefully to make the bitfields
  /// below work out, when considering SETFALSE (something that never exists
  /// dynamically) as 0.  "U" -> Unsigned (for integer operands) or Unordered
  /// (for floating point), "L" -> Less than, "G" -> Greater than, "E" -> Equal
  /// to.  If the "N" column is 1, the result of the comparison is undefined if
  /// the input is a NAN.
  ///
  /// All of these (except for the 'always folded ops') should be handled for
  /// floating point.  For integer, only the SETEQ,SETNE,SETLT,SETLE,SETGT,
  /// SETGE,SETULT,SETULE,SETUGT, and SETUGE opcodes are used.
  ///
  /// Note that these are laid out in a specific order to allow bit-twiddling
  /// to transform conditions.
  enum CondCode {
    // Opcode          N U L G E       Intuitive operation
    SETFALSE,      //    0 0 0 0       Always false (always folded)
    SETOEQ,        //    0 0 0 1       True if ordered and equal
    SETOGT,        //    0 0 1 0       True if ordered and greater than
    SETOGE,        //    0 0 1 1       True if ordered and greater than or equal
    SETOLT,        //    0 1 0 0       True if ordered and less than
    SETOLE,        //    0 1 0 1       True if ordered and less than or equal
    SETONE,        //    0 1 1 0       True if ordered and operands are unequal
    SETO,          //    0 1 1 1       True if ordered (no nans)
    SETUO,         //    1 0 0 0       True if unordered: isnan(X) | isnan(Y)
    SETUEQ,        //    1 0 0 1       True if unordered or equal
    SETUGT,        //    1 0 1 0       True if unordered or greater than
    SETUGE,        //    1 0 1 1       True if unordered, greater than, or equal
    SETULT,        //    1 1 0 0       True if unordered or less than
    SETULE,        //    1 1 0 1       True if unordered, less than, or equal
    SETUNE,        //    1 1 1 0       True if unordered or not equal
    SETTRUE,       //    1 1 1 1       Always true (always folded)
    // Don't care operations: undefined if the input is a nan.
    SETFALSE2,     //  1 X 0 0 0       Always false (always folded)
    SETEQ,         //  1 X 0 0 1       True if equal
    SETGT,         //  1 X 0 1 0       True if greater than
    SETGE,         //  1 X 0 1 1       True if greater than or equal
    SETLT,         //  1 X 1 0 0       True if less than
    SETLE,         //  1 X 1 0 1       True if less than or equal
    SETNE,         //  1 X 1 1 0       True if not equal
    SETTRUE2,      //  1 X 1 1 1       Always true (always folded)

    SETCC_INVALID       // Marker value.
  };

  /// isSignedIntSetCC - Return true if this is a setcc instruction that
  /// performs a signed comparison when used with integer operands.
  inline bool isSignedIntSetCC(CondCode Code) {
    return Code == SETGT || Code == SETGE || Code == SETLT || Code == SETLE;
  }

  /// isUnsignedIntSetCC - Return true if this is a setcc instruction that
  /// performs an unsigned comparison when used with integer operands.
  inline bool isUnsignedIntSetCC(CondCode Code) {
    return Code == SETUGT || Code == SETUGE || Code == SETULT || Code == SETULE;
  }

  /// isTrueWhenEqual - Return true if the specified condition returns true if
  /// the two operands to the condition are equal.  Note that if one of the two
  /// operands is a NaN, this value is meaningless.
  inline bool isTrueWhenEqual(CondCode Cond) {
    return ((int)Cond & 1) != 0;
  }

  /// getUnorderedFlavor - This function returns 0 if the condition is always
  /// false if an operand is a NaN, 1 if the condition is always true if the
  /// operand is a NaN, and 2 if the condition is undefined if the operand is a
  /// NaN.
  inline unsigned getUnorderedFlavor(CondCode Cond) {
    return ((int)Cond >> 3) & 3;
  }

  /// getSetCCInverse - Return the operation corresponding to !(X op Y), where
  /// 'op' is a valid SetCC operation.
  CondCode getSetCCInverse(CondCode Operation, bool isInteger);

  /// getSetCCSwappedOperands - Return the operation corresponding to (Y op X)
  /// when given the operation for (X op Y).
  CondCode getSetCCSwappedOperands(CondCode Operation);

  /// getSetCCOrOperation - Return the result of a logical OR between different
  /// comparisons of identical values: ((X op1 Y) | (X op2 Y)).  This
  /// function returns SETCC_INVALID if it is not possible to represent the
  /// resultant comparison.
  CondCode getSetCCOrOperation(CondCode Op1, CondCode Op2, bool isInteger);

  /// getSetCCAndOperation - Return the result of a logical AND between
  /// different comparisons of identical values: ((X op1 Y) & (X op2 Y)).  This
  /// function returns SETCC_INVALID if it is not possible to represent the
  /// resultant comparison.
  CondCode getSetCCAndOperation(CondCode Op1, CondCode Op2, bool isInteger);

  //===--------------------------------------------------------------------===//
  /// CvtCode enum - This enum defines the various converts CONVERT_RNDSAT
  /// supports.
  enum CvtCode {
    CVT_FF,     /// Float from Float
    CVT_FS,     /// Float from Signed
    CVT_FU,     /// Float from Unsigned
    CVT_SF,     /// Signed from Float
    CVT_UF,     /// Unsigned from Float
    CVT_SS,     /// Signed from Signed
    CVT_SU,     /// Signed from Unsigned
    CVT_US,     /// Unsigned from Signed
    CVT_UU,     /// Unsigned from Unsigned
    CVT_INVALID /// Marker - Invalid opcode
  };

} // end llvm::ISD namespace

} // end llvm namespace

#endif<|MERGE_RESOLUTION|>--- conflicted
+++ resolved
@@ -637,7 +637,10 @@
     ATOMIC_LOAD_UMIN,
     ATOMIC_LOAD_UMAX,
 
-<<<<<<< HEAD
+    /// This corresponds to the llvm.lifetime.* intrinsics. The first operand
+    /// is the chain and the second operand is the alloca pointer.
+    LIFETIME_START, LIFETIME_END,
+
     // @LOCALMOD-BEGIN
     // NACL_* - Native Client instrinsics.
     // These correspond to functions in:
@@ -647,11 +650,6 @@
     // Expands to the target architecture enumeration value.
     NACL_TARGET_ARCH,
     // @LOCALMOD-END
-=======
-    /// This corresponds to the llvm.lifetime.* intrinsics. The first operand
-    /// is the chain and the second operand is the alloca pointer.
-    LIFETIME_START, LIFETIME_END,
->>>>>>> 8e70b550
 
     /// BUILTIN_OP_END - This must be the last enum value in this list.
     /// The target-specific pre-isel opcode values start here.
