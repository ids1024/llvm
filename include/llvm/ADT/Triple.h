//===-- llvm/ADT/Triple.h - Target triple helper class ----------*- C++ -*-===//
//
//                     The LLVM Compiler Infrastructure
//
// This file is distributed under the University of Illinois Open Source
// License. See LICENSE.TXT for details.
//
//===----------------------------------------------------------------------===//

#ifndef LLVM_ADT_TRIPLE_H
#define LLVM_ADT_TRIPLE_H

#include "llvm/ADT/Twine.h"

// Some system headers or GCC predefined macros conflict with identifiers in
// this file.  Undefine them here.
#undef NetBSD
#undef mips
#undef sparc

namespace llvm {

/// Triple - Helper class for working with autoconf configuration names. For
/// historical reasons, we also call these 'triples' (they used to contain
/// exactly three fields).
///
/// Configuration names are strings in the canonical form:
///   ARCHITECTURE-VENDOR-OPERATING_SYSTEM
/// or
///   ARCHITECTURE-VENDOR-OPERATING_SYSTEM-ENVIRONMENT
///
/// This class is used for clients which want to support arbitrary
/// configuration names, but also want to implement certain special
/// behavior for particular configurations. This class isolates the mapping
/// from the components of the configuration name to well known IDs.
///
/// At its core the Triple class is designed to be a wrapper for a triple
/// string; the constructor does not change or normalize the triple string.
/// Clients that need to handle the non-canonical triples that users often
/// specify should use the normalize method.
///
/// See autoconf/config.guess for a glimpse into what configuration names
/// look like in practice.
class Triple {
public:
  enum ArchType {
    UnknownArch,

    arm,        // ARM (little endian): arm, armv.*, xscale
    armeb,      // ARM (big endian): armeb
    aarch64,    // AArch64 (little endian): aarch64
    aarch64_be, // AArch64 (big endian): aarch64_be
    avr,        // AVR: Atmel AVR microcontroller
    bpfel,      // eBPF or extended BPF or 64-bit BPF (little endian)
    bpfeb,      // eBPF or extended BPF or 64-bit BPF (big endian)
    hexagon,    // Hexagon: hexagon
    mips,       // MIPS: mips, mipsallegrex
    mipsel,     // MIPSEL: mipsel, mipsallegrexel
    mips64,     // MIPS64: mips64
    mips64el,   // MIPS64EL: mips64el
    msp430,     // MSP430: msp430
    ppc,        // PPC: powerpc
    ppc64,      // PPC64: powerpc64, ppu
    ppc64le,    // PPC64LE: powerpc64le
    r600,       // R600: AMD GPUs HD2XXX - HD6XXX
    amdgcn,     // AMDGCN: AMD GCN GPUs
    sparc,      // Sparc: sparc
    sparcv9,    // Sparcv9: Sparcv9
    sparcel,    // Sparc: (endianness = little). NB: 'Sparcle' is a CPU variant
    systemz,    // SystemZ: s390x
    tce,        // TCE (http://tce.cs.tut.fi/): tce
    thumb,      // Thumb (little endian): thumb, thumbv.*
    thumbeb,    // Thumb (big endian): thumbeb
    x86,        // X86: i[3-9]86
    x86_64,     // X86-64: amd64, x86_64
    xcore,      // XCore: xcore
    nvptx,      // NVPTX: 32-bit
    nvptx64,    // NVPTX: 64-bit
<<<<<<< HEAD
    le32,       // le32: generic little-endian 32-bit CPU (PNaCl / Emscripten)
    le64,       // le64: generic little-endian 64-bit CPU (PNaCl / Emscripten)
    asmjs,      // asm.js JavaScript subset @LOCALMOD Emscripten
=======
    le32,       // le32: generic little-endian 32-bit CPU (PNaCl)
    le64,       // le64: generic little-endian 64-bit CPU (PNaCl)
>>>>>>> 80a24566
    amdil,      // AMDIL
    amdil64,    // AMDIL with 64-bit pointers
    hsail,      // AMD HSAIL
    hsail64,    // AMD HSAIL with 64-bit pointers
    spir,       // SPIR: standard portable IR for OpenCL 32-bit version
    spir64,     // SPIR: standard portable IR for OpenCL 64-bit version
    kalimba,    // Kalimba: generic kalimba
    shave,      // SHAVE: Movidius vector VLIW processors
    wasm32,     // WebAssembly with 32-bit pointers
    wasm64,     // WebAssembly with 64-bit pointers
    LastArchType = wasm64
  };
  enum SubArchType {
    NoSubArch,

    ARMSubArch_v8_1a,
    ARMSubArch_v8,
    ARMSubArch_v7,
    ARMSubArch_v7em,
    ARMSubArch_v7m,
    ARMSubArch_v7s,
    ARMSubArch_v7k,
    ARMSubArch_v6,
    ARMSubArch_v6m,
    ARMSubArch_v6k,
    ARMSubArch_v6t2,
    ARMSubArch_v5,
    ARMSubArch_v5te,
    ARMSubArch_v4t,

    KalimbaSubArch_v3,
    KalimbaSubArch_v4,
    KalimbaSubArch_v5
  };
  enum VendorType {
    UnknownVendor,

    Apple,
    PC,
    SCEI,
    BGP,
    BGQ,
    Freescale,
    IBM,
    ImaginationTechnologies,
    MipsTechnologies,
    NVIDIA,
    CSR,
    Myriad,
    LastVendorType = Myriad
  };
  enum OSType {
    UnknownOS,

    CloudABI,
    Darwin,
    DragonFly,
    FreeBSD,
    IOS,
    KFreeBSD,
    Linux,
    Lv2,        // PS3
    MacOSX,
    NetBSD,
    OpenBSD,
    Solaris,
    Win32,
    Haiku,
    Minix,
    RTEMS,
    Emscripten, // Emscripten JavaScript runtime @LOCALMOD Emscripten
    NaCl,       // Native Client
    CNK,        // BG/P Compute-Node Kernel
    Bitrig,
    AIX,
    CUDA,       // NVIDIA CUDA
    NVCL,       // NVIDIA OpenCL
    AMDHSA,     // AMD HSA Runtime
    PS4,
    ELFIAMCU,
    TvOS,       // Apple tvOS
    WatchOS,    // Apple watchOS
    LastOSType = WatchOS
  };
  enum EnvironmentType {
    UnknownEnvironment,

    GNU,
    GNUEABI,
    GNUEABIHF,
    GNUX32,
    CODE16,
    EABI,
    EABIHF,
    Android,

    MSVC,
    Itanium,
    Cygnus,
    AMDOpenCL,
    CoreCLR,
    LastEnvironmentType = CoreCLR
  };
  enum ObjectFormatType {
    UnknownObjectFormat,

    COFF,
    ELF,
    MachO,
  };

private:
  std::string Data;

  /// The parsed arch type.
  ArchType Arch;

  /// The parsed subarchitecture type.
  SubArchType SubArch;

  /// The parsed vendor type.
  VendorType Vendor;

  /// The parsed OS type.
  OSType OS;

  /// The parsed Environment type.
  EnvironmentType Environment;

  /// The object format type.
  ObjectFormatType ObjectFormat;

public:
  /// @name Constructors
  /// @{

  /// \brief Default constructor is the same as an empty string and leaves all
  /// triple fields unknown.
  Triple() : Data(), Arch(), Vendor(), OS(), Environment(), ObjectFormat() {}

  explicit Triple(const Twine &Str);
  Triple(const Twine &ArchStr, const Twine &VendorStr, const Twine &OSStr);
  Triple(const Twine &ArchStr, const Twine &VendorStr, const Twine &OSStr,
         const Twine &EnvironmentStr);

  bool operator==(const Triple &Other) const {
    return Arch == Other.Arch && SubArch == Other.SubArch &&
           Vendor == Other.Vendor && OS == Other.OS &&
           Environment == Other.Environment &&
           ObjectFormat == Other.ObjectFormat;
  }

  /// @}
  /// @name Normalization
  /// @{

  /// normalize - Turn an arbitrary machine specification into the canonical
  /// triple form (or something sensible that the Triple class understands if
  /// nothing better can reasonably be done).  In particular, it handles the
  /// common case in which otherwise valid components are in the wrong order.
  static std::string normalize(StringRef Str);

  /// \brief Return the normalized form of this triple's string.
  std::string normalize() const { return normalize(Data); }

  /// @}
  /// @name Typed Component Access
  /// @{

  /// getArch - Get the parsed architecture type of this triple.
  ArchType getArch() const { return Arch; }

  /// getSubArch - get the parsed subarchitecture type for this triple.
  SubArchType getSubArch() const { return SubArch; }

  /// getVendor - Get the parsed vendor type of this triple.
  VendorType getVendor() const { return Vendor; }

  /// getOS - Get the parsed operating system type of this triple.
  OSType getOS() const { return OS; }

  /// hasEnvironment - Does this triple have the optional environment
  /// (fourth) component?
  bool hasEnvironment() const {
    return getEnvironmentName() != "";
  }

  /// getEnvironment - Get the parsed environment type of this triple.
  EnvironmentType getEnvironment() const { return Environment; }

  /// \brief Parse the version number from the OS name component of the
  /// triple, if present.
  ///
  /// For example, "fooos1.2.3" would return (1, 2, 3).
  ///
  /// If an entry is not defined, it will be returned as 0.
  void getEnvironmentVersion(unsigned &Major, unsigned &Minor,
                             unsigned &Micro) const;

  /// getFormat - Get the object format for this triple.
  ObjectFormatType getObjectFormat() const { return ObjectFormat; }

  /// getOSVersion - Parse the version number from the OS name component of the
  /// triple, if present.
  ///
  /// For example, "fooos1.2.3" would return (1, 2, 3).
  ///
  /// If an entry is not defined, it will be returned as 0.
  void getOSVersion(unsigned &Major, unsigned &Minor, unsigned &Micro) const;

  /// getOSMajorVersion - Return just the major version number, this is
  /// specialized because it is a common query.
  unsigned getOSMajorVersion() const {
    unsigned Maj, Min, Micro;
    getOSVersion(Maj, Min, Micro);
    return Maj;
  }

  /// getMacOSXVersion - Parse the version number as with getOSVersion and then
  /// translate generic "darwin" versions to the corresponding OS X versions.
  /// This may also be called with IOS triples but the OS X version number is
  /// just set to a constant 10.4.0 in that case.  Returns true if successful.
  bool getMacOSXVersion(unsigned &Major, unsigned &Minor,
                        unsigned &Micro) const;

  /// getiOSVersion - Parse the version number as with getOSVersion.  This should
  /// only be called with IOS or generic triples.
  void getiOSVersion(unsigned &Major, unsigned &Minor,
                     unsigned &Micro) const;

  /// getWatchOSVersion - Parse the version number as with getOSVersion.  This
  /// should only be called with WatchOS or generic triples.
  void getWatchOSVersion(unsigned &Major, unsigned &Minor,
                         unsigned &Micro) const;

  /// @}
  /// @name Direct Component Access
  /// @{

  const std::string &str() const { return Data; }

  const std::string &getTriple() const { return Data; }

  /// getArchName - Get the architecture (first) component of the
  /// triple.
  StringRef getArchName() const;

  /// getVendorName - Get the vendor (second) component of the triple.
  StringRef getVendorName() const;

  /// getOSName - Get the operating system (third) component of the
  /// triple.
  StringRef getOSName() const;

  /// getEnvironmentName - Get the optional environment (fourth)
  /// component of the triple, or "" if empty.
  StringRef getEnvironmentName() const;

  /// getOSAndEnvironmentName - Get the operating system and optional
  /// environment components as a single string (separated by a '-'
  /// if the environment component is present).
  StringRef getOSAndEnvironmentName() const;

  /// @}
  /// @name Convenience Predicates
  /// @{

  /// \brief Test whether the architecture is 64-bit
  ///
  /// Note that this tests for 64-bit pointer width, and nothing else. Note
  /// that we intentionally expose only three predicates, 64-bit, 32-bit, and
  /// 16-bit. The inner details of pointer width for particular architectures
  /// is not summed up in the triple, and so only a coarse grained predicate
  /// system is provided.
  bool isArch64Bit() const;

  /// \brief Test whether the architecture is 32-bit
  ///
  /// Note that this tests for 32-bit pointer width, and nothing else.
  bool isArch32Bit() const;

  /// \brief Test whether the architecture is 16-bit
  ///
  /// Note that this tests for 16-bit pointer width, and nothing else.
  bool isArch16Bit() const;

  /// isOSVersionLT - Helper function for doing comparisons against version
  /// numbers included in the target triple.
  bool isOSVersionLT(unsigned Major, unsigned Minor = 0,
                     unsigned Micro = 0) const {
    unsigned LHS[3];
    getOSVersion(LHS[0], LHS[1], LHS[2]);

    if (LHS[0] != Major)
      return LHS[0] < Major;
    if (LHS[1] != Minor)
      return LHS[1] < Minor;
    if (LHS[2] != Micro)
      return LHS[1] < Micro;

    return false;
  }

  bool isOSVersionLT(const Triple &Other) const {
    unsigned RHS[3];
    Other.getOSVersion(RHS[0], RHS[1], RHS[2]);
    return isOSVersionLT(RHS[0], RHS[1], RHS[2]);
  }

  /// isMacOSXVersionLT - Comparison function for checking OS X version
  /// compatibility, which handles supporting skewed version numbering schemes
  /// used by the "darwin" triples.
  unsigned isMacOSXVersionLT(unsigned Major, unsigned Minor = 0,
                             unsigned Micro = 0) const {
    assert(isMacOSX() && "Not an OS X triple!");

    // If this is OS X, expect a sane version number.
    if (getOS() == Triple::MacOSX)
      return isOSVersionLT(Major, Minor, Micro);

    // Otherwise, compare to the "Darwin" number.
    assert(Major == 10 && "Unexpected major version");
    return isOSVersionLT(Minor + 4, Micro, 0);
  }

  /// isMacOSX - Is this a Mac OS X triple. For legacy reasons, we support both
  /// "darwin" and "osx" as OS X triples.
  bool isMacOSX() const {
    return getOS() == Triple::Darwin || getOS() == Triple::MacOSX;
  }

  /// Is this an iOS triple.
  /// Note: This identifies tvOS as a variant of iOS. If that ever
  /// changes, i.e., if the two operating systems diverge or their version
  /// numbers get out of sync, that will need to be changed.
  /// watchOS has completely different version numbers so it is not included.
  bool isiOS() const {
    return getOS() == Triple::IOS || isTvOS();
  }

  /// Is this an Apple tvOS triple.
  bool isTvOS() const {
    return getOS() == Triple::TvOS;
  }

  /// Is this an Apple watchOS triple.
  bool isWatchOS() const {
    return getOS() == Triple::WatchOS;
  }

  /// isOSDarwin - Is this a "Darwin" OS (OS X, iOS, or watchOS).
  bool isOSDarwin() const {
    return isMacOSX() || isiOS() || isWatchOS();
  }

  bool isOSNetBSD() const {
    return getOS() == Triple::NetBSD;
  }

  bool isOSOpenBSD() const {
    return getOS() == Triple::OpenBSD;
  }

  bool isOSFreeBSD() const {
    return getOS() == Triple::FreeBSD;
  }

  bool isOSDragonFly() const { return getOS() == Triple::DragonFly; }

  bool isOSSolaris() const {
    return getOS() == Triple::Solaris;
  }

  bool isOSBitrig() const {
    return getOS() == Triple::Bitrig;
  }

  bool isOSIAMCU() const {
    return getOS() == Triple::ELFIAMCU;
  }

  bool isWindowsMSVCEnvironment() const {
    return getOS() == Triple::Win32 &&
           (getEnvironment() == Triple::UnknownEnvironment ||
            getEnvironment() == Triple::MSVC);
  }

  bool isKnownWindowsMSVCEnvironment() const {
    return getOS() == Triple::Win32 && getEnvironment() == Triple::MSVC;
  }

  bool isWindowsCoreCLREnvironment() const {
    return getOS() == Triple::Win32 && getEnvironment() == Triple::CoreCLR;
  }

  bool isWindowsItaniumEnvironment() const {
    return getOS() == Triple::Win32 && getEnvironment() == Triple::Itanium;
  }

  bool isWindowsCygwinEnvironment() const {
    return getOS() == Triple::Win32 && getEnvironment() == Triple::Cygnus;
  }

  bool isWindowsGNUEnvironment() const {
    return getOS() == Triple::Win32 && getEnvironment() == Triple::GNU;
  }

  /// \brief Tests for either Cygwin or MinGW OS
  bool isOSCygMing() const {
    return isWindowsCygwinEnvironment() || isWindowsGNUEnvironment();
  }

  /// \brief Is this a "Windows" OS targeting a "MSVCRT.dll" environment.
  bool isOSMSVCRT() const {
    return isWindowsMSVCEnvironment() || isWindowsGNUEnvironment() ||
           isWindowsItaniumEnvironment();
  }

  /// \brief Tests whether the OS is Windows.
  bool isOSWindows() const {
    return getOS() == Triple::Win32;
  }

  /// \brief Tests whether the OS is NaCl (Native Client)
  bool isOSNaCl() const {
    return getOS() == Triple::NaCl;
  }

  // @LOCALMOD-START Emscripten
  /// \brief Tests whether the OS is Emscripten.
  bool isOSEmscripten() const {
    return getOS() == Triple::Emscripten;
  }
  // @LOCALMOD-END Emscripten

  /// \brief Tests whether the OS is Linux.
  bool isOSLinux() const {
    return getOS() == Triple::Linux;
  }

  /// \brief Tests whether the OS uses the ELF binary format.
  bool isOSBinFormatELF() const {
    return getObjectFormat() == Triple::ELF;
  }

  /// \brief Tests whether the OS uses the COFF binary format.
  bool isOSBinFormatCOFF() const {
    return getObjectFormat() == Triple::COFF;
  }

  /// \brief Tests whether the environment is MachO.
  bool isOSBinFormatMachO() const {
    return getObjectFormat() == Triple::MachO;
  }

  /// \brief Tests whether the target is the PS4 CPU
  bool isPS4CPU() const {
    return getArch() == Triple::x86_64 &&
           getVendor() == Triple::SCEI &&
           getOS() == Triple::PS4;
  }

  /// \brief Tests whether the target is the PS4 platform
  bool isPS4() const {
    return getVendor() == Triple::SCEI &&
           getOS() == Triple::PS4;
  }

  /// \brief Tests whether the target is Android
  bool isAndroid() const { return getEnvironment() == Triple::Android; }

  /// @}
  /// @name Mutators
  /// @{

  /// setArch - Set the architecture (first) component of the triple
  /// to a known type.
  void setArch(ArchType Kind);

  /// setVendor - Set the vendor (second) component of the triple to a
  /// known type.
  void setVendor(VendorType Kind);

  /// setOS - Set the operating system (third) component of the triple
  /// to a known type.
  void setOS(OSType Kind);

  /// setEnvironment - Set the environment (fourth) component of the triple
  /// to a known type.
  void setEnvironment(EnvironmentType Kind);

  /// setObjectFormat - Set the object file format
  void setObjectFormat(ObjectFormatType Kind);

  /// setTriple - Set all components to the new triple \p Str.
  void setTriple(const Twine &Str);

  /// setArchName - Set the architecture (first) component of the
  /// triple by name.
  void setArchName(StringRef Str);

  /// setVendorName - Set the vendor (second) component of the triple
  /// by name.
  void setVendorName(StringRef Str);

  /// setOSName - Set the operating system (third) component of the
  /// triple by name.
  void setOSName(StringRef Str);

  /// setEnvironmentName - Set the optional environment (fourth)
  /// component of the triple by name.
  void setEnvironmentName(StringRef Str);

  /// setOSAndEnvironmentName - Set the operating system and optional
  /// environment components with a single string.
  void setOSAndEnvironmentName(StringRef Str);

  /// @}
  /// @name Helpers to build variants of a particular triple.
  /// @{

  /// \brief Form a triple with a 32-bit variant of the current architecture.
  ///
  /// This can be used to move across "families" of architectures where useful.
  ///
  /// \returns A new triple with a 32-bit architecture or an unknown
  ///          architecture if no such variant can be found.
  llvm::Triple get32BitArchVariant() const;

  /// \brief Form a triple with a 64-bit variant of the current architecture.
  ///
  /// This can be used to move across "families" of architectures where useful.
  ///
  /// \returns A new triple with a 64-bit architecture or an unknown
  ///          architecture if no such variant can be found.
  llvm::Triple get64BitArchVariant() const;

  /// Form a triple with a big endian variant of the current architecture.
  ///
  /// This can be used to move across "families" of architectures where useful.
  ///
  /// \returns A new triple with a big endian architecture or an unknown
  ///          architecture if no such variant can be found.
  llvm::Triple getBigEndianArchVariant() const;

  /// Form a triple with a little endian variant of the current architecture.
  ///
  /// This can be used to move across "families" of architectures where useful.
  ///
  /// \returns A new triple with a little endian architecture or an unknown
  ///          architecture if no such variant can be found.
  llvm::Triple getLittleEndianArchVariant() const;

  /// Get the (LLVM) name of the minimum ARM CPU for the arch we are targeting.
  ///
  /// \param Arch the architecture name (e.g., "armv7s"). If it is an empty
  /// string then the triple's arch name is used.
  StringRef getARMCPUForArch(StringRef Arch = StringRef()) const;

  /// @}
  /// @name Static helpers for IDs.
  /// @{

  /// getArchTypeName - Get the canonical name for the \p Kind architecture.
  static const char *getArchTypeName(ArchType Kind);

  /// getArchTypePrefix - Get the "prefix" canonical name for the \p Kind
  /// architecture. This is the prefix used by the architecture specific
  /// builtins, and is suitable for passing to \see
  /// Intrinsic::getIntrinsicForGCCBuiltin().
  ///
  /// \return - The architecture prefix, or 0 if none is defined.
  static const char *getArchTypePrefix(ArchType Kind);

  /// getVendorTypeName - Get the canonical name for the \p Kind vendor.
  static const char *getVendorTypeName(VendorType Kind);

  /// getOSTypeName - Get the canonical name for the \p Kind operating system.
  static const char *getOSTypeName(OSType Kind);

  /// getEnvironmentTypeName - Get the canonical name for the \p Kind
  /// environment.
  static const char *getEnvironmentTypeName(EnvironmentType Kind);

  /// @}
  /// @name Static helpers for converting alternate architecture names.
  /// @{

  /// getArchTypeForLLVMName - The canonical type for the given LLVM
  /// architecture name (e.g., "x86").
  static ArchType getArchTypeForLLVMName(StringRef Str);

  /// @}
};

} // End llvm namespace


#endif<|MERGE_RESOLUTION|>--- conflicted
+++ resolved
@@ -76,14 +76,9 @@
     xcore,      // XCore: xcore
     nvptx,      // NVPTX: 32-bit
     nvptx64,    // NVPTX: 64-bit
-<<<<<<< HEAD
-    le32,       // le32: generic little-endian 32-bit CPU (PNaCl / Emscripten)
-    le64,       // le64: generic little-endian 64-bit CPU (PNaCl / Emscripten)
-    asmjs,      // asm.js JavaScript subset @LOCALMOD Emscripten
-=======
     le32,       // le32: generic little-endian 32-bit CPU (PNaCl)
     le64,       // le64: generic little-endian 64-bit CPU (PNaCl)
->>>>>>> 80a24566
+    asmjs,      // asm.js JavaScript subset @LOCALMOD Emscripten
     amdil,      // AMDIL
     amdil64,    // AMDIL with 64-bit pointers
     hsail,      // AMD HSAIL
