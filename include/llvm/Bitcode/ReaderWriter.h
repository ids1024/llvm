//===-- llvm/Bitcode/ReaderWriter.h - Bitcode reader/writers ----*- C++ -*-===//
//
//                     The LLVM Compiler Infrastructure
//
// This file is distributed under the University of Illinois Open Source
// License. See LICENSE.TXT for details.
//
//===----------------------------------------------------------------------===//
//
// This header defines interfaces to read and write LLVM bitcode files/streams.
//
//===----------------------------------------------------------------------===//

#ifndef LLVM_BITCODE_READERWRITER_H
#define LLVM_BITCODE_READERWRITER_H

#include "llvm/IR/DiagnosticInfo.h"
#include "llvm/Support/Endian.h"
#include "llvm/Support/ErrorOr.h"
#include "llvm/Support/MemoryBuffer.h"
#include <memory>
#include <string>

namespace llvm {
  class BitstreamWriter;
  class LLVMContext;
  class Module;
  class ModulePass;
  class StreamingMemoryObject; // @LOCALMOD
  class raw_ostream;

  /// Read the header of the specified bitcode buffer and prepare for lazy
  /// deserialization of function bodies. If ShouldLazyLoadMetadata is true,
  /// lazily load metadata as well. If successful, this moves Buffer. On
  /// error, this *does not* move Buffer.
  ErrorOr<std::unique_ptr<Module>>
  getLazyBitcodeModule(std::unique_ptr<MemoryBuffer> &&Buffer,
                       LLVMContext &Context,
                       DiagnosticHandlerFunction DiagnosticHandler = nullptr,
                       bool ShouldLazyLoadMetadata = false);

  /// Read the header of the specified stream and prepare for lazy
  /// deserialization and streaming of function bodies.
  ErrorOr<std::unique_ptr<Module>> getStreamedBitcodeModule(
<<<<<<< HEAD
      StringRef Name, StreamingMemoryObject *Streamer, LLVMContext &Context, //@LOCALMOD
=======
      StringRef Name, std::unique_ptr<DataStreamer> Streamer,
      LLVMContext &Context,
>>>>>>> 99e9f85e
      DiagnosticHandlerFunction DiagnosticHandler = nullptr);

  /// Read the header of the specified bitcode buffer and extract just the
  /// triple information. If successful, this returns a string. On error, this
  /// returns "".
  std::string
  getBitcodeTargetTriple(MemoryBufferRef Buffer, LLVMContext &Context,
                         DiagnosticHandlerFunction DiagnosticHandler = nullptr);

  /// Read the specified bitcode file, returning the module.
  ErrorOr<std::unique_ptr<Module>>
  parseBitcodeFile(MemoryBufferRef Buffer, LLVMContext &Context,
                   DiagnosticHandlerFunction DiagnosticHandler = nullptr);

  /// \brief Write the specified module to the specified raw output stream.
  ///
  /// For streams where it matters, the given stream should be in "binary"
  /// mode.
  ///
  /// If \c ShouldPreserveUseListOrder, encode the use-list order for each \a
  /// Value in \c M.  These will be reconstructed exactly when \a M is
  /// deserialized.
  void WriteBitcodeToFile(const Module *M, raw_ostream &Out,
                          bool ShouldPreserveUseListOrder = false);

  /// isBitcodeWrapper - Return true if the given bytes are the magic bytes
  /// for an LLVM IR bitcode wrapper.
  ///
  inline bool isBitcodeWrapper(const unsigned char *BufPtr,
                               const unsigned char *BufEnd) {
    // See if you can find the hidden message in the magic bytes :-).
    // (Hint: it's a little-endian encoding.)
    return BufPtr != BufEnd &&
           BufPtr[0] == 0xDE &&
           BufPtr[1] == 0xC0 &&
           BufPtr[2] == 0x17 &&
           BufPtr[3] == 0x0B;
  }

  /// isRawBitcode - Return true if the given bytes are the magic bytes for
  /// raw LLVM IR bitcode (without a wrapper).
  ///
  inline bool isRawBitcode(const unsigned char *BufPtr,
                           const unsigned char *BufEnd) {
    // These bytes sort of have a hidden message, but it's not in
    // little-endian this time, and it's a little redundant.
    return BufPtr != BufEnd &&
           BufPtr[0] == 'B' &&
           BufPtr[1] == 'C' &&
           BufPtr[2] == 0xc0 &&
           BufPtr[3] == 0xde;
  }

  /// isBitcode - Return true if the given bytes are the magic bytes for
  /// LLVM IR bitcode, either with or without a wrapper.
  ///
  inline bool isBitcode(const unsigned char *BufPtr,
                        const unsigned char *BufEnd) {
    return isBitcodeWrapper(BufPtr, BufEnd) ||
           isRawBitcode(BufPtr, BufEnd);
  }

  /// SkipBitcodeWrapperHeader - Some systems wrap bc files with a special
  /// header for padding or other reasons.  The format of this header is:
  ///
  /// struct bc_header {
  ///   uint32_t Magic;         // 0x0B17C0DE
  ///   uint32_t Version;       // Version, currently always 0.
  ///   uint32_t BitcodeOffset; // Offset to traditional bitcode file.
  ///   uint32_t BitcodeSize;   // Size of traditional bitcode file.
  ///   ... potentially other gunk ...
  /// };
  ///
  /// This function is called when we find a file with a matching magic number.
  /// In this case, skip down to the subsection of the file that is actually a
  /// BC file.
  /// If 'VerifyBufferSize' is true, check that the buffer is large enough to
  /// contain the whole bitcode file.
  inline bool SkipBitcodeWrapperHeader(const unsigned char *&BufPtr,
                                       const unsigned char *&BufEnd,
                                       bool VerifyBufferSize) {
    enum {
      KnownHeaderSize = 4*4,  // Size of header we read.
      OffsetField = 2*4,      // Offset in bytes to Offset field.
      SizeField = 3*4         // Offset in bytes to Size field.
    };

    // Must contain the header!
    if (BufEnd-BufPtr < KnownHeaderSize) return true;

    unsigned Offset = support::endian::read32le(&BufPtr[OffsetField]);
    unsigned Size = support::endian::read32le(&BufPtr[SizeField]);

    // Verify that Offset+Size fits in the file.
    if (VerifyBufferSize && Offset+Size > unsigned(BufEnd-BufPtr))
      return true;
    BufPtr += Offset;
    BufEnd = BufPtr+Size;
    return false;
  }

  const std::error_category &BitcodeErrorCategory();
  enum class BitcodeError { InvalidBitcodeSignature = 1, CorruptedBitcode };
  inline std::error_code make_error_code(BitcodeError E) {
    return std::error_code(static_cast<int>(E), BitcodeErrorCategory());
  }

  class BitcodeDiagnosticInfo : public DiagnosticInfo {
    const Twine &Msg;
    std::error_code EC;

  public:
    BitcodeDiagnosticInfo(std::error_code EC, DiagnosticSeverity Severity,
                          const Twine &Msg);
    void print(DiagnosticPrinter &DP) const override;
    std::error_code getError() const { return EC; }

    static bool classof(const DiagnosticInfo *DI) {
      return DI->getKind() == DK_Bitcode;
    }
  };

} // End llvm namespace

namespace std {
template <> struct is_error_code_enum<llvm::BitcodeError> : std::true_type {};
}

#endif<|MERGE_RESOLUTION|>--- conflicted
+++ resolved
@@ -42,12 +42,8 @@
   /// Read the header of the specified stream and prepare for lazy
   /// deserialization and streaming of function bodies.
   ErrorOr<std::unique_ptr<Module>> getStreamedBitcodeModule(
-<<<<<<< HEAD
-      StringRef Name, StreamingMemoryObject *Streamer, LLVMContext &Context, //@LOCALMOD
-=======
       StringRef Name, std::unique_ptr<DataStreamer> Streamer,
       LLVMContext &Context,
->>>>>>> 99e9f85e
       DiagnosticHandlerFunction DiagnosticHandler = nullptr);
 
   /// Read the header of the specified bitcode buffer and extract just the
