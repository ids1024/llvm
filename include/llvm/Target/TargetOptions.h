//===-- llvm/Target/TargetOptions.h - Target Options ------------*- C++ -*-===//
//
//                     The LLVM Compiler Infrastructure
//
// This file is distributed under the University of Illinois Open Source
// License. See LICENSE.TXT for details.
//
//===----------------------------------------------------------------------===//
//
// This file defines command line option flags that are shared across various
// targets.
//
//===----------------------------------------------------------------------===//

#ifndef LLVM_TARGET_TARGETOPTIONS_H
#define LLVM_TARGET_TARGETOPTIONS_H

#include <string>

namespace llvm {
  class MachineFunction;
  class StringRef;

  // Possible float ABI settings. Used with FloatABIType in TargetOptions.h.
  namespace FloatABI {
    enum ABIType {
      Default, // Target-specific (either soft or hard depending on triple, etc).
      Soft, // Soft float.
      Hard  // Hard float.
    };
  }

<<<<<<< HEAD
  // @LOCALMOD-BEGIN
  /// TLSUseCall - This flag enables the use of a function call to get the
  /// thread pointer for TLS accesses, instead of using inline code.
  extern bool TLSUseCall;
  // @LOCALMOD-END
=======
  namespace FPOpFusion {
    enum FPOpFusionMode {
      Fast,     // Enable fusion of FP ops wherever it's profitable.
      Standard, // Only allow fusion of 'blessed' ops (currently just fmuladd).
      Strict    // Never fuse FP-ops.
    };
  }
>>>>>>> c723eb1a

  class TargetOptions {
  public:
    TargetOptions()
        : PrintMachineCode(false), NoFramePointerElim(false),
          NoFramePointerElimNonLeaf(false), LessPreciseFPMADOption(false),
          UnsafeFPMath(false), NoInfsFPMath(false),
          NoNaNsFPMath(false), HonorSignDependentRoundingFPMathOption(false),
          UseSoftFloat(false), NoZerosInBSS(false), JITExceptionHandling(false),
          JITEmitDebugInfo(false), JITEmitDebugInfoToDisk(false),
          GuaranteedTailCallOpt(false), DisableTailCalls(false),
          StackAlignmentOverride(0), RealignStack(true), EnableFastISel(false),
          PositionIndependentExecutable(false), EnableSegmentedStacks(false),
          UseInitArray(false), TrapFuncName(""), FloatABIType(FloatABI::Default),
          AllowFPOpFusion(FPOpFusion::Standard)
    {}

    /// PrintMachineCode - This flag is enabled when the -print-machineinstrs
    /// option is specified on the command line, and should enable debugging
    /// output from the code generator.
    unsigned PrintMachineCode : 1;

    /// NoFramePointerElim - This flag is enabled when the -disable-fp-elim is
    /// specified on the command line.  If the target supports the frame pointer
    /// elimination optimization, this option should disable it.
    unsigned NoFramePointerElim : 1;

    /// NoFramePointerElimNonLeaf - This flag is enabled when the
    /// -disable-non-leaf-fp-elim is specified on the command line. If the
    /// target supports the frame pointer elimination optimization, this option
    /// should disable it for non-leaf functions.
    unsigned NoFramePointerElimNonLeaf : 1;

    /// DisableFramePointerElim - This returns true if frame pointer elimination
    /// optimization should be disabled for the given machine function.
    bool DisableFramePointerElim(const MachineFunction &MF) const;

    /// LessPreciseFPMAD - This flag is enabled when the
    /// -enable-fp-mad is specified on the command line.  When this flag is off
    /// (the default), the code generator is not allowed to generate mad
    /// (multiply add) if the result is "less precise" than doing those
    /// operations individually.
    unsigned LessPreciseFPMADOption : 1;
    bool LessPreciseFPMAD() const;

    /// UnsafeFPMath - This flag is enabled when the
    /// -enable-unsafe-fp-math flag is specified on the command line.  When
    /// this flag is off (the default), the code generator is not allowed to
    /// produce results that are "less precise" than IEEE allows.  This includes
    /// use of X86 instructions like FSIN and FCOS instead of libcalls.
    /// UnsafeFPMath implies LessPreciseFPMAD.
    unsigned UnsafeFPMath : 1;

    /// NoInfsFPMath - This flag is enabled when the
    /// -enable-no-infs-fp-math flag is specified on the command line. When
    /// this flag is off (the default), the code generator is not allowed to
    /// assume the FP arithmetic arguments and results are never +-Infs.
    unsigned NoInfsFPMath : 1;

    /// NoNaNsFPMath - This flag is enabled when the
    /// -enable-no-nans-fp-math flag is specified on the command line. When
    /// this flag is off (the default), the code generator is not allowed to
    /// assume the FP arithmetic arguments and results are never NaNs.
    unsigned NoNaNsFPMath : 1;

    /// HonorSignDependentRoundingFPMath - This returns true when the
    /// -enable-sign-dependent-rounding-fp-math is specified.  If this returns
    /// false (the default), the code generator is allowed to assume that the
    /// rounding behavior is the default (round-to-zero for all floating point
    /// to integer conversions, and round-to-nearest for all other arithmetic
    /// truncations).  If this is enabled (set to true), the code generator must
    /// assume that the rounding mode may dynamically change.
    unsigned HonorSignDependentRoundingFPMathOption : 1;
    bool HonorSignDependentRoundingFPMath() const;

    /// UseSoftFloat - This flag is enabled when the -soft-float flag is
    /// specified on the command line.  When this flag is on, the code generator
    /// will generate libcalls to the software floating point library instead of
    /// target FP instructions.
    unsigned UseSoftFloat : 1;

    /// NoZerosInBSS - By default some codegens place zero-initialized data to
    /// .bss section. This flag disables such behaviour (necessary, e.g. for
    /// crt*.o compiling).
    unsigned NoZerosInBSS : 1;

    /// JITExceptionHandling - This flag indicates that the JIT should emit
    /// exception handling information.
    unsigned JITExceptionHandling : 1;

    /// JITEmitDebugInfo - This flag indicates that the JIT should try to emit
    /// debug information and notify a debugger about it.
    unsigned JITEmitDebugInfo : 1;

    /// JITEmitDebugInfoToDisk - This flag indicates that the JIT should write
    /// the object files generated by the JITEmitDebugInfo flag to disk.  This
    /// flag is hidden and is only for debugging the debug info.
    unsigned JITEmitDebugInfoToDisk : 1;

    /// GuaranteedTailCallOpt - This flag is enabled when -tailcallopt is
    /// specified on the commandline. When the flag is on, participating targets
    /// will perform tail call optimization on all calls which use the fastcc
    /// calling convention and which satisfy certain target-independent
    /// criteria (being at the end of a function, having the same return type
    /// as their parent function, etc.), using an alternate ABI if necessary.
    unsigned GuaranteedTailCallOpt : 1;

    /// DisableTailCalls - This flag controls whether we will use tail calls.
    /// Disabling them may be useful to maintain a correct call stack.
    unsigned DisableTailCalls : 1;

    /// StackAlignmentOverride - Override default stack alignment for target.
    unsigned StackAlignmentOverride;

    /// RealignStack - This flag indicates whether the stack should be
    /// automatically realigned, if needed.
    unsigned RealignStack : 1;

    /// EnableFastISel - This flag enables fast-path instruction selection
    /// which trades away generated code quality in favor of reducing
    /// compile time.
    unsigned EnableFastISel : 1;

    /// PositionIndependentExecutable - This flag indicates whether the code
    /// will eventually be linked into a single executable, despite the PIC
    /// relocation model being in use. It's value is undefined (and irrelevant)
    /// if the relocation model is anything other than PIC.
    unsigned PositionIndependentExecutable : 1;

    unsigned EnableSegmentedStacks : 1;

    /// UseInitArray - Use .init_array instead of .ctors for static
    /// constructors.
    unsigned UseInitArray : 1;

    /// getTrapFunctionName - If this returns a non-empty string, this means
    /// isel should lower Intrinsic::trap to a call to the specified function
    /// name instead of an ISD::TRAP node.
    std::string TrapFuncName;
    StringRef getTrapFunctionName() const;

    /// FloatABIType - This setting is set by -float-abi=xxx option is specfied
    /// on the command line. This setting may either be Default, Soft, or Hard.
    /// Default selects the target's default behavior. Soft selects the ABI for
    /// UseSoftFloat, but does not indicate that FP hardware may not be used.
    /// Such a combination is unfortunately popular (e.g. arm-apple-darwin).
    /// Hard presumes that the normal FP ABI is used.
    FloatABI::ABIType FloatABIType;

    /// AllowFPOpFusion - This flag is set by the -fuse-fp-ops=xxx option.
    /// This controls the creation of fused FP ops that store intermediate
    /// results in higher precision than IEEE allows (E.g. FMAs).
    ///
    /// Fast mode - allows formation of fused FP ops whenever they're
    /// profitable.
    /// Standard mode - allow fusion only for 'blessed' FP ops. At present the
    /// only blessed op is the fmuladd intrinsic. In the future more blessed ops
    /// may be added.
    /// Strict mode - allow fusion only if/when it can be proven that the excess
    /// precision won't effect the result.
    ///
    /// Note: This option only controls formation of fused ops by the optimizers.
    /// Fused operations that are explicitly specified (e.g. FMA via the
    /// llvm.fma.* intrinsic) will always be honored, regardless of the value of
    /// this option.
    FPOpFusion::FPOpFusionMode AllowFPOpFusion;

  };
} // End llvm namespace

#endif<|MERGE_RESOLUTION|>--- conflicted
+++ resolved
@@ -30,13 +30,12 @@
     };
   }
 
-<<<<<<< HEAD
   // @LOCALMOD-BEGIN
   /// TLSUseCall - This flag enables the use of a function call to get the
   /// thread pointer for TLS accesses, instead of using inline code.
   extern bool TLSUseCall;
   // @LOCALMOD-END
-=======
+
   namespace FPOpFusion {
     enum FPOpFusionMode {
       Fast,     // Enable fusion of FP ops wherever it's profitable.
@@ -44,7 +43,6 @@
       Strict    // Never fuse FP-ops.
     };
   }
->>>>>>> c723eb1a
 
   class TargetOptions {
   public:
