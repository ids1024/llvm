--- conflicted
+++ resolved
@@ -10,13 +10,13 @@
 #ifndef LLVM_MC_MCASSEMBLER_H
 #define LLVM_MC_MCASSEMBLER_H
 
-#include "llvm/MC/MCFixup.h"
-#include "llvm/MC/MCInst.h"
 #include "llvm/ADT/DenseMap.h"
 #include "llvm/ADT/SmallPtrSet.h"
 #include "llvm/ADT/SmallString.h"
 #include "llvm/ADT/ilist.h"
 #include "llvm/ADT/ilist_node.h"
+#include "llvm/MC/MCFixup.h"
+#include "llvm/MC/MCInst.h"
 #include "llvm/Support/Casting.h"
 #include "llvm/Support/DataTypes.h"
 #include <vector> // FIXME: Shouldn't be needed.
@@ -52,39 +52,11 @@
     FT_Org,
     FT_Dwarf,
     FT_DwarfFrame,
-    FT_LEB,
-    FT_Tiny           // @LOCALMOD
+    FT_LEB
   };
 
-  // @LOCALMOD-BEGIN
-  enum BundleAlignType {
-    BundleAlignNone  = 0,
-    BundleAlignStart = 1,
-    BundleAlignEnd   = 2
-  };
-  // @LOCALMOD-END
-
 private:
-  // @LOCALMOD-BEGIN
-  // Try to compress the layout of MCFragment by:
-  // 1) Making Kind, the bundling flags, and BundlePadding fit in 32 bits.
-  // 2) Move LayoutOrder to fit in the hole left by aligning for 64 bits.
-
-  FragmentType Kind : 4;
-
-  BundleAlignType BundleAlign : 2;
-  bool BundleGroupStart       : 1;
-  bool BundleGroupEnd         : 1;
-
-  /// BundlePadding - The computed padding for this fragment. This is ~0
-  /// until initialized.
-  uint8_t BundlePadding;
-
-  /// LayoutOrder - The layout order of this fragment.
-  unsigned LayoutOrder;
-
-  // @LOCALMOD-END
-
+  FragmentType Kind;
 
   /// Parent - The data for the section this fragment is in.
   MCSectionData *Parent;
@@ -103,6 +75,9 @@
   /// initialized.
   uint64_t Offset;
 
+  /// LayoutOrder - The layout order of this fragment.
+  unsigned LayoutOrder;
+
   /// @}
 
 protected:
@@ -124,18 +99,6 @@
   unsigned getLayoutOrder() const { return LayoutOrder; }
   void setLayoutOrder(unsigned Value) { LayoutOrder = Value; }
 
-<<<<<<< HEAD
-  // @LOCALMOD-BEGIN
-  bool isBundleGroupStart() const { return BundleGroupStart; }
-  void setBundleGroupStart(bool Value) { BundleGroupStart = Value; }
-
-  bool isBundleGroupEnd() const { return BundleGroupEnd; }
-  void setBundleGroupEnd(bool Value) { BundleGroupEnd = Value; }
-
-  BundleAlignType getBundleAlign() const { return BundleAlign; }
-  void setBundleAlign(BundleAlignType Value) { BundleAlign = Value; }
-  // @LOCALMOD-END
-=======
   /// \brief Does this fragment have instructions emitted into it? By default
   /// this is false, but specific fragment types may set it to true.
   virtual bool hasInstructions() const { return false; }
@@ -156,19 +119,10 @@
   /// and only some fragments have a meaningful implementation.
   virtual void setBundlePadding(uint8_t N) {
   }
->>>>>>> a662a986
 
   void dump();
 };
 
-<<<<<<< HEAD
-// @LOCALMOD-BEGIN
-// This is just a tiny data fragment with no fixups.
-// (To help with memory usage)
-class MCTinyFragment : public MCFragment {
- private:
-  SmallString<6> Contents;
-=======
 class MCEncodedFragment : public MCFragment {
   virtual void anchor();
 
@@ -179,14 +133,20 @@
   {
   }
   virtual ~MCEncodedFragment();
->>>>>>> a662a986
-
- public:
-
-  MCTinyFragment(MCSectionData *SD = 0) : MCFragment(FT_Tiny, SD) {}
-
-  SmallString<6> &getContents() { return Contents; }
-  const SmallString<6> &getContents() const { return Contents; }
+
+  typedef SmallVectorImpl<MCFixup>::const_iterator const_fixup_iterator;
+  typedef SmallVectorImpl<MCFixup>::iterator fixup_iterator;
+
+  virtual SmallVectorImpl<char> &getContents() = 0;
+  virtual const SmallVectorImpl<char> &getContents() const = 0;
+
+  virtual SmallVectorImpl<MCFixup> &getFixups() = 0;
+  virtual const SmallVectorImpl<MCFixup> &getFixups() const = 0;
+
+  virtual fixup_iterator fixup_begin() = 0;
+  virtual const_fixup_iterator fixup_begin() const  = 0;
+  virtual fixup_iterator fixup_end() = 0;
+  virtual const_fixup_iterator fixup_end() const = 0;
 
   virtual uint8_t getBundlePadding() const {
     return BundlePadding;
@@ -197,29 +157,11 @@
   }
 
   static bool classof(const MCFragment *F) {
-<<<<<<< HEAD
-    return F->getKind() == MCFragment::FT_Tiny;
-=======
     MCFragment::FragmentType Kind = F->getKind();
     return Kind == MCFragment::FT_Relaxable || Kind == MCFragment::FT_Data;
->>>>>>> a662a986
-  }
-  static bool classof(const MCTinyFragment *) { return true; }
-};
-// @LOCALMOD-END
-
-<<<<<<< HEAD
-class MCDataFragment : public MCFragment {
-  virtual void anchor();
-  SmallString<6> Contents;  // @LOCALMOD: Memory efficiency
-
-  /// Fixups - The list of fixups in this fragment.
-  std::vector<MCFixup> Fixups;
-
-public:
-  typedef std::vector<MCFixup>::const_iterator const_fixup_iterator;
-  typedef std::vector<MCFixup>::iterator fixup_iterator;
-=======
+  }
+};
+
 /// Fragment for data and encoded instructions.
 ///
 class MCDataFragment : public MCEncodedFragment {
@@ -241,38 +183,23 @@
       HasInstructions(false), AlignToBundleEnd(false)
   {
   }
->>>>>>> a662a986
-
-public:
-  MCDataFragment(MCSectionData *SD = 0) : MCFragment(FT_Data, SD) {}
-
-  /// @name Accessors
-  /// @{
-
-  SmallString<6> &getContents() { return Contents; }  // @LOCALMOD
-  const SmallString<6> &getContents() const { return Contents; } // @LOCALMOD
-
-  /// @}
-  /// @name Fixup Access
-  /// @{
-
-  void addFixup(MCFixup Fixup) {
-    // Enforce invariant that fixups are in offset order.
-    assert((Fixups.empty() || Fixup.getOffset() >= Fixups.back().getOffset()) &&
-           "Fixups must be added in order!");
-    Fixups.push_back(Fixup);
-  }
-
-<<<<<<< HEAD
-  std::vector<MCFixup> &getFixups() { return Fixups; }
-  const std::vector<MCFixup> &getFixups() const { return Fixups; }
-=======
+
+  virtual SmallVectorImpl<char> &getContents() { return Contents; }
+  virtual const SmallVectorImpl<char> &getContents() const { return Contents; }
+
+  SmallVectorImpl<MCFixup> &getFixups() {
+    return Fixups;
+  }
+
+  const SmallVectorImpl<MCFixup> &getFixups() const {
+    return Fixups;
+  }
+
   virtual bool hasInstructions() const { return HasInstructions; }
   virtual void setHasInstructions(bool V) { HasInstructions = V; }
 
   virtual bool alignToBundleEnd() const { return AlignToBundleEnd; }
   virtual void setAlignToBundleEnd(bool V) { AlignToBundleEnd = V; }
->>>>>>> a662a986
 
   fixup_iterator fixup_begin() { return Fixups.begin(); }
   const_fixup_iterator fixup_begin() const { return Fixups.begin(); }
@@ -280,75 +207,44 @@
   fixup_iterator fixup_end() {return Fixups.end();}
   const_fixup_iterator fixup_end() const {return Fixups.end();}
 
-  size_t fixup_size() const { return Fixups.size(); }
-
-  /// @}
-
   static bool classof(const MCFragment *F) {
     return F->getKind() == MCFragment::FT_Data;
   }
 };
 
-<<<<<<< HEAD
-// FIXME: This current incarnation of MCInstFragment doesn't make much sense, as
-// it is almost entirely a duplicate of MCDataFragment. If we decide to stick
-// with this approach (as opposed to making MCInstFragment a very light weight
-// object with just the MCInst and a code size, then we should just change
-// MCDataFragment to have an optional MCInst at its end.
-class MCInstFragment : public MCFragment {
-=======
 /// A relaxable fragment holds on to its MCInst, since it may need to be
 /// relaxed during the assembler layout and relaxation stage.
 ///
 class MCRelaxableFragment : public MCEncodedFragment {
->>>>>>> a662a986
   virtual void anchor();
 
   /// Inst - The instruction this is a fragment for.
   MCInst Inst;
 
-  /// Code - Binary data for the currently encoded instruction.
-  SmallString<8> Code;
+  /// Contents - Binary data for the currently encoded instruction.
+  SmallVector<char, 8> Contents;
 
   /// Fixups - The list of fixups in this fragment.
   SmallVector<MCFixup, 1> Fixups;
 
 public:
-<<<<<<< HEAD
-  typedef SmallVectorImpl<MCFixup>::const_iterator const_fixup_iterator;
-  typedef SmallVectorImpl<MCFixup>::iterator fixup_iterator;
-
-public:
-  MCInstFragment(const MCInst &_Inst, MCSectionData *SD = 0)
-    : MCFragment(FT_Inst, SD), Inst(_Inst) {
-=======
   MCRelaxableFragment(const MCInst &_Inst, MCSectionData *SD = 0)
     : MCEncodedFragment(FT_Relaxable, SD), Inst(_Inst) {
->>>>>>> a662a986
-  }
-
-  /// @name Accessors
-  /// @{
-
-  SmallVectorImpl<char> &getCode() { return Code; }
-  const SmallVectorImpl<char> &getCode() const { return Code; }
-
-  unsigned getInstSize() const { return Code.size(); }
-
-<<<<<<< HEAD
-  MCInst &getInst() { return Inst; }
-=======
->>>>>>> a662a986
+  }
+
+  virtual SmallVectorImpl<char> &getContents() { return Contents; }
+  virtual const SmallVectorImpl<char> &getContents() const { return Contents; }
+
   const MCInst &getInst() const { return Inst; }
-
   void setInst(const MCInst& Value) { Inst = Value; }
 
-  /// @}
-  /// @name Fixup Access
-  /// @{
-
-  SmallVectorImpl<MCFixup> &getFixups() { return Fixups; }
-  const SmallVectorImpl<MCFixup> &getFixups() const { return Fixups; }
+  SmallVectorImpl<MCFixup> &getFixups() {
+    return Fixups;
+  }
+
+  const SmallVectorImpl<MCFixup> &getFixups() const {
+    return Fixups;
+  }
 
   virtual bool hasInstructions() const { return true; }
 
@@ -357,10 +253,6 @@
 
   fixup_iterator fixup_end() {return Fixups.end();}
   const_fixup_iterator fixup_end() const {return Fixups.end();}
-
-  size_t fixup_size() const { return Fixups.size(); }
-
-  /// @}
 
   static bool classof(const MCFragment *F) {
     return F->getKind() == MCFragment::FT_Relaxable;
@@ -632,29 +524,6 @@
   /// it.
   unsigned HasInstructions : 1;
 
-  // @LOCALMOD-BEGIN
-  bool BundlingEnabled : 1;
-  bool BundleLocked : 1;
-
-  // Because ".bundle_lock" occurs before the fragment it applies to exists,
-  // we need to keep this flag around so we know to mark the next fragment
-  // as the start of a bundle group. A similar flag is not necessary for the
-  // last fragment, because when a .bundle_unlock occurs, the last fragment
-  // in the group already exists and can be marked directly.
-  bool BundleGroupFirstFrag : 1;
-
-  typedef MCFragment::BundleAlignType BundleAlignType;
-  BundleAlignType BundleAlignNext : 2;
-
-  // Optimization to reduce the number of fragments generated (for memory
-  // savings).  Keep track of when we know the offset of the next point to
-  // emit an instruction.  If we know the offset from a known alignment point,
-  // we can just append to the previous fragment.
-  bool BundleOffsetKnown : 1;
-  unsigned BundleSize;
-  unsigned BundleOffset;
-  // @LOCALMOD-END
-
   /// @}
 
 public:
@@ -675,25 +544,6 @@
 
   unsigned getLayoutOrder() const { return LayoutOrder; }
   void setLayoutOrder(unsigned Value) { LayoutOrder = Value; }
-
-  // @LOCALMOD-BEGIN
-  bool isBundlingEnabled() const { return BundlingEnabled; }
-
-  bool isBundleLocked() const { return BundleLocked; }
-  void setBundleLocked(bool Value) { BundleLocked = Value; }
-
-  bool isBundleGroupFirstFrag() const { return BundleGroupFirstFrag; }
-  void setBundleGroupFirstFrag(bool Value) { BundleGroupFirstFrag = Value; }
-
-
-  BundleAlignType getBundleAlignNext() const { return BundleAlignNext; }
-  void setBundleAlignNext(BundleAlignType Value) { BundleAlignNext = Value; }
-
-  void MarkBundleOffsetUnknown();
-  bool ShouldCreateNewFragment(size_t Size);
-  void UpdateBundleOffset(size_t Size);
-  void AlignBundleOffsetTo(size_t AlignBase);
-  // @LOCALMOD-END
 
   /// @name Fragment Access
   /// @{
@@ -978,10 +828,12 @@
   bool fragmentNeedsRelaxation(const MCRelaxableFragment *IF,
                                const MCAsmLayout &Layout) const;
 
-  /// layoutOnce - Perform one layout iteration and return true if any offsets
+  /// \brief Perform one layout iteration and return true if any offsets
   /// were adjusted.
   bool layoutOnce(MCAsmLayout &Layout);
 
+  /// \brief Perform one layout iteration of the given section and return true
+  /// if any offsets were adjusted.
   bool layoutSectionOnce(MCAsmLayout &Layout, MCSectionData &SD);
 
   bool relaxInstruction(MCAsmLayout &Layout, MCRelaxableFragment &IF);
