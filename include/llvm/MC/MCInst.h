--- conflicted
+++ resolved
@@ -49,16 +49,8 @@
     const MCInst *InstVal;
   };
 
-<<<<<<< HEAD
-  // @LOCALMOD-START
-  // Initialize ImmVal instead of FPImmVal, thanks to
-  // http://gcc.gnu.org/bugzilla/show_bug.cgi?id=58416
-  MCOperand() : Kind(kInvalid), ImmVal(0) {}
-  // @LOCALMOD-END
-=======
 public:
   MCOperand() : Kind(kInvalid), FPImmVal(0.0) {}
->>>>>>> 99e9f85e
 
   bool isValid() const { return Kind != kInvalid; }
   bool isReg() const { return Kind == kRegister; }
