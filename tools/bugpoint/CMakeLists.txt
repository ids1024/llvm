--- conflicted
+++ resolved
@@ -1,4 +1,3 @@
-<<<<<<< HEAD
 set(LLVM_LINK_COMPONENTS
   Analysis
   BitWriter
@@ -10,6 +9,7 @@
   InstCombine
   Instrumentation
   Linker
+  naclanalysis nacltransforms naclbitreader minsfitransforms # @LOCALMOD
   ObjCARCOpts
   ScalarOpts
   Support
@@ -20,11 +20,6 @@
 
 # Support plugins.
 set(LLVM_NO_DEAD_STRIP 1)
-=======
-set(LLVM_LINK_COMPONENTS asmparser instrumentation scalaropts ipo
-  linker bitreader bitwriter irreader vectorize objcarcopts naclanalysis
-  nacltransforms naclbitreader minsfitransforms)
->>>>>>> e66462b6
 
 add_llvm_tool(bugpoint
   BugDriver.cpp
