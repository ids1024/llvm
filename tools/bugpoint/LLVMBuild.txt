--- conflicted
+++ resolved
@@ -19,8 +19,4 @@
 type = Tool
 name = bugpoint
 parent = Tools
-<<<<<<< HEAD
-required_libraries = AsmParser BitReader BitWriter IRReader IPO Instrumentation Linker Scalar ObjCARC CodeGen NaClTransforms NaClAnalysis MinSFITransforms NaClBitReader
-=======
 required_libraries = AsmParser BitReader BitWriter IRReader IPO Instrumentation Linker Scalar ObjCARC CodeGen NaClTransforms NaClAnalysis MinSFITransforms NaClBitReader JSBackend
->>>>>>> d2afe2fa
