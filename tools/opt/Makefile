--- conflicted
+++ resolved
@@ -9,11 +9,7 @@
 
 LEVEL := ../..
 TOOLNAME := opt
-<<<<<<< HEAD
-LINK_COMPONENTS := naclbitwriter nacltransforms naclanalysis minsfitransforms bitreader bitwriter asmparser irreader instrumentation scalaropts objcarcopts ipo vectorize all-targets codegen passes
-=======
-LINK_COMPONENTS := bitreader bitwriter naclbitwriter asmparser irreader instrumentation scalaropts objcarcopts ipo vectorize nacltransforms naclanalysis jsbackend minsfitransforms all-targets codegen
->>>>>>> f540f9b3
+LINK_COMPONENTS := naclbitwriter nacltransforms naclanalysis minsfitransforms jsbackend bitreader bitwriter asmparser irreader instrumentation scalaropts objcarcopts ipo vectorize all-targets codegen passes
 
 # Support plugins.
 NO_DEAD_STRIP := 1
