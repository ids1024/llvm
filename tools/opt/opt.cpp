--- conflicted
+++ resolved
@@ -546,7 +546,6 @@
 
   // Create a new optimization pass for each one specified on the command line
   for (unsigned i = 0; i < PassList.size(); ++i) {
-<<<<<<< HEAD
     // @LOCALMOD-BEGIN
     if (PNaClABISimplifyPreOpt &&
         PNaClABISimplifyPreOpt.getPosition() < PassList.getPosition(i)) {
@@ -555,16 +554,6 @@
     }
     // @LOCALMOD-END
 
-    // Check to see if -std-compile-opts was specified before this option.  If
-    // so, handle it.
-    if (StandardCompileOpts &&
-        StandardCompileOpts.getPosition() < PassList.getPosition(i)) {
-      AddStandardCompilePasses(Passes);
-      StandardCompileOpts = false;
-    }
-
-=======
->>>>>>> 7ffc5bb5
     if (StandardLinkOpts &&
         StandardLinkOpts.getPosition() < PassList.getPosition(i)) {
       AddStandardLinkPasses(Passes);
@@ -650,20 +639,11 @@
       Passes.add(createPrintModulePass(errs()));
   }
 
-<<<<<<< HEAD
   // @LOCALMOD-BEGIN
   if (PNaClABISimplifyPreOpt)
     PNaClABISimplifyAddPreOptPasses(Passes);
   // @LOCALMOD-END
 
-  // If -std-compile-opts was specified at the end of the pass list, add them.
-  if (StandardCompileOpts) {
-    AddStandardCompilePasses(Passes);
-    StandardCompileOpts = false;
-  }
-
-=======
->>>>>>> 7ffc5bb5
   if (StandardLinkOpts) {
     AddStandardLinkPasses(Passes);
     StandardLinkOpts = false;
