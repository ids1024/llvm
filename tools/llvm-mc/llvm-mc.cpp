//===-- llvm-mc.cpp - Machine Code Hacking Driver -------------------------===//
//
//                     The LLVM Compiler Infrastructure
//
// This file is distributed under the University of Illinois Open Source
// License. See LICENSE.TXT for details.
//
//===----------------------------------------------------------------------===//
//
// This utility is a simple driver that allows command line hacking on machine
// code.
//
//===----------------------------------------------------------------------===//

#include "Disassembler.h"
#include "llvm/MC/MCAsmBackend.h"
#include "llvm/MC/MCAsmInfo.h"
#include "llvm/MC/MCContext.h"
#include "llvm/MC/MCInstPrinter.h"
#include "llvm/MC/MCInstrInfo.h"
#include "llvm/MC/MCNaCl.h"
#include "llvm/MC/MCObjectFileInfo.h"
#include "llvm/MC/MCParser/AsmLexer.h"
#include "llvm/MC/MCRegisterInfo.h"
#include "llvm/MC/MCSectionMachO.h"
#include "llvm/MC/MCStreamer.h"
#include "llvm/MC/MCSubtargetInfo.h"
#include "llvm/MC/MCTargetAsmParser.h"
#include "llvm/MC/MCTargetOptionsCommandFlags.h"
#include "llvm/Support/CommandLine.h"
#include "llvm/Support/Compression.h"
#include "llvm/Support/FileUtilities.h"
#include "llvm/Support/FormattedStream.h"
#include "llvm/Support/Host.h"
#include "llvm/Support/ManagedStatic.h"
#include "llvm/Support/MemoryBuffer.h"
#include "llvm/Support/PrettyStackTrace.h"
#include "llvm/Support/Signals.h"
#include "llvm/Support/SourceMgr.h"
#include "llvm/Support/TargetRegistry.h"
#include "llvm/Support/TargetSelect.h"
#include "llvm/Support/ToolOutputFile.h"
using namespace llvm;

static cl::opt<std::string>
InputFilename(cl::Positional, cl::desc("<input file>"), cl::init("-"));

static cl::opt<std::string>
OutputFilename("o", cl::desc("Output filename"),
               cl::value_desc("filename"));

static cl::opt<bool>
ShowEncoding("show-encoding", cl::desc("Show instruction encodings"));

static cl::opt<bool>
CompressDebugSections("compress-debug-sections",
                      cl::desc("Compress DWARF debug sections"));

static cl::opt<bool>
ShowInst("show-inst", cl::desc("Show internal instruction representation"));

static cl::opt<bool>
ShowInstOperands("show-inst-operands",
                 cl::desc("Show instructions operands as parsed"));

static cl::opt<unsigned>
OutputAsmVariant("output-asm-variant",
                 cl::desc("Syntax variant to use for output printing"));

static cl::opt<bool>
PrintImmHex("print-imm-hex", cl::init(false),
            cl::desc("Prefer hex format for immediate values"));

enum OutputFileType {
  OFT_Null,
  OFT_AssemblyFile,
  OFT_ObjectFile
};
static cl::opt<OutputFileType>
FileType("filetype", cl::init(OFT_AssemblyFile),
  cl::desc("Choose an output file type:"),
  cl::values(
       clEnumValN(OFT_AssemblyFile, "asm",
                  "Emit an assembly ('.s') file"),
       clEnumValN(OFT_Null, "null",
                  "Don't emit anything (for timing purposes)"),
       clEnumValN(OFT_ObjectFile, "obj",
                  "Emit a native object ('.o') file"),
       clEnumValEnd));

static cl::list<std::string>
IncludeDirs("I", cl::desc("Directory of include files"),
            cl::value_desc("directory"), cl::Prefix);

static cl::opt<std::string>
ArchName("arch", cl::desc("Target arch to assemble for, "
                          "see -version for available targets"));

static cl::opt<std::string>
TripleName("triple", cl::desc("Target triple to assemble for, "
                              "see -version for available targets"));

static cl::opt<std::string>
MCPU("mcpu",
     cl::desc("Target a specific cpu type (-mcpu=help for details)"),
     cl::value_desc("cpu-name"),
     cl::init(""));

static cl::list<std::string>
MAttrs("mattr",
  cl::CommaSeparated,
  cl::desc("Target specific attributes (-mattr=help for details)"),
  cl::value_desc("a1,+a2,-a3,..."));

static cl::opt<Reloc::Model>
RelocModel("relocation-model",
             cl::desc("Choose relocation model"),
             cl::init(Reloc::Default),
             cl::values(
            clEnumValN(Reloc::Default, "default",
                       "Target default relocation model"),
            clEnumValN(Reloc::Static, "static",
                       "Non-relocatable code"),
            clEnumValN(Reloc::PIC_, "pic",
                       "Fully relocatable, position independent code"),
            clEnumValN(Reloc::DynamicNoPIC, "dynamic-no-pic",
                       "Relocatable external references, non-relocatable code"),
            clEnumValEnd));

static cl::opt<llvm::CodeModel::Model>
CMModel("code-model",
        cl::desc("Choose code model"),
        cl::init(CodeModel::Default),
        cl::values(clEnumValN(CodeModel::Default, "default",
                              "Target default code model"),
                   clEnumValN(CodeModel::Small, "small",
                              "Small code model"),
                   clEnumValN(CodeModel::Kernel, "kernel",
                              "Kernel code model"),
                   clEnumValN(CodeModel::Medium, "medium",
                              "Medium code model"),
                   clEnumValN(CodeModel::Large, "large",
                              "Large code model"),
                   clEnumValEnd));

static cl::opt<bool>
NoInitialTextSection("n", cl::desc("Don't assume assembly file starts "
                                   "in the text section"));

static cl::opt<bool>
GenDwarfForAssembly("g", cl::desc("Generate dwarf debugging info for assembly "
                                  "source files"));

static cl::opt<std::string>
DebugCompilationDir("fdebug-compilation-dir",
                    cl::desc("Specifies the debug info's compilation dir"));

static cl::opt<std::string>
MainFileName("main-file-name",
             cl::desc("Specifies the name we should consider the input file"));

static cl::opt<bool> SaveTempLabels("save-temp-labels",
                                    cl::desc("Don't discard temporary labels"));

static cl::opt<bool> NoExecStack("no-exec-stack",
                                 cl::desc("File doesn't need an exec stack"));

enum ActionType {
  AC_AsLex,
  AC_Assemble,
  AC_Disassemble,
  AC_MDisassemble,
};

static cl::opt<ActionType>
Action(cl::desc("Action to perform:"),
       cl::init(AC_Assemble),
       cl::values(clEnumValN(AC_AsLex, "as-lex",
                             "Lex tokens from a .s file"),
                  clEnumValN(AC_Assemble, "assemble",
                             "Assemble a .s file (default)"),
                  clEnumValN(AC_Disassemble, "disassemble",
                             "Disassemble strings of hex bytes"),
                  clEnumValN(AC_MDisassemble, "mdis",
                             "Marked up disassembly of strings of hex bytes"),
                  clEnumValEnd));

static const Target *GetTarget(const char *ProgName) {
  // Figure out the target triple.
  if (TripleName.empty())
    TripleName = sys::getDefaultTargetTriple();
  Triple TheTriple(Triple::normalize(TripleName));

  // Get the target specific parser.
  std::string Error;
  const Target *TheTarget = TargetRegistry::lookupTarget(ArchName, TheTriple,
                                                         Error);
  if (!TheTarget) {
    errs() << ProgName << ": " << Error;
    return nullptr;
  }

  // Update the triple name and return the found target.
  TripleName = TheTriple.getTriple();
  return TheTarget;
}

static tool_output_file *GetOutputStream() {
  if (OutputFilename == "")
    OutputFilename = "-";

  std::string Err;
  tool_output_file *Out =
      new tool_output_file(OutputFilename.c_str(), Err, sys::fs::F_None);
  if (!Err.empty()) {
    errs() << Err << '\n';
    delete Out;
    return nullptr;
  }

  return Out;
}

static std::string DwarfDebugFlags;
static void setDwarfDebugFlags(int argc, char **argv) {
  if (!getenv("RC_DEBUG_OPTIONS"))
    return;
  for (int i = 0; i < argc; i++) {
    DwarfDebugFlags += argv[i];
    if (i + 1 < argc)
      DwarfDebugFlags += " ";
  }
}

static std::string DwarfDebugProducer;
static void setDwarfDebugProducer(void) {
  if(!getenv("DEBUG_PRODUCER"))
    return;
  DwarfDebugProducer += getenv("DEBUG_PRODUCER");
}

static int AsLexInput(SourceMgr &SrcMgr, MCAsmInfo &MAI,
                      tool_output_file *Out) {

  AsmLexer Lexer(MAI);
  Lexer.setBuffer(SrcMgr.getMemoryBuffer(SrcMgr.getMainFileID())->getBuffer());

  bool Error = false;
  while (Lexer.Lex().isNot(AsmToken::Eof)) {
    AsmToken Tok = Lexer.getTok();

    switch (Tok.getKind()) {
    default:
      SrcMgr.PrintMessage(Lexer.getLoc(), SourceMgr::DK_Warning,
                          "unknown token");
      Error = true;
      break;
    case AsmToken::Error:
      Error = true; // error already printed.
      break;
    case AsmToken::Identifier:
      Out->os() << "identifier: " << Lexer.getTok().getString();
      break;
    case AsmToken::Integer:
      Out->os() << "int: " << Lexer.getTok().getString();
      break;
    case AsmToken::Real:
      Out->os() << "real: " << Lexer.getTok().getString();
      break;
    case AsmToken::String:
      Out->os() << "string: " << Lexer.getTok().getString();
      break;

    case AsmToken::Amp:            Out->os() << "Amp"; break;
    case AsmToken::AmpAmp:         Out->os() << "AmpAmp"; break;
    case AsmToken::At:             Out->os() << "At"; break;
    case AsmToken::Caret:          Out->os() << "Caret"; break;
    case AsmToken::Colon:          Out->os() << "Colon"; break;
    case AsmToken::Comma:          Out->os() << "Comma"; break;
    case AsmToken::Dollar:         Out->os() << "Dollar"; break;
    case AsmToken::Dot:            Out->os() << "Dot"; break;
    case AsmToken::EndOfStatement: Out->os() << "EndOfStatement"; break;
    case AsmToken::Eof:            Out->os() << "Eof"; break;
    case AsmToken::Equal:          Out->os() << "Equal"; break;
    case AsmToken::EqualEqual:     Out->os() << "EqualEqual"; break;
    case AsmToken::Exclaim:        Out->os() << "Exclaim"; break;
    case AsmToken::ExclaimEqual:   Out->os() << "ExclaimEqual"; break;
    case AsmToken::Greater:        Out->os() << "Greater"; break;
    case AsmToken::GreaterEqual:   Out->os() << "GreaterEqual"; break;
    case AsmToken::GreaterGreater: Out->os() << "GreaterGreater"; break;
    case AsmToken::Hash:           Out->os() << "Hash"; break;
    case AsmToken::LBrac:          Out->os() << "LBrac"; break;
    case AsmToken::LCurly:         Out->os() << "LCurly"; break;
    case AsmToken::LParen:         Out->os() << "LParen"; break;
    case AsmToken::Less:           Out->os() << "Less"; break;
    case AsmToken::LessEqual:      Out->os() << "LessEqual"; break;
    case AsmToken::LessGreater:    Out->os() << "LessGreater"; break;
    case AsmToken::LessLess:       Out->os() << "LessLess"; break;
    case AsmToken::Minus:          Out->os() << "Minus"; break;
    case AsmToken::Percent:        Out->os() << "Percent"; break;
    case AsmToken::Pipe:           Out->os() << "Pipe"; break;
    case AsmToken::PipePipe:       Out->os() << "PipePipe"; break;
    case AsmToken::Plus:           Out->os() << "Plus"; break;
    case AsmToken::RBrac:          Out->os() << "RBrac"; break;
    case AsmToken::RCurly:         Out->os() << "RCurly"; break;
    case AsmToken::RParen:         Out->os() << "RParen"; break;
    case AsmToken::Slash:          Out->os() << "Slash"; break;
    case AsmToken::Star:           Out->os() << "Star"; break;
    case AsmToken::Tilde:          Out->os() << "Tilde"; break;
    }

    // Print the token string.
    Out->os() << " (\"";
    Out->os().write_escaped(Tok.getString());
    Out->os() << "\")\n";
  }

  return Error;
}

static int AssembleInput(const char *ProgName, const Target *TheTarget,
                         SourceMgr &SrcMgr, MCContext &Ctx, MCStreamer &Str,
                         MCAsmInfo &MAI, MCSubtargetInfo &STI,
                         MCInstrInfo &MCII, MCTargetOptions &MCOptions) {
  std::unique_ptr<MCAsmParser> Parser(
      createMCAsmParser(SrcMgr, Ctx, Str, MAI));
  std::unique_ptr<MCTargetAsmParser> TAP(
      TheTarget->createMCAsmParser(STI, *Parser, MCII, MCOptions));

  if (!TAP) {
    errs() << ProgName
           << ": error: this target does not support assembly parsing.\n";
    return 1;
  }

  Parser->setShowParsedOperands(ShowInstOperands);
  Parser->setTargetParser(*TAP.get());

  int Res = Parser->Run(NoInitialTextSection);

  return Res;
}

int main(int argc, char **argv) {
  // Print a stack trace if we signal out.
  sys::PrintStackTraceOnErrorSignal();
  PrettyStackTraceProgram X(argc, argv);
  llvm_shutdown_obj Y;  // Call llvm_shutdown() on exit.

  // Initialize targets and assembly printers/parsers.
  llvm::InitializeAllTargetInfos();
  llvm::InitializeAllTargetMCs();
  llvm::InitializeAllAsmParsers();
  llvm::InitializeAllDisassemblers();

  // Register the target printer for --version.
  cl::AddExtraVersionPrinter(TargetRegistry::printRegisteredTargetsForVersion);

  cl::ParseCommandLineOptions(argc, argv, "llvm machine code playground\n");
  MCTargetOptions MCOptions = InitMCTargetOptionsFromFlags();
  TripleName = Triple::normalize(TripleName);
  setDwarfDebugFlags(argc, argv);

  setDwarfDebugProducer();

  const char *ProgName = argv[0];
  const Target *TheTarget = GetTarget(ProgName);
  if (!TheTarget)
    return 1;

  ErrorOr<std::unique_ptr<MemoryBuffer>> BufferPtr =
      MemoryBuffer::getFileOrSTDIN(InputFilename);
  if (std::error_code EC = BufferPtr.getError()) {
    errs() << ProgName << ": " << EC.message() << '\n';
    return 1;
  }
  MemoryBuffer *Buffer = BufferPtr->release();

  SourceMgr SrcMgr;

  // Tell SrcMgr about this buffer, which is what the parser will pick up.
  SrcMgr.AddNewSourceBuffer(Buffer, SMLoc());

  // Record the location of the include directories so that the lexer can find
  // it later.
  SrcMgr.setIncludeDirs(IncludeDirs);

  std::unique_ptr<MCRegisterInfo> MRI(TheTarget->createMCRegInfo(TripleName));
  assert(MRI && "Unable to create target register info!");

  std::unique_ptr<MCAsmInfo> MAI(TheTarget->createMCAsmInfo(*MRI, TripleName));
  assert(MAI && "Unable to create target asm info!");

  if (CompressDebugSections) {
    if (!zlib::isAvailable()) {
      errs() << ProgName
             << ": build tools with zlib to enable -compress-debug-sections";
      return 1;
    }
    MAI->setCompressDebugSections(true);
  }

  // FIXME: This is not pretty. MCContext has a ptr to MCObjectFileInfo and
  // MCObjectFileInfo needs a MCContext reference in order to initialize itself.
  MCObjectFileInfo MOFI;
  MCContext Ctx(MAI.get(), MRI.get(), &MOFI, &SrcMgr);
  MOFI.InitMCObjectFileInfo(TripleName, RelocModel, CMModel, Ctx);

  if (SaveTempLabels)
    Ctx.setAllowTemporaryLabels(false);

  Ctx.setGenDwarfForAssembly(GenDwarfForAssembly);
  // Default to 4 for dwarf version.
  unsigned DwarfVersion = MCOptions.DwarfVersion ? MCOptions.DwarfVersion : 4;
  if (DwarfVersion < 2 || DwarfVersion > 4) {
    errs() << ProgName << ": Dwarf version " << DwarfVersion
           << " is not supported." << '\n';
    return 1;
  }
  Ctx.setDwarfVersion(DwarfVersion);
  if (!DwarfDebugFlags.empty())
    Ctx.setDwarfDebugFlags(StringRef(DwarfDebugFlags));
  if (!DwarfDebugProducer.empty())
    Ctx.setDwarfDebugProducer(StringRef(DwarfDebugProducer));
  if (!DebugCompilationDir.empty())
    Ctx.setCompilationDir(DebugCompilationDir);
  if (!MainFileName.empty())
    Ctx.setMainFileName(MainFileName);

  // Package up features to be passed to target/subtarget
  std::string FeaturesStr;
  if (MAttrs.size()) {
    SubtargetFeatures Features;
    for (unsigned i = 0; i != MAttrs.size(); ++i)
      Features.AddFeature(MAttrs[i]);
    FeaturesStr = Features.getString();
  }

  std::unique_ptr<tool_output_file> Out(GetOutputStream());
  if (!Out)
    return 1;

  formatted_raw_ostream FOS(Out->os());
  std::unique_ptr<MCStreamer> Str;

  std::unique_ptr<MCInstrInfo> MCII(TheTarget->createMCInstrInfo());
  std::unique_ptr<MCSubtargetInfo> STI(
      TheTarget->createMCSubtargetInfo(TripleName, MCPU, FeaturesStr));

<<<<<<< HEAD
  MCInstPrinter *IP = nullptr;
  if (FileType == OFT_AssemblyFile) {
    IP =
      TheTarget->createMCInstPrinter(OutputAsmVariant, *MAI, *MCII, *MRI, *STI);

    // Set the display preference for hex vs. decimal immediates.
    IP->setPrintImmHex(PrintImmHex);

    // Set up the AsmStreamer.
    MCCodeEmitter *CE = nullptr;
    MCAsmBackend *MAB = nullptr;
    if (ShowEncoding) {
=======
  Triple T(TripleName); // @LOCALMOD

  MCInstPrinter *IP = NULL;
  if (FileType == OFT_AssemblyFile) {
    IP =
      TheTarget->createMCInstPrinter(OutputAsmVariant, *MAI, *MCII, *MRI, *STI);
    MCCodeEmitter *CE = 0;
    MCAsmBackend *MAB = 0;
    if (ShowEncoding || T.isOSNaCl()) { // @LOCALMOD
      // We always create an asm backend for NaCl to get CustomExpandInst,
      // which is used by asm streamers as well as object streamers.
>>>>>>> e9bc2f01
      CE = TheTarget->createMCCodeEmitter(*MCII, *MRI, *STI, Ctx);
      MAB = TheTarget->createMCAsmBackend(*MRI, TripleName, MCPU);
    }
    Str.reset(TheTarget->createAsmStreamer(Ctx, FOS, /*asmverbose*/ true,
                                           /*useDwarfDirectory*/ true, IP, CE,
                                           MAB, ShowInst));

  } else if (FileType == OFT_Null) {
    Str.reset(createNullStreamer(Ctx));
  } else {
    assert(FileType == OFT_ObjectFile && "Invalid file type!");
    MCCodeEmitter *CE = TheTarget->createMCCodeEmitter(*MCII, *MRI, *STI, Ctx);
    MCAsmBackend *MAB = TheTarget->createMCAsmBackend(*MRI, TripleName, MCPU);
    Str.reset(TheTarget->createMCObjectStreamer(TripleName, Ctx, *MAB,
                                                FOS, CE, *STI, RelaxAll,
                                                NoExecStack));
    // @LOCALMOD-BEGIN
    if (T.isOSNaCl())
      initializeNaClMCStreamer(*Str.get(), Ctx, T);
    // @LOCALMOD-END
  }

  int Res = 1;
  bool disassemble = false;
  switch (Action) {
  case AC_AsLex:
    Res = AsLexInput(SrcMgr, *MAI, Out.get());
    break;
  case AC_Assemble:
    Res = AssembleInput(ProgName, TheTarget, SrcMgr, Ctx, *Str, *MAI, *STI,
                        *MCII, MCOptions);
    break;
  case AC_MDisassemble:
    assert(IP && "Expected assembly output");
    IP->setUseMarkup(1);
    disassemble = true;
    break;
  case AC_Disassemble:
    disassemble = true;
    break;
  }
  if (disassemble)
    Res = Disassembler::disassemble(*TheTarget, TripleName, *STI, *Str,
                                    *Buffer, SrcMgr, Out->os());

  // Keep output if no errors.
  if (Res == 0) Out->keep();
  return Res;
}<|MERGE_RESOLUTION|>--- conflicted
+++ resolved
@@ -447,32 +447,20 @@
   std::unique_ptr<MCSubtargetInfo> STI(
       TheTarget->createMCSubtargetInfo(TripleName, MCPU, FeaturesStr));
 
-<<<<<<< HEAD
-  MCInstPrinter *IP = nullptr;
-  if (FileType == OFT_AssemblyFile) {
-    IP =
-      TheTarget->createMCInstPrinter(OutputAsmVariant, *MAI, *MCII, *MRI, *STI);
-
-    // Set the display preference for hex vs. decimal immediates.
-    IP->setPrintImmHex(PrintImmHex);
-
-    // Set up the AsmStreamer.
-    MCCodeEmitter *CE = nullptr;
-    MCAsmBackend *MAB = nullptr;
-    if (ShowEncoding) {
-=======
   Triple T(TripleName); // @LOCALMOD
 
   MCInstPrinter *IP = NULL;
   if (FileType == OFT_AssemblyFile) {
     IP =
       TheTarget->createMCInstPrinter(OutputAsmVariant, *MAI, *MCII, *MRI, *STI);
-    MCCodeEmitter *CE = 0;
-    MCAsmBackend *MAB = 0;
+
+    // Set the display preference for hex vs. decimal immediates.
+    IP->setPrintImmHex(PrintImmHex);
+
+    // Set up the AsmStreamer.
+    MCCodeEmitter *CE = nullptr;
+    MCAsmBackend *MAB = nullptr;
     if (ShowEncoding || T.isOSNaCl()) { // @LOCALMOD
-      // We always create an asm backend for NaCl to get CustomExpandInst,
-      // which is used by asm streamers as well as object streamers.
->>>>>>> e9bc2f01
       CE = TheTarget->createMCCodeEmitter(*MCII, *MRI, *STI, Ctx);
       MAB = TheTarget->createMCAsmBackend(*MRI, TripleName, MCPU);
     }
