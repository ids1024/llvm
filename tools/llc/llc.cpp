--- conflicted
+++ resolved
@@ -490,15 +490,8 @@
     TLI->disableAllFunctions();
   PM->add(TLI);
 
-<<<<<<< HEAD
-  if (target.get()) {
-    PM->add(new TargetTransformInfo(target->getScalarTargetTransformInfo(),
-                                   target->getVectorTargetTransformInfo()));
-  }
-=======
   // Add intenal analysis passes from the target machine.
-  Target.addAnalysisPasses(PM);
->>>>>>> a662a986
+  Target.addAnalysisPasses(*PM.get());
 
   // Add the target data from the target machine, if it exists, or the module.
   if (const DataLayout *TD = Target.getDataLayout())
