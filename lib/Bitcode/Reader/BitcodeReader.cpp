//===- BitcodeReader.cpp - Internal BitcodeReader implementation ----------===//
//
//                     The LLVM Compiler Infrastructure
//
// This file is distributed under the University of Illinois Open Source
// License. See LICENSE.TXT for details.
//
//===----------------------------------------------------------------------===//

#include "llvm/Bitcode/ReaderWriter.h"
#include "BitcodeReader.h"
#include "llvm/ADT/SmallString.h"
#include "llvm/ADT/SmallVector.h"
#include "llvm/Bitcode/LLVMBitCodes.h"
#include "llvm/IR/AutoUpgrade.h"
#include "llvm/IR/Constants.h"
#include "llvm/IR/DerivedTypes.h"
#include "llvm/IR/InlineAsm.h"
#include "llvm/IR/IntrinsicInst.h"
#include "llvm/IR/LLVMContext.h"
#include "llvm/IR/Module.h"
#include "llvm/IR/OperandTraits.h"
#include "llvm/IR/Operator.h"
#include "llvm/Support/DataStream.h"
#include "llvm/Support/MathExtras.h"
#include "llvm/Support/MemoryBuffer.h"
#include "llvm/Support/raw_ostream.h"
#include "llvm/Support/ManagedStatic.h"

using namespace llvm;

enum {
  SWITCH_INST_MAGIC = 0x4B5 // May 2012 => 1205 => Hex
};

std::error_code BitcodeReader::materializeForwardReferencedFunctions() {
  if (WillMaterializeAllForwardRefs)
    return std::error_code();

  // Prevent recursion.
  WillMaterializeAllForwardRefs = true;

  while (!BasicBlockFwdRefQueue.empty()) {
    Function *F = BasicBlockFwdRefQueue.front();
    BasicBlockFwdRefQueue.pop_front();
    assert(F && "Expected valid function");
    if (!BasicBlockFwdRefs.count(F))
      // Already materialized.
      continue;

    // Check for a function that isn't materializable to prevent an infinite
    // loop.  When parsing a blockaddress stored in a global variable, there
    // isn't a trivial way to check if a function will have a body without a
    // linear search through FunctionsWithBodies, so just check it here.
    if (!F->isMaterializable())
      return Error(BitcodeError::NeverResolvedFunctionFromBlockAddress);

    // Try to materialize F.
    if (std::error_code EC = materialize(F))
      return EC;
  }
  assert(BasicBlockFwdRefs.empty() && "Function missing from queue");

  // Reset state.
  WillMaterializeAllForwardRefs = false;
  return std::error_code();
}

void BitcodeReader::FreeState() {
  Buffer = nullptr;
  std::vector<Type*>().swap(TypeList);
  ValueList.clear();
  MDValueList.clear();
  std::vector<Comdat *>().swap(ComdatList);

  std::vector<AttributeSet>().swap(MAttributes);
  std::vector<BasicBlock*>().swap(FunctionBBs);
  std::vector<Function*>().swap(FunctionsWithBodies);
  DeferredFunctionInfo.clear();
  MDKindMap.clear();

  assert(BasicBlockFwdRefs.empty() && "Unresolved blockaddress fwd references");
  BasicBlockFwdRefQueue.clear();
}

//===----------------------------------------------------------------------===//
//  Helper functions to implement forward reference resolution, etc.
//===----------------------------------------------------------------------===//

/// ConvertToString - Convert a string from a record into an std::string, return
/// true on failure.
template<typename StrTy>
static bool ConvertToString(ArrayRef<uint64_t> Record, unsigned Idx,
                            StrTy &Result) {
  if (Idx > Record.size())
    return true;

  for (unsigned i = Idx, e = Record.size(); i != e; ++i)
    Result += (char)Record[i];
  return false;
}

static GlobalValue::LinkageTypes GetDecodedLinkage(unsigned Val) {
  switch (Val) {
  default: // Map unknown/new linkages to external
  case 0:  return GlobalValue::ExternalLinkage;
  case 1:  return GlobalValue::WeakAnyLinkage;
  case 2:  return GlobalValue::AppendingLinkage;
  case 3:  return GlobalValue::InternalLinkage;
  case 4:  return GlobalValue::LinkOnceAnyLinkage;
  case 5:  return GlobalValue::ExternalLinkage; // Obsolete DLLImportLinkage
  case 6:  return GlobalValue::ExternalLinkage; // Obsolete DLLExportLinkage
  case 7:  return GlobalValue::ExternalWeakLinkage;
  case 8:  return GlobalValue::CommonLinkage;
  case 9:  return GlobalValue::PrivateLinkage;
  case 10: return GlobalValue::WeakODRLinkage;
  case 11: return GlobalValue::LinkOnceODRLinkage;
  case 12: return GlobalValue::AvailableExternallyLinkage;
  case 13:
    return GlobalValue::PrivateLinkage; // Obsolete LinkerPrivateLinkage
  case 14:
    return GlobalValue::PrivateLinkage; // Obsolete LinkerPrivateWeakLinkage
  }
}

static GlobalValue::VisibilityTypes GetDecodedVisibility(unsigned Val) {
  switch (Val) {
  default: // Map unknown visibilities to default.
  case 0: return GlobalValue::DefaultVisibility;
  case 1: return GlobalValue::HiddenVisibility;
  case 2: return GlobalValue::ProtectedVisibility;
  }
}

static GlobalValue::DLLStorageClassTypes
GetDecodedDLLStorageClass(unsigned Val) {
  switch (Val) {
  default: // Map unknown values to default.
  case 0: return GlobalValue::DefaultStorageClass;
  case 1: return GlobalValue::DLLImportStorageClass;
  case 2: return GlobalValue::DLLExportStorageClass;
  }
}

static GlobalVariable::ThreadLocalMode GetDecodedThreadLocalMode(unsigned Val) {
  switch (Val) {
    case 0: return GlobalVariable::NotThreadLocal;
    default: // Map unknown non-zero value to general dynamic.
    case 1: return GlobalVariable::GeneralDynamicTLSModel;
    case 2: return GlobalVariable::LocalDynamicTLSModel;
    case 3: return GlobalVariable::InitialExecTLSModel;
    case 4: return GlobalVariable::LocalExecTLSModel;
  }
}

static int GetDecodedCastOpcode(unsigned Val) {
  switch (Val) {
  default: return -1;
  case bitc::CAST_TRUNC   : return Instruction::Trunc;
  case bitc::CAST_ZEXT    : return Instruction::ZExt;
  case bitc::CAST_SEXT    : return Instruction::SExt;
  case bitc::CAST_FPTOUI  : return Instruction::FPToUI;
  case bitc::CAST_FPTOSI  : return Instruction::FPToSI;
  case bitc::CAST_UITOFP  : return Instruction::UIToFP;
  case bitc::CAST_SITOFP  : return Instruction::SIToFP;
  case bitc::CAST_FPTRUNC : return Instruction::FPTrunc;
  case bitc::CAST_FPEXT   : return Instruction::FPExt;
  case bitc::CAST_PTRTOINT: return Instruction::PtrToInt;
  case bitc::CAST_INTTOPTR: return Instruction::IntToPtr;
  case bitc::CAST_BITCAST : return Instruction::BitCast;
  case bitc::CAST_ADDRSPACECAST: return Instruction::AddrSpaceCast;
  }
}
static int GetDecodedBinaryOpcode(unsigned Val, Type *Ty) {
  switch (Val) {
  default: return -1;
  case bitc::BINOP_ADD:
    return Ty->isFPOrFPVectorTy() ? Instruction::FAdd : Instruction::Add;
  case bitc::BINOP_SUB:
    return Ty->isFPOrFPVectorTy() ? Instruction::FSub : Instruction::Sub;
  case bitc::BINOP_MUL:
    return Ty->isFPOrFPVectorTy() ? Instruction::FMul : Instruction::Mul;
  case bitc::BINOP_UDIV: return Instruction::UDiv;
  case bitc::BINOP_SDIV:
    return Ty->isFPOrFPVectorTy() ? Instruction::FDiv : Instruction::SDiv;
  case bitc::BINOP_UREM: return Instruction::URem;
  case bitc::BINOP_SREM:
    return Ty->isFPOrFPVectorTy() ? Instruction::FRem : Instruction::SRem;
  case bitc::BINOP_SHL:  return Instruction::Shl;
  case bitc::BINOP_LSHR: return Instruction::LShr;
  case bitc::BINOP_ASHR: return Instruction::AShr;
  case bitc::BINOP_AND:  return Instruction::And;
  case bitc::BINOP_OR:   return Instruction::Or;
  case bitc::BINOP_XOR:  return Instruction::Xor;
  }
}

static AtomicRMWInst::BinOp GetDecodedRMWOperation(unsigned Val) {
  switch (Val) {
  default: return AtomicRMWInst::BAD_BINOP;
  case bitc::RMW_XCHG: return AtomicRMWInst::Xchg;
  case bitc::RMW_ADD: return AtomicRMWInst::Add;
  case bitc::RMW_SUB: return AtomicRMWInst::Sub;
  case bitc::RMW_AND: return AtomicRMWInst::And;
  case bitc::RMW_NAND: return AtomicRMWInst::Nand;
  case bitc::RMW_OR: return AtomicRMWInst::Or;
  case bitc::RMW_XOR: return AtomicRMWInst::Xor;
  case bitc::RMW_MAX: return AtomicRMWInst::Max;
  case bitc::RMW_MIN: return AtomicRMWInst::Min;
  case bitc::RMW_UMAX: return AtomicRMWInst::UMax;
  case bitc::RMW_UMIN: return AtomicRMWInst::UMin;
  }
}

static AtomicOrdering GetDecodedOrdering(unsigned Val) {
  switch (Val) {
  case bitc::ORDERING_NOTATOMIC: return NotAtomic;
  case bitc::ORDERING_UNORDERED: return Unordered;
  case bitc::ORDERING_MONOTONIC: return Monotonic;
  case bitc::ORDERING_ACQUIRE: return Acquire;
  case bitc::ORDERING_RELEASE: return Release;
  case bitc::ORDERING_ACQREL: return AcquireRelease;
  default: // Map unknown orderings to sequentially-consistent.
  case bitc::ORDERING_SEQCST: return SequentiallyConsistent;
  }
}

static SynchronizationScope GetDecodedSynchScope(unsigned Val) {
  switch (Val) {
  case bitc::SYNCHSCOPE_SINGLETHREAD: return SingleThread;
  default: // Map unknown scopes to cross-thread.
  case bitc::SYNCHSCOPE_CROSSTHREAD: return CrossThread;
  }
}

static Comdat::SelectionKind getDecodedComdatSelectionKind(unsigned Val) {
  switch (Val) {
  default: // Map unknown selection kinds to any.
  case bitc::COMDAT_SELECTION_KIND_ANY:
    return Comdat::Any;
  case bitc::COMDAT_SELECTION_KIND_EXACT_MATCH:
    return Comdat::ExactMatch;
  case bitc::COMDAT_SELECTION_KIND_LARGEST:
    return Comdat::Largest;
  case bitc::COMDAT_SELECTION_KIND_NO_DUPLICATES:
    return Comdat::NoDuplicates;
  case bitc::COMDAT_SELECTION_KIND_SAME_SIZE:
    return Comdat::SameSize;
  }
}

static void UpgradeDLLImportExportLinkage(llvm::GlobalValue *GV, unsigned Val) {
  switch (Val) {
  case 5: GV->setDLLStorageClass(GlobalValue::DLLImportStorageClass); break;
  case 6: GV->setDLLStorageClass(GlobalValue::DLLExportStorageClass); break;
  }
}

namespace llvm {
namespace {
  /// @brief A class for maintaining the slot number definition
  /// as a placeholder for the actual definition for forward constants defs.
  class ConstantPlaceHolder : public ConstantExpr {
    void operator=(const ConstantPlaceHolder &) LLVM_DELETED_FUNCTION;
  public:
    // allocate space for exactly one operand
    void *operator new(size_t s) {
      return User::operator new(s, 1);
    }
    explicit ConstantPlaceHolder(Type *Ty, LLVMContext& Context)
      : ConstantExpr(Ty, Instruction::UserOp1, &Op<0>(), 1) {
      Op<0>() = UndefValue::get(Type::getInt32Ty(Context));
    }

    /// @brief Methods to support type inquiry through isa, cast, and dyn_cast.
    static bool classof(const Value *V) {
      return isa<ConstantExpr>(V) &&
             cast<ConstantExpr>(V)->getOpcode() == Instruction::UserOp1;
    }


    /// Provide fast operand accessors
    DECLARE_TRANSPARENT_OPERAND_ACCESSORS(Value);
  };
}

// FIXME: can we inherit this from ConstantExpr?
template <>
struct OperandTraits<ConstantPlaceHolder> :
  public FixedNumOperandTraits<ConstantPlaceHolder, 1> {
};
DEFINE_TRANSPARENT_OPERAND_ACCESSORS(ConstantPlaceHolder, Value)
}


void BitcodeReaderValueList::AssignValue(Value *V, unsigned Idx) {
  if (Idx == size()) {
    push_back(V);
    return;
  }

  if (Idx >= size())
    resize(Idx+1);

  WeakVH &OldV = ValuePtrs[Idx];
  if (!OldV) {
    OldV = V;
    return;
  }

  // Handle constants and non-constants (e.g. instrs) differently for
  // efficiency.
  if (Constant *PHC = dyn_cast<Constant>(&*OldV)) {
    ResolveConstants.push_back(std::make_pair(PHC, Idx));
    OldV = V;
  } else {
    // If there was a forward reference to this value, replace it.
    Value *PrevVal = OldV;
    OldV->replaceAllUsesWith(V);
    delete PrevVal;
  }
}


Constant *BitcodeReaderValueList::getConstantFwdRef(unsigned Idx,
                                                    Type *Ty) {
  if (Idx >= size())
    resize(Idx + 1);

  if (Value *V = ValuePtrs[Idx]) {
    assert(Ty == V->getType() && "Type mismatch in constant table!");
    return cast<Constant>(V);
  }

  // Create and return a placeholder, which will later be RAUW'd.
  Constant *C = new ConstantPlaceHolder(Ty, Context);
  ValuePtrs[Idx] = C;
  return C;
}

Value *BitcodeReaderValueList::getValueFwdRef(unsigned Idx, Type *Ty) {
  if (Idx >= size())
    resize(Idx + 1);

  if (Value *V = ValuePtrs[Idx]) {
    assert((!Ty || Ty == V->getType()) && "Type mismatch in value table!");
    return V;
  }

  // No type specified, must be invalid reference.
  if (!Ty) return nullptr;

  // Create and return a placeholder, which will later be RAUW'd.
  Value *V = new Argument(Ty);
  ValuePtrs[Idx] = V;
  return V;
}

/// ResolveConstantForwardRefs - Once all constants are read, this method bulk
/// resolves any forward references.  The idea behind this is that we sometimes
/// get constants (such as large arrays) which reference *many* forward ref
/// constants.  Replacing each of these causes a lot of thrashing when
/// building/reuniquing the constant.  Instead of doing this, we look at all the
/// uses and rewrite all the place holders at once for any constant that uses
/// a placeholder.
void BitcodeReaderValueList::ResolveConstantForwardRefs() {
  // Sort the values by-pointer so that they are efficient to look up with a
  // binary search.
  std::sort(ResolveConstants.begin(), ResolveConstants.end());

  SmallVector<Constant*, 64> NewOps;

  while (!ResolveConstants.empty()) {
    Value *RealVal = operator[](ResolveConstants.back().second);
    Constant *Placeholder = ResolveConstants.back().first;
    ResolveConstants.pop_back();

    // Loop over all users of the placeholder, updating them to reference the
    // new value.  If they reference more than one placeholder, update them all
    // at once.
    while (!Placeholder->use_empty()) {
      auto UI = Placeholder->user_begin();
      User *U = *UI;

      // If the using object isn't uniqued, just update the operands.  This
      // handles instructions and initializers for global variables.
      if (!isa<Constant>(U) || isa<GlobalValue>(U)) {
        UI.getUse().set(RealVal);
        continue;
      }

      // Otherwise, we have a constant that uses the placeholder.  Replace that
      // constant with a new constant that has *all* placeholder uses updated.
      Constant *UserC = cast<Constant>(U);
      for (User::op_iterator I = UserC->op_begin(), E = UserC->op_end();
           I != E; ++I) {
        Value *NewOp;
        if (!isa<ConstantPlaceHolder>(*I)) {
          // Not a placeholder reference.
          NewOp = *I;
        } else if (*I == Placeholder) {
          // Common case is that it just references this one placeholder.
          NewOp = RealVal;
        } else {
          // Otherwise, look up the placeholder in ResolveConstants.
          ResolveConstantsTy::iterator It =
            std::lower_bound(ResolveConstants.begin(), ResolveConstants.end(),
                             std::pair<Constant*, unsigned>(cast<Constant>(*I),
                                                            0));
          assert(It != ResolveConstants.end() && It->first == *I);
          NewOp = operator[](It->second);
        }

        NewOps.push_back(cast<Constant>(NewOp));
      }

      // Make the new constant.
      Constant *NewC;
      if (ConstantArray *UserCA = dyn_cast<ConstantArray>(UserC)) {
        NewC = ConstantArray::get(UserCA->getType(), NewOps);
      } else if (ConstantStruct *UserCS = dyn_cast<ConstantStruct>(UserC)) {
        NewC = ConstantStruct::get(UserCS->getType(), NewOps);
      } else if (isa<ConstantVector>(UserC)) {
        NewC = ConstantVector::get(NewOps);
      } else {
        assert(isa<ConstantExpr>(UserC) && "Must be a ConstantExpr.");
        NewC = cast<ConstantExpr>(UserC)->getWithOperands(NewOps);
      }

      UserC->replaceAllUsesWith(NewC);
      UserC->destroyConstant();
      NewOps.clear();
    }

    // Update all ValueHandles, they should be the only users at this point.
    Placeholder->replaceAllUsesWith(RealVal);
    delete Placeholder;
  }
}

void BitcodeReaderMDValueList::AssignValue(Value *V, unsigned Idx) {
  if (Idx == size()) {
    push_back(V);
    return;
  }

  if (Idx >= size())
    resize(Idx+1);

  WeakVH &OldV = MDValuePtrs[Idx];
  if (!OldV) {
    OldV = V;
    return;
  }

  // If there was a forward reference to this value, replace it.
  MDNode *PrevVal = cast<MDNode>(OldV);
  OldV->replaceAllUsesWith(V);
  MDNode::deleteTemporary(PrevVal);
  // Deleting PrevVal sets Idx value in MDValuePtrs to null. Set new
  // value for Idx.
  MDValuePtrs[Idx] = V;
}

Value *BitcodeReaderMDValueList::getValueFwdRef(unsigned Idx) {
  if (Idx >= size())
    resize(Idx + 1);

  if (Value *V = MDValuePtrs[Idx]) {
    assert(V->getType()->isMetadataTy() && "Type mismatch in value table!");
    return V;
  }

  // Create and return a placeholder, which will later be RAUW'd.
  Value *V = MDNode::getTemporary(Context, None);
  MDValuePtrs[Idx] = V;
  return V;
}

Type *BitcodeReader::getTypeByID(unsigned ID) {
  // The type table size is always specified correctly.
  if (ID >= TypeList.size())
    return nullptr;

  if (Type *Ty = TypeList[ID])
    return Ty;

  // If we have a forward reference, the only possible case is when it is to a
  // named struct.  Just create a placeholder for now.
  return TypeList[ID] = StructType::create(Context);
}


//===----------------------------------------------------------------------===//
//  Functions for parsing blocks from the bitcode file
//===----------------------------------------------------------------------===//


/// \brief This fills an AttrBuilder object with the LLVM attributes that have
/// been decoded from the given integer. This function must stay in sync with
/// 'encodeLLVMAttributesForBitcode'.
static void decodeLLVMAttributesForBitcode(AttrBuilder &B,
                                           uint64_t EncodedAttrs) {
  // FIXME: Remove in 4.0.

  // The alignment is stored as a 16-bit raw value from bits 31--16.  We shift
  // the bits above 31 down by 11 bits.
  unsigned Alignment = (EncodedAttrs & (0xffffULL << 16)) >> 16;
  assert((!Alignment || isPowerOf2_32(Alignment)) &&
         "Alignment must be a power of two.");

  if (Alignment)
    B.addAlignmentAttr(Alignment);
  B.addRawValue(((EncodedAttrs & (0xfffffULL << 32)) >> 11) |
                (EncodedAttrs & 0xffff));
}

std::error_code BitcodeReader::ParseAttributeBlock() {
  if (Stream.EnterSubBlock(bitc::PARAMATTR_BLOCK_ID))
    return Error(BitcodeError::InvalidRecord);

  if (!MAttributes.empty())
    return Error(BitcodeError::InvalidMultipleBlocks);

  SmallVector<uint64_t, 64> Record;

  SmallVector<AttributeSet, 8> Attrs;

  // Read all the records.
  while (1) {
    BitstreamEntry Entry = Stream.advanceSkippingSubblocks();

    switch (Entry.Kind) {
    case BitstreamEntry::SubBlock: // Handled for us already.
    case BitstreamEntry::Error:
      return Error(BitcodeError::MalformedBlock);
    case BitstreamEntry::EndBlock:
      return std::error_code();
    case BitstreamEntry::Record:
      // The interesting case.
      break;
    }

    // Read a record.
    Record.clear();
    switch (Stream.readRecord(Entry.ID, Record)) {
    default:  // Default behavior: ignore.
      break;
    case bitc::PARAMATTR_CODE_ENTRY_OLD: { // ENTRY: [paramidx0, attr0, ...]
      // FIXME: Remove in 4.0.
      if (Record.size() & 1)
        return Error(BitcodeError::InvalidRecord);

      for (unsigned i = 0, e = Record.size(); i != e; i += 2) {
        AttrBuilder B;
        decodeLLVMAttributesForBitcode(B, Record[i+1]);
        Attrs.push_back(AttributeSet::get(Context, Record[i], B));
      }

      MAttributes.push_back(AttributeSet::get(Context, Attrs));
      Attrs.clear();
      break;
    }
    case bitc::PARAMATTR_CODE_ENTRY: { // ENTRY: [attrgrp0, attrgrp1, ...]
      for (unsigned i = 0, e = Record.size(); i != e; ++i)
        Attrs.push_back(MAttributeGroups[Record[i]]);

      MAttributes.push_back(AttributeSet::get(Context, Attrs));
      Attrs.clear();
      break;
    }
    }
  }
}

// Returns Attribute::None on unrecognized codes.
static Attribute::AttrKind GetAttrFromCode(uint64_t Code) {
  switch (Code) {
  default:
    return Attribute::None;
  case bitc::ATTR_KIND_ALIGNMENT:
    return Attribute::Alignment;
  case bitc::ATTR_KIND_ALWAYS_INLINE:
    return Attribute::AlwaysInline;
  case bitc::ATTR_KIND_BUILTIN:
    return Attribute::Builtin;
  case bitc::ATTR_KIND_BY_VAL:
    return Attribute::ByVal;
  case bitc::ATTR_KIND_IN_ALLOCA:
    return Attribute::InAlloca;
  case bitc::ATTR_KIND_COLD:
    return Attribute::Cold;
  case bitc::ATTR_KIND_INLINE_HINT:
    return Attribute::InlineHint;
  case bitc::ATTR_KIND_IN_REG:
    return Attribute::InReg;
  case bitc::ATTR_KIND_JUMP_TABLE:
    return Attribute::JumpTable;
  case bitc::ATTR_KIND_MIN_SIZE:
    return Attribute::MinSize;
  case bitc::ATTR_KIND_NAKED:
    return Attribute::Naked;
  case bitc::ATTR_KIND_NEST:
    return Attribute::Nest;
  case bitc::ATTR_KIND_NO_ALIAS:
    return Attribute::NoAlias;
  case bitc::ATTR_KIND_NO_BUILTIN:
    return Attribute::NoBuiltin;
  case bitc::ATTR_KIND_NO_CAPTURE:
    return Attribute::NoCapture;
  case bitc::ATTR_KIND_NO_DUPLICATE:
    return Attribute::NoDuplicate;
  case bitc::ATTR_KIND_NO_IMPLICIT_FLOAT:
    return Attribute::NoImplicitFloat;
  case bitc::ATTR_KIND_NO_INLINE:
    return Attribute::NoInline;
  case bitc::ATTR_KIND_NON_LAZY_BIND:
    return Attribute::NonLazyBind;
  case bitc::ATTR_KIND_NON_NULL:
    return Attribute::NonNull;
  case bitc::ATTR_KIND_DEREFERENCEABLE:
    return Attribute::Dereferenceable;
  case bitc::ATTR_KIND_NO_RED_ZONE:
    return Attribute::NoRedZone;
  case bitc::ATTR_KIND_NO_RETURN:
    return Attribute::NoReturn;
  case bitc::ATTR_KIND_NO_UNWIND:
    return Attribute::NoUnwind;
  case bitc::ATTR_KIND_OPTIMIZE_FOR_SIZE:
    return Attribute::OptimizeForSize;
  case bitc::ATTR_KIND_OPTIMIZE_NONE:
    return Attribute::OptimizeNone;
  case bitc::ATTR_KIND_READ_NONE:
    return Attribute::ReadNone;
  case bitc::ATTR_KIND_READ_ONLY:
    return Attribute::ReadOnly;
  case bitc::ATTR_KIND_RETURNED:
    return Attribute::Returned;
  case bitc::ATTR_KIND_RETURNS_TWICE:
    return Attribute::ReturnsTwice;
  case bitc::ATTR_KIND_S_EXT:
    return Attribute::SExt;
  case bitc::ATTR_KIND_STACK_ALIGNMENT:
    return Attribute::StackAlignment;
  case bitc::ATTR_KIND_STACK_PROTECT:
    return Attribute::StackProtect;
  case bitc::ATTR_KIND_STACK_PROTECT_REQ:
    return Attribute::StackProtectReq;
  case bitc::ATTR_KIND_STACK_PROTECT_STRONG:
    return Attribute::StackProtectStrong;
  case bitc::ATTR_KIND_STRUCT_RET:
    return Attribute::StructRet;
  case bitc::ATTR_KIND_SANITIZE_ADDRESS:
    return Attribute::SanitizeAddress;
  case bitc::ATTR_KIND_SANITIZE_THREAD:
    return Attribute::SanitizeThread;
  case bitc::ATTR_KIND_SANITIZE_MEMORY:
    return Attribute::SanitizeMemory;
  case bitc::ATTR_KIND_UW_TABLE:
    return Attribute::UWTable;
  case bitc::ATTR_KIND_Z_EXT:
    return Attribute::ZExt;
  }
}

std::error_code BitcodeReader::ParseAttrKind(uint64_t Code,
                                             Attribute::AttrKind *Kind) {
  *Kind = GetAttrFromCode(Code);
  if (*Kind == Attribute::None)
    return Error(BitcodeError::InvalidValue);
  return std::error_code();
}

std::error_code BitcodeReader::ParseAttributeGroupBlock() {
  if (Stream.EnterSubBlock(bitc::PARAMATTR_GROUP_BLOCK_ID))
    return Error(BitcodeError::InvalidRecord);

  if (!MAttributeGroups.empty())
    return Error(BitcodeError::InvalidMultipleBlocks);

  SmallVector<uint64_t, 64> Record;

  // Read all the records.
  while (1) {
    BitstreamEntry Entry = Stream.advanceSkippingSubblocks();

    switch (Entry.Kind) {
    case BitstreamEntry::SubBlock: // Handled for us already.
    case BitstreamEntry::Error:
      return Error(BitcodeError::MalformedBlock);
    case BitstreamEntry::EndBlock:
      return std::error_code();
    case BitstreamEntry::Record:
      // The interesting case.
      break;
    }

    // Read a record.
    Record.clear();
    switch (Stream.readRecord(Entry.ID, Record)) {
    default:  // Default behavior: ignore.
      break;
    case bitc::PARAMATTR_GRP_CODE_ENTRY: { // ENTRY: [grpid, idx, a0, a1, ...]
      if (Record.size() < 3)
        return Error(BitcodeError::InvalidRecord);

      uint64_t GrpID = Record[0];
      uint64_t Idx = Record[1]; // Index of the object this attribute refers to.

      AttrBuilder B;
      for (unsigned i = 2, e = Record.size(); i != e; ++i) {
        if (Record[i] == 0) {        // Enum attribute
          Attribute::AttrKind Kind;
          if (std::error_code EC = ParseAttrKind(Record[++i], &Kind))
            return EC;

          B.addAttribute(Kind);
        } else if (Record[i] == 1) { // Integer attribute
          Attribute::AttrKind Kind;
          if (std::error_code EC = ParseAttrKind(Record[++i], &Kind))
            return EC;
          if (Kind == Attribute::Alignment)
            B.addAlignmentAttr(Record[++i]);
          else if (Kind == Attribute::StackAlignment)
            B.addStackAlignmentAttr(Record[++i]);
          else if (Kind == Attribute::Dereferenceable)
            B.addDereferenceableAttr(Record[++i]);
        } else {                     // String attribute
          assert((Record[i] == 3 || Record[i] == 4) &&
                 "Invalid attribute group entry");
          bool HasValue = (Record[i++] == 4);
          SmallString<64> KindStr;
          SmallString<64> ValStr;

          while (Record[i] != 0 && i != e)
            KindStr += Record[i++];
          assert(Record[i] == 0 && "Kind string not null terminated");

          if (HasValue) {
            // Has a value associated with it.
            ++i; // Skip the '0' that terminates the "kind" string.
            while (Record[i] != 0 && i != e)
              ValStr += Record[i++];
            assert(Record[i] == 0 && "Value string not null terminated");
          }

          B.addAttribute(KindStr.str(), ValStr.str());
        }
      }

      MAttributeGroups[GrpID] = AttributeSet::get(Context, Idx, B);
      break;
    }
    }
  }
}

std::error_code BitcodeReader::ParseTypeTable() {
  if (Stream.EnterSubBlock(bitc::TYPE_BLOCK_ID_NEW))
    return Error(BitcodeError::InvalidRecord);

  return ParseTypeTableBody();
}

std::error_code BitcodeReader::ParseTypeTableBody() {
  if (!TypeList.empty())
    return Error(BitcodeError::InvalidMultipleBlocks);

  SmallVector<uint64_t, 64> Record;
  unsigned NumRecords = 0;

  SmallString<64> TypeName;

  // Read all the records for this type table.
  while (1) {
    BitstreamEntry Entry = Stream.advanceSkippingSubblocks();

    switch (Entry.Kind) {
    case BitstreamEntry::SubBlock: // Handled for us already.
    case BitstreamEntry::Error:
      return Error(BitcodeError::MalformedBlock);
    case BitstreamEntry::EndBlock:
      if (NumRecords != TypeList.size())
        return Error(BitcodeError::MalformedBlock);
      return std::error_code();
    case BitstreamEntry::Record:
      // The interesting case.
      break;
    }

    // Read a record.
    Record.clear();
    Type *ResultTy = nullptr;
    switch (Stream.readRecord(Entry.ID, Record)) {
    default:
      return Error(BitcodeError::InvalidValue);
    case bitc::TYPE_CODE_NUMENTRY: // TYPE_CODE_NUMENTRY: [numentries]
      // TYPE_CODE_NUMENTRY contains a count of the number of types in the
      // type list.  This allows us to reserve space.
      if (Record.size() < 1)
        return Error(BitcodeError::InvalidRecord);
      TypeList.resize(Record[0]);
      continue;
    case bitc::TYPE_CODE_VOID:      // VOID
      ResultTy = Type::getVoidTy(Context);
      break;
    case bitc::TYPE_CODE_HALF:     // HALF
      ResultTy = Type::getHalfTy(Context);
      break;
    case bitc::TYPE_CODE_FLOAT:     // FLOAT
      ResultTy = Type::getFloatTy(Context);
      break;
    case bitc::TYPE_CODE_DOUBLE:    // DOUBLE
      ResultTy = Type::getDoubleTy(Context);
      break;
    case bitc::TYPE_CODE_X86_FP80:  // X86_FP80
      ResultTy = Type::getX86_FP80Ty(Context);
      break;
    case bitc::TYPE_CODE_FP128:     // FP128
      ResultTy = Type::getFP128Ty(Context);
      break;
    case bitc::TYPE_CODE_PPC_FP128: // PPC_FP128
      ResultTy = Type::getPPC_FP128Ty(Context);
      break;
    case bitc::TYPE_CODE_LABEL:     // LABEL
      ResultTy = Type::getLabelTy(Context);
      break;
    case bitc::TYPE_CODE_METADATA:  // METADATA
      ResultTy = Type::getMetadataTy(Context);
      break;
    case bitc::TYPE_CODE_X86_MMX:   // X86_MMX
      ResultTy = Type::getX86_MMXTy(Context);
      break;
    case bitc::TYPE_CODE_INTEGER:   // INTEGER: [width]
      if (Record.size() < 1)
        return Error(BitcodeError::InvalidRecord);

      ResultTy = IntegerType::get(Context, Record[0]);
      break;
    case bitc::TYPE_CODE_POINTER: { // POINTER: [pointee type] or
                                    //          [pointee type, address space]
      if (Record.size() < 1)
        return Error(BitcodeError::InvalidRecord);
      unsigned AddressSpace = 0;
      if (Record.size() == 2)
        AddressSpace = Record[1];
      ResultTy = getTypeByID(Record[0]);
      if (!ResultTy)
        return Error(BitcodeError::InvalidType);
      ResultTy = PointerType::get(ResultTy, AddressSpace);
      break;
    }
    case bitc::TYPE_CODE_FUNCTION_OLD: {
      // FIXME: attrid is dead, remove it in LLVM 4.0
      // FUNCTION: [vararg, attrid, retty, paramty x N]
      if (Record.size() < 3)
        return Error(BitcodeError::InvalidRecord);
      SmallVector<Type*, 8> ArgTys;
      for (unsigned i = 3, e = Record.size(); i != e; ++i) {
        if (Type *T = getTypeByID(Record[i]))
          ArgTys.push_back(T);
        else
          break;
      }

      ResultTy = getTypeByID(Record[2]);
      if (!ResultTy || ArgTys.size() < Record.size()-3)
        return Error(BitcodeError::InvalidType);

      ResultTy = FunctionType::get(ResultTy, ArgTys, Record[0]);
      break;
    }
    case bitc::TYPE_CODE_FUNCTION: {
      // FUNCTION: [vararg, retty, paramty x N]
      if (Record.size() < 2)
        return Error(BitcodeError::InvalidRecord);
      SmallVector<Type*, 8> ArgTys;
      for (unsigned i = 2, e = Record.size(); i != e; ++i) {
        if (Type *T = getTypeByID(Record[i]))
          ArgTys.push_back(T);
        else
          break;
      }

      ResultTy = getTypeByID(Record[1]);
      if (!ResultTy || ArgTys.size() < Record.size()-2)
        return Error(BitcodeError::InvalidType);

      ResultTy = FunctionType::get(ResultTy, ArgTys, Record[0]);
      break;
    }
    case bitc::TYPE_CODE_STRUCT_ANON: {  // STRUCT: [ispacked, eltty x N]
      if (Record.size() < 1)
        return Error(BitcodeError::InvalidRecord);
      SmallVector<Type*, 8> EltTys;
      for (unsigned i = 1, e = Record.size(); i != e; ++i) {
        if (Type *T = getTypeByID(Record[i]))
          EltTys.push_back(T);
        else
          break;
      }
      if (EltTys.size() != Record.size()-1)
        return Error(BitcodeError::InvalidType);
      ResultTy = StructType::get(Context, EltTys, Record[0]);
      break;
    }
    case bitc::TYPE_CODE_STRUCT_NAME:   // STRUCT_NAME: [strchr x N]
      if (ConvertToString(Record, 0, TypeName))
        return Error(BitcodeError::InvalidRecord);
      continue;

    case bitc::TYPE_CODE_STRUCT_NAMED: { // STRUCT: [ispacked, eltty x N]
      if (Record.size() < 1)
        return Error(BitcodeError::InvalidRecord);

      if (NumRecords >= TypeList.size())
        return Error(BitcodeError::InvalidTYPETable);

      // Check to see if this was forward referenced, if so fill in the temp.
      StructType *Res = cast_or_null<StructType>(TypeList[NumRecords]);
      if (Res) {
        Res->setName(TypeName);
        TypeList[NumRecords] = nullptr;
      } else  // Otherwise, create a new struct.
        Res = StructType::create(Context, TypeName);
      TypeName.clear();

      SmallVector<Type*, 8> EltTys;
      for (unsigned i = 1, e = Record.size(); i != e; ++i) {
        if (Type *T = getTypeByID(Record[i]))
          EltTys.push_back(T);
        else
          break;
      }
      if (EltTys.size() != Record.size()-1)
        return Error(BitcodeError::InvalidRecord);
      Res->setBody(EltTys, Record[0]);
      ResultTy = Res;
      break;
    }
    case bitc::TYPE_CODE_OPAQUE: {       // OPAQUE: []
      if (Record.size() != 1)
        return Error(BitcodeError::InvalidRecord);

      if (NumRecords >= TypeList.size())
        return Error(BitcodeError::InvalidTYPETable);

      // Check to see if this was forward referenced, if so fill in the temp.
      StructType *Res = cast_or_null<StructType>(TypeList[NumRecords]);
      if (Res) {
        Res->setName(TypeName);
        TypeList[NumRecords] = nullptr;
      } else  // Otherwise, create a new struct with no body.
        Res = StructType::create(Context, TypeName);
      TypeName.clear();
      ResultTy = Res;
      break;
    }
    case bitc::TYPE_CODE_ARRAY:     // ARRAY: [numelts, eltty]
      if (Record.size() < 2)
        return Error(BitcodeError::InvalidRecord);
      if ((ResultTy = getTypeByID(Record[1])))
        ResultTy = ArrayType::get(ResultTy, Record[0]);
      else
        return Error(BitcodeError::InvalidType);
      break;
    case bitc::TYPE_CODE_VECTOR:    // VECTOR: [numelts, eltty]
      if (Record.size() < 2)
        return Error(BitcodeError::InvalidRecord);
      if ((ResultTy = getTypeByID(Record[1])))
        ResultTy = VectorType::get(ResultTy, Record[0]);
      else
        return Error(BitcodeError::InvalidType);
      break;
    }

    if (NumRecords >= TypeList.size())
      return Error(BitcodeError::InvalidTYPETable);
    assert(ResultTy && "Didn't read a type?");
    assert(!TypeList[NumRecords] && "Already read type?");
    TypeList[NumRecords++] = ResultTy;
  }
}

std::error_code BitcodeReader::ParseValueSymbolTable() {
  if (Stream.EnterSubBlock(bitc::VALUE_SYMTAB_BLOCK_ID))
    return Error(BitcodeError::InvalidRecord);

  SmallVector<uint64_t, 64> Record;

  // Read all the records for this value table.
  SmallString<128> ValueName;
  while (1) {
    BitstreamEntry Entry = Stream.advanceSkippingSubblocks();

    switch (Entry.Kind) {
    case BitstreamEntry::SubBlock: // Handled for us already.
    case BitstreamEntry::Error:
      return Error(BitcodeError::MalformedBlock);
    case BitstreamEntry::EndBlock:
      return std::error_code();
    case BitstreamEntry::Record:
      // The interesting case.
      break;
    }

    // Read a record.
    Record.clear();
    switch (Stream.readRecord(Entry.ID, Record)) {
    default:  // Default behavior: unknown type.
      break;
    case bitc::VST_CODE_ENTRY: {  // VST_ENTRY: [valueid, namechar x N]
      if (ConvertToString(Record, 1, ValueName))
        return Error(BitcodeError::InvalidRecord);
      unsigned ValueID = Record[0];
      if (ValueID >= ValueList.size() || !ValueList[ValueID])
        return Error(BitcodeError::InvalidRecord);
      Value *V = ValueList[ValueID];

      V->setName(StringRef(ValueName.data(), ValueName.size()));
      ValueName.clear();
      break;
    }
    case bitc::VST_CODE_BBENTRY: {
      if (ConvertToString(Record, 1, ValueName))
        return Error(BitcodeError::InvalidRecord);
      BasicBlock *BB = getBasicBlock(Record[0]);
      if (!BB)
        return Error(BitcodeError::InvalidRecord);

      BB->setName(StringRef(ValueName.data(), ValueName.size()));
      ValueName.clear();
      break;
    }
    }
  }
}

std::error_code BitcodeReader::ParseMetadata() {
  unsigned NextMDValueNo = MDValueList.size();

  if (Stream.EnterSubBlock(bitc::METADATA_BLOCK_ID))
    return Error(BitcodeError::InvalidRecord);

  SmallVector<uint64_t, 64> Record;

  // Read all the records.
  while (1) {
    BitstreamEntry Entry = Stream.advanceSkippingSubblocks();

    switch (Entry.Kind) {
    case BitstreamEntry::SubBlock: // Handled for us already.
    case BitstreamEntry::Error:
      return Error(BitcodeError::MalformedBlock);
    case BitstreamEntry::EndBlock:
      return std::error_code();
    case BitstreamEntry::Record:
      // The interesting case.
      break;
    }

    bool IsFunctionLocal = false;
    // Read a record.
    Record.clear();
    unsigned Code = Stream.readRecord(Entry.ID, Record);
    switch (Code) {
    default:  // Default behavior: ignore.
      break;
    case bitc::METADATA_NAME: {
      // Read name of the named metadata.
      SmallString<8> Name(Record.begin(), Record.end());
      Record.clear();
      Code = Stream.ReadCode();

      // METADATA_NAME is always followed by METADATA_NAMED_NODE.
      unsigned NextBitCode = Stream.readRecord(Code, Record);
      assert(NextBitCode == bitc::METADATA_NAMED_NODE); (void)NextBitCode;

      // Read named metadata elements.
      unsigned Size = Record.size();
      NamedMDNode *NMD = TheModule->getOrInsertNamedMetadata(Name);
      for (unsigned i = 0; i != Size; ++i) {
        MDNode *MD = dyn_cast_or_null<MDNode>(MDValueList.getValueFwdRef(Record[i]));
        if (!MD)
          return Error(BitcodeError::InvalidRecord);
        NMD->addOperand(MD);
      }
      break;
    }
    case bitc::METADATA_FN_NODE:
      IsFunctionLocal = true;
      // fall-through
    case bitc::METADATA_NODE: {
      if (Record.size() % 2 == 1)
        return Error(BitcodeError::InvalidRecord);

      unsigned Size = Record.size();
      SmallVector<Value*, 8> Elts;
      for (unsigned i = 0; i != Size; i += 2) {
        Type *Ty = getTypeByID(Record[i]);
        if (!Ty)
          return Error(BitcodeError::InvalidRecord);
        if (Ty->isMetadataTy())
          Elts.push_back(MDValueList.getValueFwdRef(Record[i+1]));
        else if (!Ty->isVoidTy())
          Elts.push_back(ValueList.getValueFwdRef(Record[i+1], Ty));
        else
          Elts.push_back(nullptr);
      }
      Value *V = MDNode::getWhenValsUnresolved(Context, Elts, IsFunctionLocal);
      IsFunctionLocal = false;
      MDValueList.AssignValue(V, NextMDValueNo++);
      break;
    }
    case bitc::METADATA_STRING: {
      std::string String(Record.begin(), Record.end());
      llvm::UpgradeMDStringConstant(String);
      Value *V = MDString::get(Context, String);
      MDValueList.AssignValue(V, NextMDValueNo++);
      break;
    }
    case bitc::METADATA_KIND: {
      if (Record.size() < 2)
        return Error(BitcodeError::InvalidRecord);

      unsigned Kind = Record[0];
      SmallString<8> Name(Record.begin()+1, Record.end());

      unsigned NewKind = TheModule->getMDKindID(Name.str());
      if (!MDKindMap.insert(std::make_pair(Kind, NewKind)).second)
        return Error(BitcodeError::ConflictingMETADATA_KINDRecords);
      break;
    }
    }
  }
}

/// decodeSignRotatedValue - Decode a signed value stored with the sign bit in
/// the LSB for dense VBR encoding.
uint64_t BitcodeReader::decodeSignRotatedValue(uint64_t V) {
  if ((V & 1) == 0)
    return V >> 1;
  if (V != 1)
    return -(V >> 1);
  // There is no such thing as -0 with integers.  "-0" really means MININT.
  return 1ULL << 63;
}

/// ResolveGlobalAndAliasInits - Resolve all of the initializers for global
/// values and aliases that we can.
std::error_code BitcodeReader::ResolveGlobalAndAliasInits() {
  std::vector<std::pair<GlobalVariable*, unsigned> > GlobalInitWorklist;
  std::vector<std::pair<GlobalAlias*, unsigned> > AliasInitWorklist;
  std::vector<std::pair<Function*, unsigned> > FunctionPrefixWorklist;

  GlobalInitWorklist.swap(GlobalInits);
  AliasInitWorklist.swap(AliasInits);
  FunctionPrefixWorklist.swap(FunctionPrefixes);

  while (!GlobalInitWorklist.empty()) {
    unsigned ValID = GlobalInitWorklist.back().second;
    if (ValID >= ValueList.size()) {
      // Not ready to resolve this yet, it requires something later in the file.
      GlobalInits.push_back(GlobalInitWorklist.back());
    } else {
      if (Constant *C = dyn_cast_or_null<Constant>(ValueList[ValID]))
        GlobalInitWorklist.back().first->setInitializer(C);
      else
        return Error(BitcodeError::ExpectedConstant);
    }
    GlobalInitWorklist.pop_back();
  }

  while (!AliasInitWorklist.empty()) {
    unsigned ValID = AliasInitWorklist.back().second;
    if (ValID >= ValueList.size()) {
      AliasInits.push_back(AliasInitWorklist.back());
    } else {
      if (Constant *C = dyn_cast_or_null<Constant>(ValueList[ValID]))
        AliasInitWorklist.back().first->setAliasee(C);
      else
        return Error(BitcodeError::ExpectedConstant);
    }
    AliasInitWorklist.pop_back();
  }

  while (!FunctionPrefixWorklist.empty()) {
    unsigned ValID = FunctionPrefixWorklist.back().second;
    if (ValID >= ValueList.size()) {
      FunctionPrefixes.push_back(FunctionPrefixWorklist.back());
    } else {
      if (Constant *C = dyn_cast_or_null<Constant>(ValueList[ValID]))
        FunctionPrefixWorklist.back().first->setPrefixData(C);
      else
        return Error(BitcodeError::ExpectedConstant);
    }
    FunctionPrefixWorklist.pop_back();
  }

  return std::error_code();
}

static APInt ReadWideAPInt(ArrayRef<uint64_t> Vals, unsigned TypeBits) {
  SmallVector<uint64_t, 8> Words(Vals.size());
  std::transform(Vals.begin(), Vals.end(), Words.begin(),
                 BitcodeReader::decodeSignRotatedValue);

  return APInt(TypeBits, Words);
}

std::error_code BitcodeReader::ParseConstants() {
  if (Stream.EnterSubBlock(bitc::CONSTANTS_BLOCK_ID))
    return Error(BitcodeError::InvalidRecord);

  SmallVector<uint64_t, 64> Record;

  // Read all the records for this value table.
  Type *CurTy = Type::getInt32Ty(Context);
  unsigned NextCstNo = ValueList.size();
  while (1) {
    BitstreamEntry Entry = Stream.advanceSkippingSubblocks();

    switch (Entry.Kind) {
    case BitstreamEntry::SubBlock: // Handled for us already.
    case BitstreamEntry::Error:
      return Error(BitcodeError::MalformedBlock);
    case BitstreamEntry::EndBlock:
      if (NextCstNo != ValueList.size())
        return Error(BitcodeError::InvalidConstantReference);

      // Once all the constants have been read, go through and resolve forward
      // references.
      ValueList.ResolveConstantForwardRefs();
      return std::error_code();
    case BitstreamEntry::Record:
      // The interesting case.
      break;
    }

    // Read a record.
    Record.clear();
    Value *V = nullptr;
    unsigned BitCode = Stream.readRecord(Entry.ID, Record);
    switch (BitCode) {
    default:  // Default behavior: unknown constant
    case bitc::CST_CODE_UNDEF:     // UNDEF
      V = UndefValue::get(CurTy);
      break;
    case bitc::CST_CODE_SETTYPE:   // SETTYPE: [typeid]
      if (Record.empty())
        return Error(BitcodeError::InvalidRecord);
      if (Record[0] >= TypeList.size() || !TypeList[Record[0]])
        return Error(BitcodeError::InvalidRecord);
      CurTy = TypeList[Record[0]];
      continue;  // Skip the ValueList manipulation.
    case bitc::CST_CODE_NULL:      // NULL
      V = Constant::getNullValue(CurTy);
      break;
    case bitc::CST_CODE_INTEGER:   // INTEGER: [intval]
      if (!CurTy->isIntegerTy() || Record.empty())
        return Error(BitcodeError::InvalidRecord);
      V = ConstantInt::get(CurTy, decodeSignRotatedValue(Record[0]));
      break;
    case bitc::CST_CODE_WIDE_INTEGER: {// WIDE_INTEGER: [n x intval]
      if (!CurTy->isIntegerTy() || Record.empty())
        return Error(BitcodeError::InvalidRecord);

      APInt VInt = ReadWideAPInt(Record,
                                 cast<IntegerType>(CurTy)->getBitWidth());
      V = ConstantInt::get(Context, VInt);

      break;
    }
    case bitc::CST_CODE_FLOAT: {    // FLOAT: [fpval]
      if (Record.empty())
        return Error(BitcodeError::InvalidRecord);
      if (CurTy->isHalfTy())
        V = ConstantFP::get(Context, APFloat(APFloat::IEEEhalf,
                                             APInt(16, (uint16_t)Record[0])));
      else if (CurTy->isFloatTy())
        V = ConstantFP::get(Context, APFloat(APFloat::IEEEsingle,
                                             APInt(32, (uint32_t)Record[0])));
      else if (CurTy->isDoubleTy())
        V = ConstantFP::get(Context, APFloat(APFloat::IEEEdouble,
                                             APInt(64, Record[0])));
      else if (CurTy->isX86_FP80Ty()) {
        // Bits are not stored the same way as a normal i80 APInt, compensate.
        uint64_t Rearrange[2];
        Rearrange[0] = (Record[1] & 0xffffLL) | (Record[0] << 16);
        Rearrange[1] = Record[0] >> 48;
        V = ConstantFP::get(Context, APFloat(APFloat::x87DoubleExtended,
                                             APInt(80, Rearrange)));
      } else if (CurTy->isFP128Ty())
        V = ConstantFP::get(Context, APFloat(APFloat::IEEEquad,
                                             APInt(128, Record)));
      else if (CurTy->isPPC_FP128Ty())
        V = ConstantFP::get(Context, APFloat(APFloat::PPCDoubleDouble,
                                             APInt(128, Record)));
      else
        V = UndefValue::get(CurTy);
      break;
    }

    case bitc::CST_CODE_AGGREGATE: {// AGGREGATE: [n x value number]
      if (Record.empty())
        return Error(BitcodeError::InvalidRecord);

      unsigned Size = Record.size();
      SmallVector<Constant*, 16> Elts;

      if (StructType *STy = dyn_cast<StructType>(CurTy)) {
        for (unsigned i = 0; i != Size; ++i)
          Elts.push_back(ValueList.getConstantFwdRef(Record[i],
                                                     STy->getElementType(i)));
        V = ConstantStruct::get(STy, Elts);
      } else if (ArrayType *ATy = dyn_cast<ArrayType>(CurTy)) {
        Type *EltTy = ATy->getElementType();
        for (unsigned i = 0; i != Size; ++i)
          Elts.push_back(ValueList.getConstantFwdRef(Record[i], EltTy));
        V = ConstantArray::get(ATy, Elts);
      } else if (VectorType *VTy = dyn_cast<VectorType>(CurTy)) {
        Type *EltTy = VTy->getElementType();
        for (unsigned i = 0; i != Size; ++i)
          Elts.push_back(ValueList.getConstantFwdRef(Record[i], EltTy));
        V = ConstantVector::get(Elts);
      } else {
        V = UndefValue::get(CurTy);
      }
      break;
    }
    case bitc::CST_CODE_STRING:    // STRING: [values]
    case bitc::CST_CODE_CSTRING: { // CSTRING: [values]
      if (Record.empty())
        return Error(BitcodeError::InvalidRecord);

      SmallString<16> Elts(Record.begin(), Record.end());
      V = ConstantDataArray::getString(Context, Elts,
                                       BitCode == bitc::CST_CODE_CSTRING);
      break;
    }
    case bitc::CST_CODE_DATA: {// DATA: [n x value]
      if (Record.empty())
        return Error(BitcodeError::InvalidRecord);

      Type *EltTy = cast<SequentialType>(CurTy)->getElementType();
      unsigned Size = Record.size();

      if (EltTy->isIntegerTy(8)) {
        SmallVector<uint8_t, 16> Elts(Record.begin(), Record.end());
        if (isa<VectorType>(CurTy))
          V = ConstantDataVector::get(Context, Elts);
        else
          V = ConstantDataArray::get(Context, Elts);
      } else if (EltTy->isIntegerTy(16)) {
        SmallVector<uint16_t, 16> Elts(Record.begin(), Record.end());
        if (isa<VectorType>(CurTy))
          V = ConstantDataVector::get(Context, Elts);
        else
          V = ConstantDataArray::get(Context, Elts);
      } else if (EltTy->isIntegerTy(32)) {
        SmallVector<uint32_t, 16> Elts(Record.begin(), Record.end());
        if (isa<VectorType>(CurTy))
          V = ConstantDataVector::get(Context, Elts);
        else
          V = ConstantDataArray::get(Context, Elts);
      } else if (EltTy->isIntegerTy(64)) {
        SmallVector<uint64_t, 16> Elts(Record.begin(), Record.end());
        if (isa<VectorType>(CurTy))
          V = ConstantDataVector::get(Context, Elts);
        else
          V = ConstantDataArray::get(Context, Elts);
      } else if (EltTy->isFloatTy()) {
        SmallVector<float, 16> Elts(Size);
        std::transform(Record.begin(), Record.end(), Elts.begin(), BitsToFloat);
        if (isa<VectorType>(CurTy))
          V = ConstantDataVector::get(Context, Elts);
        else
          V = ConstantDataArray::get(Context, Elts);
      } else if (EltTy->isDoubleTy()) {
        SmallVector<double, 16> Elts(Size);
        std::transform(Record.begin(), Record.end(), Elts.begin(),
                       BitsToDouble);
        if (isa<VectorType>(CurTy))
          V = ConstantDataVector::get(Context, Elts);
        else
          V = ConstantDataArray::get(Context, Elts);
      } else {
        return Error(BitcodeError::InvalidTypeForValue);
      }
      break;
    }

    case bitc::CST_CODE_CE_BINOP: {  // CE_BINOP: [opcode, opval, opval]
      if (Record.size() < 3)
        return Error(BitcodeError::InvalidRecord);
      int Opc = GetDecodedBinaryOpcode(Record[0], CurTy);
      if (Opc < 0) {
        V = UndefValue::get(CurTy);  // Unknown binop.
      } else {
        Constant *LHS = ValueList.getConstantFwdRef(Record[1], CurTy);
        Constant *RHS = ValueList.getConstantFwdRef(Record[2], CurTy);
        unsigned Flags = 0;
        if (Record.size() >= 4) {
          if (Opc == Instruction::Add ||
              Opc == Instruction::Sub ||
              Opc == Instruction::Mul ||
              Opc == Instruction::Shl) {
            if (Record[3] & (1 << bitc::OBO_NO_SIGNED_WRAP))
              Flags |= OverflowingBinaryOperator::NoSignedWrap;
            if (Record[3] & (1 << bitc::OBO_NO_UNSIGNED_WRAP))
              Flags |= OverflowingBinaryOperator::NoUnsignedWrap;
          } else if (Opc == Instruction::SDiv ||
                     Opc == Instruction::UDiv ||
                     Opc == Instruction::LShr ||
                     Opc == Instruction::AShr) {
            if (Record[3] & (1 << bitc::PEO_EXACT))
              Flags |= SDivOperator::IsExact;
          }
        }
        V = ConstantExpr::get(Opc, LHS, RHS, Flags);
      }
      break;
    }
    case bitc::CST_CODE_CE_CAST: {  // CE_CAST: [opcode, opty, opval]
      if (Record.size() < 3)
        return Error(BitcodeError::InvalidRecord);
      int Opc = GetDecodedCastOpcode(Record[0]);
      if (Opc < 0) {
        V = UndefValue::get(CurTy);  // Unknown cast.
      } else {
        Type *OpTy = getTypeByID(Record[1]);
        if (!OpTy)
          return Error(BitcodeError::InvalidRecord);
        Constant *Op = ValueList.getConstantFwdRef(Record[2], OpTy);
        V = UpgradeBitCastExpr(Opc, Op, CurTy);
        if (!V) V = ConstantExpr::getCast(Opc, Op, CurTy);
      }
      break;
    }
    case bitc::CST_CODE_CE_INBOUNDS_GEP:
    case bitc::CST_CODE_CE_GEP: {  // CE_GEP:        [n x operands]
      if (Record.size() & 1)
        return Error(BitcodeError::InvalidRecord);
      SmallVector<Constant*, 16> Elts;
      for (unsigned i = 0, e = Record.size(); i != e; i += 2) {
        Type *ElTy = getTypeByID(Record[i]);
        if (!ElTy)
          return Error(BitcodeError::InvalidRecord);
        Elts.push_back(ValueList.getConstantFwdRef(Record[i+1], ElTy));
      }
      ArrayRef<Constant *> Indices(Elts.begin() + 1, Elts.end());
      V = ConstantExpr::getGetElementPtr(Elts[0], Indices,
                                         BitCode ==
                                           bitc::CST_CODE_CE_INBOUNDS_GEP);
      break;
    }
    case bitc::CST_CODE_CE_SELECT: {  // CE_SELECT: [opval#, opval#, opval#]
      if (Record.size() < 3)
        return Error(BitcodeError::InvalidRecord);

      Type *SelectorTy = Type::getInt1Ty(Context);

      // If CurTy is a vector of length n, then Record[0] must be a <n x i1>
      // vector. Otherwise, it must be a single bit.
      if (VectorType *VTy = dyn_cast<VectorType>(CurTy))
        SelectorTy = VectorType::get(Type::getInt1Ty(Context),
                                     VTy->getNumElements());

      V = ConstantExpr::getSelect(ValueList.getConstantFwdRef(Record[0],
                                                              SelectorTy),
                                  ValueList.getConstantFwdRef(Record[1],CurTy),
                                  ValueList.getConstantFwdRef(Record[2],CurTy));
      break;
    }
    case bitc::CST_CODE_CE_EXTRACTELT
        : { // CE_EXTRACTELT: [opty, opval, opty, opval]
      if (Record.size() < 3)
        return Error(BitcodeError::InvalidRecord);
      VectorType *OpTy =
        dyn_cast_or_null<VectorType>(getTypeByID(Record[0]));
      if (!OpTy)
        return Error(BitcodeError::InvalidRecord);
      Constant *Op0 = ValueList.getConstantFwdRef(Record[1], OpTy);
      Constant *Op1 = nullptr;
      if (Record.size() == 4) {
        Type *IdxTy = getTypeByID(Record[2]);
        if (!IdxTy)
          return Error(BitcodeError::InvalidRecord);
        Op1 = ValueList.getConstantFwdRef(Record[3], IdxTy);
      } else // TODO: Remove with llvm 4.0
        Op1 = ValueList.getConstantFwdRef(Record[2], Type::getInt32Ty(Context));
      if (!Op1)
        return Error(BitcodeError::InvalidRecord);
      V = ConstantExpr::getExtractElement(Op0, Op1);
      break;
    }
    case bitc::CST_CODE_CE_INSERTELT
        : { // CE_INSERTELT: [opval, opval, opty, opval]
      VectorType *OpTy = dyn_cast<VectorType>(CurTy);
      if (Record.size() < 3 || !OpTy)
        return Error(BitcodeError::InvalidRecord);
      Constant *Op0 = ValueList.getConstantFwdRef(Record[0], OpTy);
      Constant *Op1 = ValueList.getConstantFwdRef(Record[1],
                                                  OpTy->getElementType());
      Constant *Op2 = nullptr;
      if (Record.size() == 4) {
        Type *IdxTy = getTypeByID(Record[2]);
        if (!IdxTy)
          return Error(BitcodeError::InvalidRecord);
        Op2 = ValueList.getConstantFwdRef(Record[3], IdxTy);
      } else // TODO: Remove with llvm 4.0
        Op2 = ValueList.getConstantFwdRef(Record[2], Type::getInt32Ty(Context));
      if (!Op2)
        return Error(BitcodeError::InvalidRecord);
      V = ConstantExpr::getInsertElement(Op0, Op1, Op2);
      break;
    }
    case bitc::CST_CODE_CE_SHUFFLEVEC: { // CE_SHUFFLEVEC: [opval, opval, opval]
      VectorType *OpTy = dyn_cast<VectorType>(CurTy);
      if (Record.size() < 3 || !OpTy)
        return Error(BitcodeError::InvalidRecord);
      Constant *Op0 = ValueList.getConstantFwdRef(Record[0], OpTy);
      Constant *Op1 = ValueList.getConstantFwdRef(Record[1], OpTy);
      Type *ShufTy = VectorType::get(Type::getInt32Ty(Context),
                                                 OpTy->getNumElements());
      Constant *Op2 = ValueList.getConstantFwdRef(Record[2], ShufTy);
      V = ConstantExpr::getShuffleVector(Op0, Op1, Op2);
      break;
    }
    case bitc::CST_CODE_CE_SHUFVEC_EX: { // [opty, opval, opval, opval]
      VectorType *RTy = dyn_cast<VectorType>(CurTy);
      VectorType *OpTy =
        dyn_cast_or_null<VectorType>(getTypeByID(Record[0]));
      if (Record.size() < 4 || !RTy || !OpTy)
        return Error(BitcodeError::InvalidRecord);
      Constant *Op0 = ValueList.getConstantFwdRef(Record[1], OpTy);
      Constant *Op1 = ValueList.getConstantFwdRef(Record[2], OpTy);
      Type *ShufTy = VectorType::get(Type::getInt32Ty(Context),
                                                 RTy->getNumElements());
      Constant *Op2 = ValueList.getConstantFwdRef(Record[3], ShufTy);
      V = ConstantExpr::getShuffleVector(Op0, Op1, Op2);
      break;
    }
    case bitc::CST_CODE_CE_CMP: {     // CE_CMP: [opty, opval, opval, pred]
      if (Record.size() < 4)
        return Error(BitcodeError::InvalidRecord);
      Type *OpTy = getTypeByID(Record[0]);
      if (!OpTy)
        return Error(BitcodeError::InvalidRecord);
      Constant *Op0 = ValueList.getConstantFwdRef(Record[1], OpTy);
      Constant *Op1 = ValueList.getConstantFwdRef(Record[2], OpTy);

      if (OpTy->isFPOrFPVectorTy())
        V = ConstantExpr::getFCmp(Record[3], Op0, Op1);
      else
        V = ConstantExpr::getICmp(Record[3], Op0, Op1);
      break;
    }
    // This maintains backward compatibility, pre-asm dialect keywords.
    // FIXME: Remove with the 4.0 release.
    case bitc::CST_CODE_INLINEASM_OLD: {
      if (Record.size() < 2)
        return Error(BitcodeError::InvalidRecord);
      std::string AsmStr, ConstrStr;
      bool HasSideEffects = Record[0] & 1;
      bool IsAlignStack = Record[0] >> 1;
      unsigned AsmStrSize = Record[1];
      if (2+AsmStrSize >= Record.size())
        return Error(BitcodeError::InvalidRecord);
      unsigned ConstStrSize = Record[2+AsmStrSize];
      if (3+AsmStrSize+ConstStrSize > Record.size())
        return Error(BitcodeError::InvalidRecord);

      for (unsigned i = 0; i != AsmStrSize; ++i)
        AsmStr += (char)Record[2+i];
      for (unsigned i = 0; i != ConstStrSize; ++i)
        ConstrStr += (char)Record[3+AsmStrSize+i];
      PointerType *PTy = cast<PointerType>(CurTy);
      V = InlineAsm::get(cast<FunctionType>(PTy->getElementType()),
                         AsmStr, ConstrStr, HasSideEffects, IsAlignStack);
      break;
    }
    // This version adds support for the asm dialect keywords (e.g.,
    // inteldialect).
    case bitc::CST_CODE_INLINEASM: {
      if (Record.size() < 2)
        return Error(BitcodeError::InvalidRecord);
      std::string AsmStr, ConstrStr;
      bool HasSideEffects = Record[0] & 1;
      bool IsAlignStack = (Record[0] >> 1) & 1;
      unsigned AsmDialect = Record[0] >> 2;
      unsigned AsmStrSize = Record[1];
      if (2+AsmStrSize >= Record.size())
        return Error(BitcodeError::InvalidRecord);
      unsigned ConstStrSize = Record[2+AsmStrSize];
      if (3+AsmStrSize+ConstStrSize > Record.size())
        return Error(BitcodeError::InvalidRecord);

      for (unsigned i = 0; i != AsmStrSize; ++i)
        AsmStr += (char)Record[2+i];
      for (unsigned i = 0; i != ConstStrSize; ++i)
        ConstrStr += (char)Record[3+AsmStrSize+i];
      PointerType *PTy = cast<PointerType>(CurTy);
      V = InlineAsm::get(cast<FunctionType>(PTy->getElementType()),
                         AsmStr, ConstrStr, HasSideEffects, IsAlignStack,
                         InlineAsm::AsmDialect(AsmDialect));
      break;
    }
    case bitc::CST_CODE_BLOCKADDRESS:{
      if (Record.size() < 3)
        return Error(BitcodeError::InvalidRecord);
      Type *FnTy = getTypeByID(Record[0]);
      if (!FnTy)
        return Error(BitcodeError::InvalidRecord);
      Function *Fn =
        dyn_cast_or_null<Function>(ValueList.getConstantFwdRef(Record[1],FnTy));
      if (!Fn)
        return Error(BitcodeError::InvalidRecord);

      // Don't let Fn get dematerialized.
      BlockAddressesTaken.insert(Fn);

      // If the function is already parsed we can insert the block address right
      // away.
      BasicBlock *BB;
      unsigned BBID = Record[2];
      if (!BBID)
        // Invalid reference to entry block.
        return Error(BitcodeError::InvalidID);
      if (!Fn->empty()) {
        Function::iterator BBI = Fn->begin(), BBE = Fn->end();
        for (size_t I = 0, E = BBID; I != E; ++I) {
          if (BBI == BBE)
            return Error(BitcodeError::InvalidID);
          ++BBI;
        }
        BB = BBI;
      } else {
        // Otherwise insert a placeholder and remember it so it can be inserted
        // when the function is parsed.
        auto &FwdBBs = BasicBlockFwdRefs[Fn];
        if (FwdBBs.empty())
          BasicBlockFwdRefQueue.push_back(Fn);
        if (FwdBBs.size() < BBID + 1)
          FwdBBs.resize(BBID + 1);
        if (!FwdBBs[BBID])
          FwdBBs[BBID] = BasicBlock::Create(Context);
        BB = FwdBBs[BBID];
      }
      V = BlockAddress::get(Fn, BB);
      break;
    }
    }

    ValueList.AssignValue(V, NextCstNo);
    ++NextCstNo;
  }
}

std::error_code BitcodeReader::ParseUseLists() {
  if (Stream.EnterSubBlock(bitc::USELIST_BLOCK_ID))
    return Error(BitcodeError::InvalidRecord);

  // Read all the records.
  SmallVector<uint64_t, 64> Record;
  while (1) {
    BitstreamEntry Entry = Stream.advanceSkippingSubblocks();

    switch (Entry.Kind) {
    case BitstreamEntry::SubBlock: // Handled for us already.
    case BitstreamEntry::Error:
      return Error(BitcodeError::MalformedBlock);
    case BitstreamEntry::EndBlock:
      return std::error_code();
    case BitstreamEntry::Record:
      // The interesting case.
      break;
    }

    // Read a use list record.
    Record.clear();
    bool IsBB = false;
    switch (Stream.readRecord(Entry.ID, Record)) {
    default:  // Default behavior: unknown type.
      break;
    case bitc::USELIST_CODE_BB:
      IsBB = true;
      // fallthrough
    case bitc::USELIST_CODE_DEFAULT: {
      unsigned RecordLength = Record.size();
      if (RecordLength < 3)
        // Records should have at least an ID and two indexes.
        return Error(BitcodeError::InvalidRecord);
      unsigned ID = Record.back();
      Record.pop_back();

      Value *V;
      if (IsBB) {
        assert(ID < FunctionBBs.size() && "Basic block not found");
        V = FunctionBBs[ID];
      } else
        V = ValueList[ID];
      unsigned NumUses = 0;
      SmallDenseMap<const Use *, unsigned, 16> Order;
      for (const Use &U : V->uses()) {
        if (++NumUses > Record.size())
          break;
        Order[&U] = Record[NumUses - 1];
      }
      if (Order.size() != Record.size() || NumUses > Record.size())
        // Mismatches can happen if the functions are being materialized lazily
        // (out-of-order), or a value has been upgraded.
        break;

      V->sortUseList([&](const Use &L, const Use &R) {
        return Order.lookup(&L) < Order.lookup(&R);
      });
      break;
    }
    }
  }
}

/// RememberAndSkipFunctionBody - When we see the block for a function body,
/// remember where it is and then skip it.  This lets us lazily deserialize the
/// functions.
std::error_code BitcodeReader::RememberAndSkipFunctionBody() {
  // Get the function we are talking about.
  if (FunctionsWithBodies.empty())
    return Error(BitcodeError::InsufficientFunctionProtos);

  Function *Fn = FunctionsWithBodies.back();
  FunctionsWithBodies.pop_back();

  // Save the current stream state.
  uint64_t CurBit = Stream.GetCurrentBitNo();
  DeferredFunctionInfo[Fn] = CurBit;

  // Skip over the function block for now.
  if (Stream.SkipBlock())
    return Error(BitcodeError::InvalidRecord);
  return std::error_code();
}

std::error_code BitcodeReader::GlobalCleanup() {
  // Patch the initializers for globals and aliases up.
  ResolveGlobalAndAliasInits();
  if (!GlobalInits.empty() || !AliasInits.empty())
    return Error(BitcodeError::MalformedGlobalInitializerSet);

  // Look for intrinsic functions which need to be upgraded at some point
  for (Module::iterator FI = TheModule->begin(), FE = TheModule->end();
       FI != FE; ++FI) {
    Function *NewFn;
    if (UpgradeIntrinsicFunction(FI, NewFn))
      UpgradedIntrinsics.push_back(std::make_pair(FI, NewFn));
  }

  // Look for global variables which need to be renamed.
  for (Module::global_iterator
         GI = TheModule->global_begin(), GE = TheModule->global_end();
       GI != GE;) {
    GlobalVariable *GV = GI++;
    UpgradeGlobalVariable(GV);
  }

  // Force deallocation of memory for these vectors to favor the client that
  // want lazy deserialization.
  std::vector<std::pair<GlobalVariable*, unsigned> >().swap(GlobalInits);
  std::vector<std::pair<GlobalAlias*, unsigned> >().swap(AliasInits);
  return std::error_code();
}

std::error_code BitcodeReader::ParseModule(bool Resume) {
  if (Resume)
    Stream.JumpToBit(NextUnreadBit);
  else if (Stream.EnterSubBlock(bitc::MODULE_BLOCK_ID))
    return Error(BitcodeError::InvalidRecord);

  SmallVector<uint64_t, 64> Record;
  std::vector<std::string> SectionTable;
  std::vector<std::string> GCTable;

  // Read all the records for this module.
  while (1) {
    BitstreamEntry Entry = Stream.advance();

    switch (Entry.Kind) {
    case BitstreamEntry::Error:
      return Error(BitcodeError::MalformedBlock);
    case BitstreamEntry::EndBlock:
      return GlobalCleanup();

    case BitstreamEntry::SubBlock:
      switch (Entry.ID) {
      default:  // Skip unknown content.
        if (Stream.SkipBlock())
          return Error(BitcodeError::InvalidRecord);
        break;
      case bitc::BLOCKINFO_BLOCK_ID:
        if (Stream.ReadBlockInfoBlock())
          return Error(BitcodeError::MalformedBlock);
        break;
      case bitc::PARAMATTR_BLOCK_ID:
        if (std::error_code EC = ParseAttributeBlock())
          return EC;
        break;
      case bitc::PARAMATTR_GROUP_BLOCK_ID:
        if (std::error_code EC = ParseAttributeGroupBlock())
          return EC;
        break;
      case bitc::TYPE_BLOCK_ID_NEW:
        if (std::error_code EC = ParseTypeTable())
          return EC;
        break;
      case bitc::VALUE_SYMTAB_BLOCK_ID:
        if (std::error_code EC = ParseValueSymbolTable())
          return EC;
        SeenValueSymbolTable = true;
        break;
      case bitc::CONSTANTS_BLOCK_ID:
        if (std::error_code EC = ParseConstants())
          return EC;
        if (std::error_code EC = ResolveGlobalAndAliasInits())
          return EC;
        break;
      case bitc::METADATA_BLOCK_ID:
        if (std::error_code EC = ParseMetadata())
          return EC;
        break;
      case bitc::FUNCTION_BLOCK_ID:
        // If this is the first function body we've seen, reverse the
        // FunctionsWithBodies list.
        if (!SeenFirstFunctionBody) {
          std::reverse(FunctionsWithBodies.begin(), FunctionsWithBodies.end());
          if (std::error_code EC = GlobalCleanup())
            return EC;
          SeenFirstFunctionBody = true;
        }

        if (std::error_code EC = RememberAndSkipFunctionBody())
          return EC;
        // For streaming bitcode, suspend parsing when we reach the function
        // bodies. Subsequent materialization calls will resume it when
        // necessary. For streaming, the function bodies must be at the end of
        // the bitcode. If the bitcode file is old, the symbol table will be
        // at the end instead and will not have been seen yet. In this case,
        // just finish the parse now.
        if (LazyStreamer && SeenValueSymbolTable) {
          NextUnreadBit = Stream.GetCurrentBitNo();
          return std::error_code();
        }
        break;
      case bitc::USELIST_BLOCK_ID:
        if (std::error_code EC = ParseUseLists())
          return EC;
        break;
      }
      continue;

    case BitstreamEntry::Record:
      // The interesting case.
      break;
    }


    // Read a record.
    switch (Stream.readRecord(Entry.ID, Record)) {
    default: break;  // Default behavior, ignore unknown content.
    case bitc::MODULE_CODE_VERSION: {  // VERSION: [version#]
      if (Record.size() < 1)
        return Error(BitcodeError::InvalidRecord);
      // Only version #0 and #1 are supported so far.
      unsigned module_version = Record[0];
      switch (module_version) {
        default:
          return Error(BitcodeError::InvalidValue);
        case 0:
          UseRelativeIDs = false;
          break;
        case 1:
          UseRelativeIDs = true;
          break;
      }
      break;
    }
    case bitc::MODULE_CODE_TRIPLE: {  // TRIPLE: [strchr x N]
      std::string S;
      if (ConvertToString(Record, 0, S))
        return Error(BitcodeError::InvalidRecord);
      TheModule->setTargetTriple(S);
      break;
    }
    case bitc::MODULE_CODE_DATALAYOUT: {  // DATALAYOUT: [strchr x N]
      std::string S;
      if (ConvertToString(Record, 0, S))
        return Error(BitcodeError::InvalidRecord);
      TheModule->setDataLayout(S);
      break;
    }
    case bitc::MODULE_CODE_ASM: {  // ASM: [strchr x N]
      std::string S;
      if (ConvertToString(Record, 0, S))
        return Error(BitcodeError::InvalidRecord);
      TheModule->setModuleInlineAsm(S);
      break;
    }
    case bitc::MODULE_CODE_DEPLIB: {  // DEPLIB: [strchr x N]
      // FIXME: Remove in 4.0.
      std::string S;
      if (ConvertToString(Record, 0, S))
        return Error(BitcodeError::InvalidRecord);
      // Ignore value.
      break;
    }
    case bitc::MODULE_CODE_SECTIONNAME: {  // SECTIONNAME: [strchr x N]
      std::string S;
      if (ConvertToString(Record, 0, S))
        return Error(BitcodeError::InvalidRecord);
      SectionTable.push_back(S);
      break;
    }
    case bitc::MODULE_CODE_GCNAME: {  // SECTIONNAME: [strchr x N]
      std::string S;
      if (ConvertToString(Record, 0, S))
        return Error(BitcodeError::InvalidRecord);
      GCTable.push_back(S);
      break;
    }
    case bitc::MODULE_CODE_COMDAT: { // COMDAT: [selection_kind, name]
      if (Record.size() < 2)
        return Error(BitcodeError::InvalidRecord);
      Comdat::SelectionKind SK = getDecodedComdatSelectionKind(Record[0]);
      unsigned ComdatNameSize = Record[1];
      std::string ComdatName;
      ComdatName.reserve(ComdatNameSize);
      for (unsigned i = 0; i != ComdatNameSize; ++i)
        ComdatName += (char)Record[2 + i];
      Comdat *C = TheModule->getOrInsertComdat(ComdatName);
      C->setSelectionKind(SK);
      ComdatList.push_back(C);
      break;
    }
    // GLOBALVAR: [pointer type, isconst, initid,
    //             linkage, alignment, section, visibility, threadlocal,
    //             unnamed_addr, dllstorageclass]
    case bitc::MODULE_CODE_GLOBALVAR: {
      if (Record.size() < 6)
        return Error(BitcodeError::InvalidRecord);
      Type *Ty = getTypeByID(Record[0]);
      if (!Ty)
        return Error(BitcodeError::InvalidRecord);
      if (!Ty->isPointerTy())
        return Error(BitcodeError::InvalidTypeForValue);
      unsigned AddressSpace = cast<PointerType>(Ty)->getAddressSpace();
      Ty = cast<PointerType>(Ty)->getElementType();

      bool isConstant = Record[1];
      GlobalValue::LinkageTypes Linkage = GetDecodedLinkage(Record[3]);
      unsigned Alignment = (1 << Record[4]) >> 1;
      std::string Section;
      if (Record[5]) {
        if (Record[5]-1 >= SectionTable.size())
          return Error(BitcodeError::InvalidID);
        Section = SectionTable[Record[5]-1];
      }
      GlobalValue::VisibilityTypes Visibility = GlobalValue::DefaultVisibility;
      // Local linkage must have default visibility.
      if (Record.size() > 6 && !GlobalValue::isLocalLinkage(Linkage))
        // FIXME: Change to an error if non-default in 4.0.
        Visibility = GetDecodedVisibility(Record[6]);

      GlobalVariable::ThreadLocalMode TLM = GlobalVariable::NotThreadLocal;
      if (Record.size() > 7)
        TLM = GetDecodedThreadLocalMode(Record[7]);

      bool UnnamedAddr = false;
      if (Record.size() > 8)
        UnnamedAddr = Record[8];

      bool ExternallyInitialized = false;
      if (Record.size() > 9)
        ExternallyInitialized = Record[9];

      GlobalVariable *NewGV =
        new GlobalVariable(*TheModule, Ty, isConstant, Linkage, nullptr, "", nullptr,
                           TLM, AddressSpace, ExternallyInitialized);
      NewGV->setAlignment(Alignment);
      if (!Section.empty())
        NewGV->setSection(Section);
      NewGV->setVisibility(Visibility);
      NewGV->setUnnamedAddr(UnnamedAddr);

      if (Record.size() > 10)
        NewGV->setDLLStorageClass(GetDecodedDLLStorageClass(Record[10]));
      else
        UpgradeDLLImportExportLinkage(NewGV, Record[3]);

      ValueList.push_back(NewGV);

      // Remember which value to use for the global initializer.
      if (unsigned InitID = Record[2])
        GlobalInits.push_back(std::make_pair(NewGV, InitID-1));

      if (Record.size() > 11)
        if (unsigned ComdatID = Record[11]) {
          assert(ComdatID <= ComdatList.size());
          NewGV->setComdat(ComdatList[ComdatID - 1]);
        }
      break;
    }
    // FUNCTION:  [type, callingconv, isproto, linkage, paramattr,
    //             alignment, section, visibility, gc, unnamed_addr,
    //             dllstorageclass]
    case bitc::MODULE_CODE_FUNCTION: {
      if (Record.size() < 8)
        return Error(BitcodeError::InvalidRecord);
      Type *Ty = getTypeByID(Record[0]);
      if (!Ty)
        return Error(BitcodeError::InvalidRecord);
      if (!Ty->isPointerTy())
        return Error(BitcodeError::InvalidTypeForValue);
      FunctionType *FTy =
        dyn_cast<FunctionType>(cast<PointerType>(Ty)->getElementType());
      if (!FTy)
        return Error(BitcodeError::InvalidTypeForValue);

      Function *Func = Function::Create(FTy, GlobalValue::ExternalLinkage,
                                        "", TheModule);

      Func->setCallingConv(static_cast<CallingConv::ID>(Record[1]));
      bool isProto = Record[2];
      Func->setLinkage(GetDecodedLinkage(Record[3]));
      Func->setAttributes(getAttributes(Record[4]));

      Func->setAlignment((1 << Record[5]) >> 1);
      if (Record[6]) {
        if (Record[6]-1 >= SectionTable.size())
          return Error(BitcodeError::InvalidID);
        Func->setSection(SectionTable[Record[6]-1]);
      }
      // Local linkage must have default visibility.
      if (!Func->hasLocalLinkage())
        // FIXME: Change to an error if non-default in 4.0.
        Func->setVisibility(GetDecodedVisibility(Record[7]));
      if (Record.size() > 8 && Record[8]) {
        if (Record[8]-1 > GCTable.size())
          return Error(BitcodeError::InvalidID);
        Func->setGC(GCTable[Record[8]-1].c_str());
      }
      bool UnnamedAddr = false;
      if (Record.size() > 9)
        UnnamedAddr = Record[9];
      Func->setUnnamedAddr(UnnamedAddr);
      if (Record.size() > 10 && Record[10] != 0)
        FunctionPrefixes.push_back(std::make_pair(Func, Record[10]-1));

      if (Record.size() > 11)
        Func->setDLLStorageClass(GetDecodedDLLStorageClass(Record[11]));
      else
        UpgradeDLLImportExportLinkage(Func, Record[3]);

      if (Record.size() > 12)
        if (unsigned ComdatID = Record[12]) {
          assert(ComdatID <= ComdatList.size());
          Func->setComdat(ComdatList[ComdatID - 1]);
        }

      ValueList.push_back(Func);

      // If this is a function with a body, remember the prototype we are
      // creating now, so that we can match up the body with them later.
      if (!isProto) {
        Func->setIsMaterializable(true);
        FunctionsWithBodies.push_back(Func);
        if (LazyStreamer)
          DeferredFunctionInfo[Func] = 0;
      }
      break;
    }
    // ALIAS: [alias type, aliasee val#, linkage]
    // ALIAS: [alias type, aliasee val#, linkage, visibility, dllstorageclass]
    case bitc::MODULE_CODE_ALIAS: {
      if (Record.size() < 3)
        return Error(BitcodeError::InvalidRecord);
      Type *Ty = getTypeByID(Record[0]);
      if (!Ty)
        return Error(BitcodeError::InvalidRecord);
      auto *PTy = dyn_cast<PointerType>(Ty);
      if (!PTy)
        return Error(BitcodeError::InvalidTypeForValue);

      auto *NewGA =
          GlobalAlias::create(PTy->getElementType(), PTy->getAddressSpace(),
                              GetDecodedLinkage(Record[2]), "", TheModule);
      // Old bitcode files didn't have visibility field.
      // Local linkage must have default visibility.
      if (Record.size() > 3 && !NewGA->hasLocalLinkage())
        // FIXME: Change to an error if non-default in 4.0.
        NewGA->setVisibility(GetDecodedVisibility(Record[3]));
      if (Record.size() > 4)
        NewGA->setDLLStorageClass(GetDecodedDLLStorageClass(Record[4]));
      else
        UpgradeDLLImportExportLinkage(NewGA, Record[2]);
      if (Record.size() > 5)
        NewGA->setThreadLocalMode(GetDecodedThreadLocalMode(Record[5]));
      if (Record.size() > 6)
        NewGA->setUnnamedAddr(Record[6]);
      ValueList.push_back(NewGA);
      AliasInits.push_back(std::make_pair(NewGA, Record[1]));
      break;
    }
    /// MODULE_CODE_PURGEVALS: [numvals]
    case bitc::MODULE_CODE_PURGEVALS:
      // Trim down the value list to the specified size.
      if (Record.size() < 1 || Record[0] > ValueList.size())
        return Error(BitcodeError::InvalidRecord);
      ValueList.shrinkTo(Record[0]);
      break;
    }
    Record.clear();
  }
}

std::error_code BitcodeReader::ParseBitcodeInto(Module *M) {
  TheModule = nullptr;

  if (std::error_code EC = InitStream())
    return EC;

  // Sniff for the signature.
  if (Stream.Read(8) != 'B' ||
      Stream.Read(8) != 'C' ||
      Stream.Read(4) != 0x0 ||
      Stream.Read(4) != 0xC ||
      Stream.Read(4) != 0xE ||
      Stream.Read(4) != 0xD)
    return Error(BitcodeError::InvalidBitcodeSignature);

  // We expect a number of well-defined blocks, though we don't necessarily
  // need to understand them all.
  while (1) {
    if (Stream.AtEndOfStream())
      return std::error_code();

    BitstreamEntry Entry =
      Stream.advance(BitstreamCursor::AF_DontAutoprocessAbbrevs);

    switch (Entry.Kind) {
    case BitstreamEntry::Error:
      return Error(BitcodeError::MalformedBlock);
    case BitstreamEntry::EndBlock:
      return std::error_code();

    case BitstreamEntry::SubBlock:
      switch (Entry.ID) {
      case bitc::BLOCKINFO_BLOCK_ID:
        if (Stream.ReadBlockInfoBlock())
          return Error(BitcodeError::MalformedBlock);
        break;
      case bitc::MODULE_BLOCK_ID:
        // Reject multiple MODULE_BLOCK's in a single bitstream.
        if (TheModule)
          return Error(BitcodeError::InvalidMultipleBlocks);
        TheModule = M;
        if (std::error_code EC = ParseModule(false))
          return EC;
        if (LazyStreamer)
          return std::error_code();
        break;
      default:
        if (Stream.SkipBlock())
          return Error(BitcodeError::InvalidRecord);
        break;
      }
      continue;
    case BitstreamEntry::Record:
      // There should be no records in the top-level of blocks.

      // The ranlib in Xcode 4 will align archive members by appending newlines
      // to the end of them. If this file size is a multiple of 4 but not 8, we
      // have to read and ignore these final 4 bytes :-(
      if (Stream.getAbbrevIDWidth() == 2 && Entry.ID == 2 &&
          Stream.Read(6) == 2 && Stream.Read(24) == 0xa0a0a &&
          Stream.AtEndOfStream())
        return std::error_code();

      return Error(BitcodeError::InvalidRecord);
    }
  }
}

ErrorOr<std::string> BitcodeReader::parseModuleTriple() {
  if (Stream.EnterSubBlock(bitc::MODULE_BLOCK_ID))
    return Error(BitcodeError::InvalidRecord);

  SmallVector<uint64_t, 64> Record;

  std::string Triple;
  // Read all the records for this module.
  while (1) {
    BitstreamEntry Entry = Stream.advanceSkippingSubblocks();

    switch (Entry.Kind) {
    case BitstreamEntry::SubBlock: // Handled for us already.
    case BitstreamEntry::Error:
      return Error(BitcodeError::MalformedBlock);
    case BitstreamEntry::EndBlock:
      return Triple;
    case BitstreamEntry::Record:
      // The interesting case.
      break;
    }

    // Read a record.
    switch (Stream.readRecord(Entry.ID, Record)) {
    default: break;  // Default behavior, ignore unknown content.
    case bitc::MODULE_CODE_TRIPLE: {  // TRIPLE: [strchr x N]
      std::string S;
      if (ConvertToString(Record, 0, S))
        return Error(BitcodeError::InvalidRecord);
      Triple = S;
      break;
    }
    }
    Record.clear();
  }
  llvm_unreachable("Exit infinite loop");
}

ErrorOr<std::string> BitcodeReader::parseTriple() {
  if (std::error_code EC = InitStream())
    return EC;

  // Sniff for the signature.
  if (Stream.Read(8) != 'B' ||
      Stream.Read(8) != 'C' ||
      Stream.Read(4) != 0x0 ||
      Stream.Read(4) != 0xC ||
      Stream.Read(4) != 0xE ||
      Stream.Read(4) != 0xD)
    return Error(BitcodeError::InvalidBitcodeSignature);

  // We expect a number of well-defined blocks, though we don't necessarily
  // need to understand them all.
  while (1) {
    BitstreamEntry Entry = Stream.advance();

    switch (Entry.Kind) {
    case BitstreamEntry::Error:
      return Error(BitcodeError::MalformedBlock);
    case BitstreamEntry::EndBlock:
      return std::error_code();

    case BitstreamEntry::SubBlock:
      if (Entry.ID == bitc::MODULE_BLOCK_ID)
        return parseModuleTriple();

      // Ignore other sub-blocks.
      if (Stream.SkipBlock())
        return Error(BitcodeError::MalformedBlock);
      continue;

    case BitstreamEntry::Record:
      Stream.skipRecord(Entry.ID);
      continue;
    }
  }
}

/// ParseMetadataAttachment - Parse metadata attachments.
std::error_code BitcodeReader::ParseMetadataAttachment() {
  if (Stream.EnterSubBlock(bitc::METADATA_ATTACHMENT_ID))
    return Error(BitcodeError::InvalidRecord);

  SmallVector<uint64_t, 64> Record;
  while (1) {
    BitstreamEntry Entry = Stream.advanceSkippingSubblocks();

    switch (Entry.Kind) {
    case BitstreamEntry::SubBlock: // Handled for us already.
    case BitstreamEntry::Error:
      return Error(BitcodeError::MalformedBlock);
    case BitstreamEntry::EndBlock:
      return std::error_code();
    case BitstreamEntry::Record:
      // The interesting case.
      break;
    }

    // Read a metadata attachment record.
    Record.clear();
    switch (Stream.readRecord(Entry.ID, Record)) {
    default:  // Default behavior: ignore.
      break;
    case bitc::METADATA_ATTACHMENT: {
      unsigned RecordLength = Record.size();
      if (Record.empty() || (RecordLength - 1) % 2 == 1)
        return Error(BitcodeError::InvalidRecord);
      Instruction *Inst = InstructionList[Record[0]];
      for (unsigned i = 1; i != RecordLength; i = i+2) {
        unsigned Kind = Record[i];
        DenseMap<unsigned, unsigned>::iterator I =
          MDKindMap.find(Kind);
        if (I == MDKindMap.end())
          return Error(BitcodeError::InvalidID);
        Value *Node = MDValueList.getValueFwdRef(Record[i+1]);
        Inst->setMetadata(I->second, cast<MDNode>(Node));
        if (I->second == LLVMContext::MD_tbaa)
          InstsWithTBAATag.push_back(Inst);
      }
      break;
    }
    }
  }
}

/// ParseFunctionBody - Lazily parse the specified function body block.
std::error_code BitcodeReader::ParseFunctionBody(Function *F) {
  if (Stream.EnterSubBlock(bitc::FUNCTION_BLOCK_ID))
    return Error(BitcodeError::InvalidRecord);

  InstructionList.clear();
  unsigned ModuleValueListSize = ValueList.size();
  unsigned ModuleMDValueListSize = MDValueList.size();

  // Add all the function arguments to the value table.
  for(Function::arg_iterator I = F->arg_begin(), E = F->arg_end(); I != E; ++I)
    ValueList.push_back(I);

  unsigned NextValueNo = ValueList.size();
  BasicBlock *CurBB = nullptr;
  unsigned CurBBNo = 0;

  DebugLoc LastLoc;

  // Read all the records.
  SmallVector<uint64_t, 64> Record;
  while (1) {
    BitstreamEntry Entry = Stream.advance();

    switch (Entry.Kind) {
    case BitstreamEntry::Error:
      return Error(BitcodeError::MalformedBlock);
    case BitstreamEntry::EndBlock:
      goto OutOfRecordLoop;

    case BitstreamEntry::SubBlock:
      switch (Entry.ID) {
      default:  // Skip unknown content.
        if (Stream.SkipBlock())
          return Error(BitcodeError::InvalidRecord);
        break;
      case bitc::CONSTANTS_BLOCK_ID:
        if (std::error_code EC = ParseConstants())
          return EC;
        NextValueNo = ValueList.size();
        break;
      case bitc::VALUE_SYMTAB_BLOCK_ID:
        if (std::error_code EC = ParseValueSymbolTable())
          return EC;
        break;
      case bitc::METADATA_ATTACHMENT_ID:
        if (std::error_code EC = ParseMetadataAttachment())
          return EC;
        break;
      case bitc::METADATA_BLOCK_ID:
        if (std::error_code EC = ParseMetadata())
          return EC;
        break;
      case bitc::USELIST_BLOCK_ID:
        if (std::error_code EC = ParseUseLists())
          return EC;
        break;
      }
      continue;

    case BitstreamEntry::Record:
      // The interesting case.
      break;
    }

    // Read a record.
    Record.clear();
    Instruction *I = nullptr;
    unsigned BitCode = Stream.readRecord(Entry.ID, Record);
    switch (BitCode) {
    default: // Default behavior: reject
      return Error(BitcodeError::InvalidValue);
    case bitc::FUNC_CODE_DECLAREBLOCKS: {   // DECLAREBLOCKS: [nblocks]
      if (Record.size() < 1 || Record[0] == 0)
        return Error(BitcodeError::InvalidRecord);
      // Create all the basic blocks for the function.
      FunctionBBs.resize(Record[0]);

      // See if anything took the address of blocks in this function.
      auto BBFRI = BasicBlockFwdRefs.find(F);
      if (BBFRI == BasicBlockFwdRefs.end()) {
        for (unsigned i = 0, e = FunctionBBs.size(); i != e; ++i)
          FunctionBBs[i] = BasicBlock::Create(Context, "", F);
      } else {
        auto &BBRefs = BBFRI->second;
        // Check for invalid basic block references.
        if (BBRefs.size() > FunctionBBs.size())
          return Error(BitcodeError::InvalidID);
        assert(!BBRefs.empty() && "Unexpected empty array");
        assert(!BBRefs.front() && "Invalid reference to entry block");
        for (unsigned I = 0, E = FunctionBBs.size(), RE = BBRefs.size(); I != E;
             ++I)
          if (I < RE && BBRefs[I]) {
            BBRefs[I]->insertInto(F);
            FunctionBBs[I] = BBRefs[I];
          } else {
            FunctionBBs[I] = BasicBlock::Create(Context, "", F);
          }

        // Erase from the table.
        BasicBlockFwdRefs.erase(BBFRI);
      }

      CurBB = FunctionBBs[0];
      continue;
    }

    case bitc::FUNC_CODE_DEBUG_LOC_AGAIN:  // DEBUG_LOC_AGAIN
      // This record indicates that the last instruction is at the same
      // location as the previous instruction with a location.
      I = nullptr;

      // Get the last instruction emitted.
      if (CurBB && !CurBB->empty())
        I = &CurBB->back();
      else if (CurBBNo && FunctionBBs[CurBBNo-1] &&
               !FunctionBBs[CurBBNo-1]->empty())
        I = &FunctionBBs[CurBBNo-1]->back();

      if (!I)
        return Error(BitcodeError::InvalidRecord);
      I->setDebugLoc(LastLoc);
      I = nullptr;
      continue;

    case bitc::FUNC_CODE_DEBUG_LOC: {      // DEBUG_LOC: [line, col, scope, ia]
      I = nullptr;     // Get the last instruction emitted.
      if (CurBB && !CurBB->empty())
        I = &CurBB->back();
      else if (CurBBNo && FunctionBBs[CurBBNo-1] &&
               !FunctionBBs[CurBBNo-1]->empty())
        I = &FunctionBBs[CurBBNo-1]->back();
      if (!I || Record.size() < 4)
        return Error(BitcodeError::InvalidRecord);

      unsigned Line = Record[0], Col = Record[1];
      unsigned ScopeID = Record[2], IAID = Record[3];

      MDNode *Scope = nullptr, *IA = nullptr;
      if (ScopeID) Scope = cast<MDNode>(MDValueList.getValueFwdRef(ScopeID-1));
      if (IAID)    IA = cast<MDNode>(MDValueList.getValueFwdRef(IAID-1));
      LastLoc = DebugLoc::get(Line, Col, Scope, IA);
      I->setDebugLoc(LastLoc);
      I = nullptr;
      continue;
    }

    case bitc::FUNC_CODE_INST_BINOP: {    // BINOP: [opval, ty, opval, opcode]
      unsigned OpNum = 0;
      Value *LHS, *RHS;
      if (getValueTypePair(Record, OpNum, NextValueNo, LHS) ||
          popValue(Record, OpNum, NextValueNo, LHS->getType(), RHS) ||
          OpNum+1 > Record.size())
        return Error(BitcodeError::InvalidRecord);

      int Opc = GetDecodedBinaryOpcode(Record[OpNum++], LHS->getType());
      if (Opc == -1)
        return Error(BitcodeError::InvalidRecord);
      I = BinaryOperator::Create((Instruction::BinaryOps)Opc, LHS, RHS);
      InstructionList.push_back(I);
      if (OpNum < Record.size()) {
        if (Opc == Instruction::Add ||
            Opc == Instruction::Sub ||
            Opc == Instruction::Mul ||
            Opc == Instruction::Shl) {
          if (Record[OpNum] & (1 << bitc::OBO_NO_SIGNED_WRAP))
            cast<BinaryOperator>(I)->setHasNoSignedWrap(true);
          if (Record[OpNum] & (1 << bitc::OBO_NO_UNSIGNED_WRAP))
            cast<BinaryOperator>(I)->setHasNoUnsignedWrap(true);
        } else if (Opc == Instruction::SDiv ||
                   Opc == Instruction::UDiv ||
                   Opc == Instruction::LShr ||
                   Opc == Instruction::AShr) {
          if (Record[OpNum] & (1 << bitc::PEO_EXACT))
            cast<BinaryOperator>(I)->setIsExact(true);
        } else if (isa<FPMathOperator>(I)) {
          FastMathFlags FMF;
          if (0 != (Record[OpNum] & FastMathFlags::UnsafeAlgebra))
            FMF.setUnsafeAlgebra();
          if (0 != (Record[OpNum] & FastMathFlags::NoNaNs))
            FMF.setNoNaNs();
          if (0 != (Record[OpNum] & FastMathFlags::NoInfs))
            FMF.setNoInfs();
          if (0 != (Record[OpNum] & FastMathFlags::NoSignedZeros))
            FMF.setNoSignedZeros();
          if (0 != (Record[OpNum] & FastMathFlags::AllowReciprocal))
            FMF.setAllowReciprocal();
          if (FMF.any())
            I->setFastMathFlags(FMF);
        }

      }
      break;
    }
    case bitc::FUNC_CODE_INST_CAST: {    // CAST: [opval, opty, destty, castopc]
      unsigned OpNum = 0;
      Value *Op;
      if (getValueTypePair(Record, OpNum, NextValueNo, Op) ||
          OpNum+2 != Record.size())
        return Error(BitcodeError::InvalidRecord);

      Type *ResTy = getTypeByID(Record[OpNum]);
      int Opc = GetDecodedCastOpcode(Record[OpNum+1]);
      if (Opc == -1 || !ResTy)
        return Error(BitcodeError::InvalidRecord);
      Instruction *Temp = nullptr;
      if ((I = UpgradeBitCastInst(Opc, Op, ResTy, Temp))) {
        if (Temp) {
          InstructionList.push_back(Temp);
          CurBB->getInstList().push_back(Temp);
        }
      } else {
        I = CastInst::Create((Instruction::CastOps)Opc, Op, ResTy);
      }
      InstructionList.push_back(I);
      break;
    }
    case bitc::FUNC_CODE_INST_INBOUNDS_GEP:
    case bitc::FUNC_CODE_INST_GEP: { // GEP: [n x operands]
      unsigned OpNum = 0;
      Value *BasePtr;
      if (getValueTypePair(Record, OpNum, NextValueNo, BasePtr))
        return Error(BitcodeError::InvalidRecord);

      SmallVector<Value*, 16> GEPIdx;
      while (OpNum != Record.size()) {
        Value *Op;
        if (getValueTypePair(Record, OpNum, NextValueNo, Op))
          return Error(BitcodeError::InvalidRecord);
        GEPIdx.push_back(Op);
      }

      I = GetElementPtrInst::Create(BasePtr, GEPIdx);
      InstructionList.push_back(I);
      if (BitCode == bitc::FUNC_CODE_INST_INBOUNDS_GEP)
        cast<GetElementPtrInst>(I)->setIsInBounds(true);
      break;
    }

    case bitc::FUNC_CODE_INST_EXTRACTVAL: {
                                       // EXTRACTVAL: [opty, opval, n x indices]
      unsigned OpNum = 0;
      Value *Agg;
      if (getValueTypePair(Record, OpNum, NextValueNo, Agg))
        return Error(BitcodeError::InvalidRecord);

      SmallVector<unsigned, 4> EXTRACTVALIdx;
      for (unsigned RecSize = Record.size();
           OpNum != RecSize; ++OpNum) {
        uint64_t Index = Record[OpNum];
        if ((unsigned)Index != Index)
          return Error(BitcodeError::InvalidValue);
        EXTRACTVALIdx.push_back((unsigned)Index);
      }

      I = ExtractValueInst::Create(Agg, EXTRACTVALIdx);
      InstructionList.push_back(I);
      break;
    }

    case bitc::FUNC_CODE_INST_INSERTVAL: {
                           // INSERTVAL: [opty, opval, opty, opval, n x indices]
      unsigned OpNum = 0;
      Value *Agg;
      if (getValueTypePair(Record, OpNum, NextValueNo, Agg))
        return Error(BitcodeError::InvalidRecord);
      Value *Val;
      if (getValueTypePair(Record, OpNum, NextValueNo, Val))
        return Error(BitcodeError::InvalidRecord);

      SmallVector<unsigned, 4> INSERTVALIdx;
      for (unsigned RecSize = Record.size();
           OpNum != RecSize; ++OpNum) {
        uint64_t Index = Record[OpNum];
        if ((unsigned)Index != Index)
          return Error(BitcodeError::InvalidValue);
        INSERTVALIdx.push_back((unsigned)Index);
      }

      I = InsertValueInst::Create(Agg, Val, INSERTVALIdx);
      InstructionList.push_back(I);
      break;
    }

    case bitc::FUNC_CODE_INST_SELECT: { // SELECT: [opval, ty, opval, opval]
      // obsolete form of select
      // handles select i1 ... in old bitcode
      unsigned OpNum = 0;
      Value *TrueVal, *FalseVal, *Cond;
      if (getValueTypePair(Record, OpNum, NextValueNo, TrueVal) ||
          popValue(Record, OpNum, NextValueNo, TrueVal->getType(), FalseVal) ||
          popValue(Record, OpNum, NextValueNo, Type::getInt1Ty(Context), Cond))
        return Error(BitcodeError::InvalidRecord);

      I = SelectInst::Create(Cond, TrueVal, FalseVal);
      InstructionList.push_back(I);
      break;
    }

    case bitc::FUNC_CODE_INST_VSELECT: {// VSELECT: [ty,opval,opval,predty,pred]
      // new form of select
      // handles select i1 or select [N x i1]
      unsigned OpNum = 0;
      Value *TrueVal, *FalseVal, *Cond;
      if (getValueTypePair(Record, OpNum, NextValueNo, TrueVal) ||
          popValue(Record, OpNum, NextValueNo, TrueVal->getType(), FalseVal) ||
          getValueTypePair(Record, OpNum, NextValueNo, Cond))
        return Error(BitcodeError::InvalidRecord);

      // select condition can be either i1 or [N x i1]
      if (VectorType* vector_type =
          dyn_cast<VectorType>(Cond->getType())) {
        // expect <n x i1>
        if (vector_type->getElementType() != Type::getInt1Ty(Context))
          return Error(BitcodeError::InvalidTypeForValue);
      } else {
        // expect i1
        if (Cond->getType() != Type::getInt1Ty(Context))
          return Error(BitcodeError::InvalidTypeForValue);
      }

      I = SelectInst::Create(Cond, TrueVal, FalseVal);
      InstructionList.push_back(I);
      break;
    }

    case bitc::FUNC_CODE_INST_EXTRACTELT: { // EXTRACTELT: [opty, opval, opval]
      unsigned OpNum = 0;
      Value *Vec, *Idx;
      if (getValueTypePair(Record, OpNum, NextValueNo, Vec) ||
          getValueTypePair(Record, OpNum, NextValueNo, Idx))
        return Error(BitcodeError::InvalidRecord);
      I = ExtractElementInst::Create(Vec, Idx);
      InstructionList.push_back(I);
      break;
    }

    case bitc::FUNC_CODE_INST_INSERTELT: { // INSERTELT: [ty, opval,opval,opval]
      unsigned OpNum = 0;
      Value *Vec, *Elt, *Idx;
      if (getValueTypePair(Record, OpNum, NextValueNo, Vec) ||
          popValue(Record, OpNum, NextValueNo,
                   cast<VectorType>(Vec->getType())->getElementType(), Elt) ||
          getValueTypePair(Record, OpNum, NextValueNo, Idx))
        return Error(BitcodeError::InvalidRecord);
      I = InsertElementInst::Create(Vec, Elt, Idx);
      InstructionList.push_back(I);
      break;
    }

    case bitc::FUNC_CODE_INST_SHUFFLEVEC: {// SHUFFLEVEC: [opval,ty,opval,opval]
      unsigned OpNum = 0;
      Value *Vec1, *Vec2, *Mask;
      if (getValueTypePair(Record, OpNum, NextValueNo, Vec1) ||
          popValue(Record, OpNum, NextValueNo, Vec1->getType(), Vec2))
        return Error(BitcodeError::InvalidRecord);

      if (getValueTypePair(Record, OpNum, NextValueNo, Mask))
        return Error(BitcodeError::InvalidRecord);
      I = new ShuffleVectorInst(Vec1, Vec2, Mask);
      InstructionList.push_back(I);
      break;
    }

    case bitc::FUNC_CODE_INST_CMP:   // CMP: [opty, opval, opval, pred]
      // Old form of ICmp/FCmp returning bool
      // Existed to differentiate between icmp/fcmp and vicmp/vfcmp which were
      // both legal on vectors but had different behaviour.
    case bitc::FUNC_CODE_INST_CMP2: { // CMP2: [opty, opval, opval, pred]
      // FCmp/ICmp returning bool or vector of bool

      unsigned OpNum = 0;
      Value *LHS, *RHS;
      if (getValueTypePair(Record, OpNum, NextValueNo, LHS) ||
          popValue(Record, OpNum, NextValueNo, LHS->getType(), RHS) ||
          OpNum+1 != Record.size())
        return Error(BitcodeError::InvalidRecord);

      if (LHS->getType()->isFPOrFPVectorTy())
        I = new FCmpInst((FCmpInst::Predicate)Record[OpNum], LHS, RHS);
      else
        I = new ICmpInst((ICmpInst::Predicate)Record[OpNum], LHS, RHS);
      InstructionList.push_back(I);
      break;
    }

    case bitc::FUNC_CODE_INST_RET: // RET: [opty,opval<optional>]
      {
        unsigned Size = Record.size();
        if (Size == 0) {
          I = ReturnInst::Create(Context);
          InstructionList.push_back(I);
          break;
        }

        unsigned OpNum = 0;
        Value *Op = nullptr;
        if (getValueTypePair(Record, OpNum, NextValueNo, Op))
          return Error(BitcodeError::InvalidRecord);
        if (OpNum != Record.size())
          return Error(BitcodeError::InvalidRecord);

        I = ReturnInst::Create(Context, Op);
        InstructionList.push_back(I);
        break;
      }
    case bitc::FUNC_CODE_INST_BR: { // BR: [bb#, bb#, opval] or [bb#]
      if (Record.size() != 1 && Record.size() != 3)
        return Error(BitcodeError::InvalidRecord);
      BasicBlock *TrueDest = getBasicBlock(Record[0]);
      if (!TrueDest)
        return Error(BitcodeError::InvalidRecord);

      if (Record.size() == 1) {
        I = BranchInst::Create(TrueDest);
        InstructionList.push_back(I);
      }
      else {
        BasicBlock *FalseDest = getBasicBlock(Record[1]);
        Value *Cond = getValue(Record, 2, NextValueNo,
                               Type::getInt1Ty(Context));
        if (!FalseDest || !Cond)
          return Error(BitcodeError::InvalidRecord);
        I = BranchInst::Create(TrueDest, FalseDest, Cond);
        InstructionList.push_back(I);
      }
      break;
    }
    case bitc::FUNC_CODE_INST_SWITCH: { // SWITCH: [opty, op0, op1, ...]
      // Check magic
      if ((Record[0] >> 16) == SWITCH_INST_MAGIC) {
        // "New" SwitchInst format with case ranges. The changes to write this
        // format were reverted but we still recognize bitcode that uses it.
        // Hopefully someday we will have support for case ranges and can use
        // this format again.

        Type *OpTy = getTypeByID(Record[1]);
        unsigned ValueBitWidth = cast<IntegerType>(OpTy)->getBitWidth();

        Value *Cond = getValue(Record, 2, NextValueNo, OpTy);
        BasicBlock *Default = getBasicBlock(Record[3]);
        if (!OpTy || !Cond || !Default)
          return Error(BitcodeError::InvalidRecord);

        unsigned NumCases = Record[4];

        SwitchInst *SI = SwitchInst::Create(Cond, Default, NumCases);
        InstructionList.push_back(SI);

        unsigned CurIdx = 5;
        for (unsigned i = 0; i != NumCases; ++i) {
          SmallVector<ConstantInt*, 1> CaseVals;
          unsigned NumItems = Record[CurIdx++];
          for (unsigned ci = 0; ci != NumItems; ++ci) {
            bool isSingleNumber = Record[CurIdx++];

            APInt Low;
            unsigned ActiveWords = 1;
            if (ValueBitWidth > 64)
              ActiveWords = Record[CurIdx++];
            Low = ReadWideAPInt(makeArrayRef(&Record[CurIdx], ActiveWords),
                                ValueBitWidth);
            CurIdx += ActiveWords;

            if (!isSingleNumber) {
              ActiveWords = 1;
              if (ValueBitWidth > 64)
                ActiveWords = Record[CurIdx++];
              APInt High =
                  ReadWideAPInt(makeArrayRef(&Record[CurIdx], ActiveWords),
                                ValueBitWidth);
              CurIdx += ActiveWords;

              // FIXME: It is not clear whether values in the range should be
              // compared as signed or unsigned values. The partially
              // implemented changes that used this format in the past used
              // unsigned comparisons.
              for ( ; Low.ule(High); ++Low)
                CaseVals.push_back(ConstantInt::get(Context, Low));
            } else
              CaseVals.push_back(ConstantInt::get(Context, Low));
          }
          BasicBlock *DestBB = getBasicBlock(Record[CurIdx++]);
          for (SmallVector<ConstantInt*, 1>::iterator cvi = CaseVals.begin(),
                 cve = CaseVals.end(); cvi != cve; ++cvi)
            SI->addCase(*cvi, DestBB);
        }
        I = SI;
        break;
      }

      // Old SwitchInst format without case ranges.

      if (Record.size() < 3 || (Record.size() & 1) == 0)
        return Error(BitcodeError::InvalidRecord);
      Type *OpTy = getTypeByID(Record[0]);
      Value *Cond = getValue(Record, 1, NextValueNo, OpTy);
      BasicBlock *Default = getBasicBlock(Record[2]);
      if (!OpTy || !Cond || !Default)
        return Error(BitcodeError::InvalidRecord);
      unsigned NumCases = (Record.size()-3)/2;
      SwitchInst *SI = SwitchInst::Create(Cond, Default, NumCases);
      InstructionList.push_back(SI);
      for (unsigned i = 0, e = NumCases; i != e; ++i) {
        ConstantInt *CaseVal =
          dyn_cast_or_null<ConstantInt>(getFnValueByID(Record[3+i*2], OpTy));
        BasicBlock *DestBB = getBasicBlock(Record[1+3+i*2]);
        if (!CaseVal || !DestBB) {
          delete SI;
          return Error(BitcodeError::InvalidRecord);
        }
        SI->addCase(CaseVal, DestBB);
      }
      I = SI;
      break;
    }
    case bitc::FUNC_CODE_INST_INDIRECTBR: { // INDIRECTBR: [opty, op0, op1, ...]
      if (Record.size() < 2)
        return Error(BitcodeError::InvalidRecord);
      Type *OpTy = getTypeByID(Record[0]);
      Value *Address = getValue(Record, 1, NextValueNo, OpTy);
      if (!OpTy || !Address)
        return Error(BitcodeError::InvalidRecord);
      unsigned NumDests = Record.size()-2;
      IndirectBrInst *IBI = IndirectBrInst::Create(Address, NumDests);
      InstructionList.push_back(IBI);
      for (unsigned i = 0, e = NumDests; i != e; ++i) {
        if (BasicBlock *DestBB = getBasicBlock(Record[2+i])) {
          IBI->addDestination(DestBB);
        } else {
          delete IBI;
          return Error(BitcodeError::InvalidRecord);
        }
      }
      I = IBI;
      break;
    }

    case bitc::FUNC_CODE_INST_INVOKE: {
      // INVOKE: [attrs, cc, normBB, unwindBB, fnty, op0,op1,op2, ...]
      if (Record.size() < 4)
        return Error(BitcodeError::InvalidRecord);
      AttributeSet PAL = getAttributes(Record[0]);
      unsigned CCInfo = Record[1];
      BasicBlock *NormalBB = getBasicBlock(Record[2]);
      BasicBlock *UnwindBB = getBasicBlock(Record[3]);

      unsigned OpNum = 4;
      Value *Callee;
      if (getValueTypePair(Record, OpNum, NextValueNo, Callee))
        return Error(BitcodeError::InvalidRecord);

      PointerType *CalleeTy = dyn_cast<PointerType>(Callee->getType());
      FunctionType *FTy = !CalleeTy ? nullptr :
        dyn_cast<FunctionType>(CalleeTy->getElementType());

      // Check that the right number of fixed parameters are here.
      if (!FTy || !NormalBB || !UnwindBB ||
          Record.size() < OpNum+FTy->getNumParams())
        return Error(BitcodeError::InvalidRecord);

      SmallVector<Value*, 16> Ops;
      for (unsigned i = 0, e = FTy->getNumParams(); i != e; ++i, ++OpNum) {
        Ops.push_back(getValue(Record, OpNum, NextValueNo,
                               FTy->getParamType(i)));
        if (!Ops.back())
          return Error(BitcodeError::InvalidRecord);
      }

      if (!FTy->isVarArg()) {
        if (Record.size() != OpNum)
          return Error(BitcodeError::InvalidRecord);
      } else {
        // Read type/value pairs for varargs params.
        while (OpNum != Record.size()) {
          Value *Op;
          if (getValueTypePair(Record, OpNum, NextValueNo, Op))
            return Error(BitcodeError::InvalidRecord);
          Ops.push_back(Op);
        }
      }

      I = InvokeInst::Create(Callee, NormalBB, UnwindBB, Ops);
      InstructionList.push_back(I);
      cast<InvokeInst>(I)->setCallingConv(
        static_cast<CallingConv::ID>(CCInfo));
      cast<InvokeInst>(I)->setAttributes(PAL);
      break;
    }
    case bitc::FUNC_CODE_INST_RESUME: { // RESUME: [opval]
      unsigned Idx = 0;
      Value *Val = nullptr;
      if (getValueTypePair(Record, Idx, NextValueNo, Val))
        return Error(BitcodeError::InvalidRecord);
      I = ResumeInst::Create(Val);
      InstructionList.push_back(I);
      break;
    }
    case bitc::FUNC_CODE_INST_UNREACHABLE: // UNREACHABLE
      I = new UnreachableInst(Context);
      InstructionList.push_back(I);
      break;
    case bitc::FUNC_CODE_INST_PHI: { // PHI: [ty, val0,bb0, ...]
      if (Record.size() < 1 || ((Record.size()-1)&1))
        return Error(BitcodeError::InvalidRecord);
      Type *Ty = getTypeByID(Record[0]);
      if (!Ty)
        return Error(BitcodeError::InvalidRecord);

      PHINode *PN = PHINode::Create(Ty, (Record.size()-1)/2);
      InstructionList.push_back(PN);

      for (unsigned i = 0, e = Record.size()-1; i != e; i += 2) {
        Value *V;
        // With the new function encoding, it is possible that operands have
        // negative IDs (for forward references).  Use a signed VBR
        // representation to keep the encoding small.
        if (UseRelativeIDs)
          V = getValueSigned(Record, 1+i, NextValueNo, Ty);
        else
          V = getValue(Record, 1+i, NextValueNo, Ty);
        BasicBlock *BB = getBasicBlock(Record[2+i]);
        if (!V || !BB)
          return Error(BitcodeError::InvalidRecord);
        PN->addIncoming(V, BB);
      }
      I = PN;
      break;
    }

    case bitc::FUNC_CODE_INST_LANDINGPAD: {
      // LANDINGPAD: [ty, val, val, num, (id0,val0 ...)?]
      unsigned Idx = 0;
      if (Record.size() < 4)
        return Error(BitcodeError::InvalidRecord);
      Type *Ty = getTypeByID(Record[Idx++]);
      if (!Ty)
        return Error(BitcodeError::InvalidRecord);
      Value *PersFn = nullptr;
      if (getValueTypePair(Record, Idx, NextValueNo, PersFn))
        return Error(BitcodeError::InvalidRecord);

      bool IsCleanup = !!Record[Idx++];
      unsigned NumClauses = Record[Idx++];
      LandingPadInst *LP = LandingPadInst::Create(Ty, PersFn, NumClauses);
      LP->setCleanup(IsCleanup);
      for (unsigned J = 0; J != NumClauses; ++J) {
        LandingPadInst::ClauseType CT =
          LandingPadInst::ClauseType(Record[Idx++]); (void)CT;
        Value *Val;

        if (getValueTypePair(Record, Idx, NextValueNo, Val)) {
          delete LP;
          return Error(BitcodeError::InvalidRecord);
        }

        assert((CT != LandingPadInst::Catch ||
                !isa<ArrayType>(Val->getType())) &&
               "Catch clause has a invalid type!");
        assert((CT != LandingPadInst::Filter ||
                isa<ArrayType>(Val->getType())) &&
               "Filter clause has invalid type!");
        LP->addClause(cast<Constant>(Val));
      }

      I = LP;
      InstructionList.push_back(I);
      break;
    }

    case bitc::FUNC_CODE_INST_ALLOCA: { // ALLOCA: [instty, opty, op, align]
      if (Record.size() != 4)
        return Error(BitcodeError::InvalidRecord);
      PointerType *Ty =
        dyn_cast_or_null<PointerType>(getTypeByID(Record[0]));
      Type *OpTy = getTypeByID(Record[1]);
      Value *Size = getFnValueByID(Record[2], OpTy);
      unsigned AlignRecord = Record[3];
      bool InAlloca = AlignRecord & (1 << 5);
      unsigned Align = AlignRecord & ((1 << 5) - 1);
      if (!Ty || !Size)
        return Error(BitcodeError::InvalidRecord);
      AllocaInst *AI = new AllocaInst(Ty->getElementType(), Size, (1 << Align) >> 1);
      AI->setUsedWithInAlloca(InAlloca);
      I = AI;
      InstructionList.push_back(I);
      break;
    }
    case bitc::FUNC_CODE_INST_LOAD: { // LOAD: [opty, op, align, vol]
      unsigned OpNum = 0;
      Value *Op;
      if (getValueTypePair(Record, OpNum, NextValueNo, Op) ||
          OpNum+2 != Record.size())
        return Error(BitcodeError::InvalidRecord);

      I = new LoadInst(Op, "", Record[OpNum+1], (1 << Record[OpNum]) >> 1);
      InstructionList.push_back(I);
      break;
    }
    case bitc::FUNC_CODE_INST_LOADATOMIC: {
       // LOADATOMIC: [opty, op, align, vol, ordering, synchscope]
      unsigned OpNum = 0;
      Value *Op;
      if (getValueTypePair(Record, OpNum, NextValueNo, Op) ||
          OpNum+4 != Record.size())
        return Error(BitcodeError::InvalidRecord);

      AtomicOrdering Ordering = GetDecodedOrdering(Record[OpNum+2]);
      if (Ordering == NotAtomic || Ordering == Release ||
          Ordering == AcquireRelease)
        return Error(BitcodeError::InvalidRecord);
      if (Ordering != NotAtomic && Record[OpNum] == 0)
        return Error(BitcodeError::InvalidRecord);
      SynchronizationScope SynchScope = GetDecodedSynchScope(Record[OpNum+3]);

      I = new LoadInst(Op, "", Record[OpNum+1], (1 << Record[OpNum]) >> 1,
                       Ordering, SynchScope);
      InstructionList.push_back(I);
      break;
    }
    case bitc::FUNC_CODE_INST_STORE: { // STORE2:[ptrty, ptr, val, align, vol]
      unsigned OpNum = 0;
      Value *Val, *Ptr;
      if (getValueTypePair(Record, OpNum, NextValueNo, Ptr) ||
          popValue(Record, OpNum, NextValueNo,
                    cast<PointerType>(Ptr->getType())->getElementType(), Val) ||
          OpNum+2 != Record.size())
        return Error(BitcodeError::InvalidRecord);

      I = new StoreInst(Val, Ptr, Record[OpNum+1], (1 << Record[OpNum]) >> 1);
      InstructionList.push_back(I);
      break;
    }
    case bitc::FUNC_CODE_INST_STOREATOMIC: {
      // STOREATOMIC: [ptrty, ptr, val, align, vol, ordering, synchscope]
      unsigned OpNum = 0;
      Value *Val, *Ptr;
      if (getValueTypePair(Record, OpNum, NextValueNo, Ptr) ||
          popValue(Record, OpNum, NextValueNo,
                    cast<PointerType>(Ptr->getType())->getElementType(), Val) ||
          OpNum+4 != Record.size())
        return Error(BitcodeError::InvalidRecord);

      AtomicOrdering Ordering = GetDecodedOrdering(Record[OpNum+2]);
      if (Ordering == NotAtomic || Ordering == Acquire ||
          Ordering == AcquireRelease)
        return Error(BitcodeError::InvalidRecord);
      SynchronizationScope SynchScope = GetDecodedSynchScope(Record[OpNum+3]);
      if (Ordering != NotAtomic && Record[OpNum] == 0)
        return Error(BitcodeError::InvalidRecord);

      I = new StoreInst(Val, Ptr, Record[OpNum+1], (1 << Record[OpNum]) >> 1,
                        Ordering, SynchScope);
      InstructionList.push_back(I);
      break;
    }
    case bitc::FUNC_CODE_INST_CMPXCHG: {
      // CMPXCHG:[ptrty, ptr, cmp, new, vol, successordering, synchscope,
      //          failureordering?, isweak?]
      unsigned OpNum = 0;
      Value *Ptr, *Cmp, *New;
      if (getValueTypePair(Record, OpNum, NextValueNo, Ptr) ||
          popValue(Record, OpNum, NextValueNo,
                    cast<PointerType>(Ptr->getType())->getElementType(), Cmp) ||
          popValue(Record, OpNum, NextValueNo,
                    cast<PointerType>(Ptr->getType())->getElementType(), New) ||
          (Record.size() < OpNum + 3 || Record.size() > OpNum + 5))
        return Error(BitcodeError::InvalidRecord);
      AtomicOrdering SuccessOrdering = GetDecodedOrdering(Record[OpNum+1]);
      if (SuccessOrdering == NotAtomic || SuccessOrdering == Unordered)
        return Error(BitcodeError::InvalidRecord);
      SynchronizationScope SynchScope = GetDecodedSynchScope(Record[OpNum+2]);

      AtomicOrdering FailureOrdering;
      if (Record.size() < 7)
        FailureOrdering =
            AtomicCmpXchgInst::getStrongestFailureOrdering(SuccessOrdering);
      else
        FailureOrdering = GetDecodedOrdering(Record[OpNum+3]);

      I = new AtomicCmpXchgInst(Ptr, Cmp, New, SuccessOrdering, FailureOrdering,
                                SynchScope);
      cast<AtomicCmpXchgInst>(I)->setVolatile(Record[OpNum]);

      if (Record.size() < 8) {
        // Before weak cmpxchgs existed, the instruction simply returned the
        // value loaded from memory, so bitcode files from that era will be
        // expecting the first component of a modern cmpxchg.
        CurBB->getInstList().push_back(I);
        I = ExtractValueInst::Create(I, 0);
      } else {
        cast<AtomicCmpXchgInst>(I)->setWeak(Record[OpNum+4]);
      }

      InstructionList.push_back(I);
      break;
    }
    case bitc::FUNC_CODE_INST_ATOMICRMW: {
      // ATOMICRMW:[ptrty, ptr, val, op, vol, ordering, synchscope]
      unsigned OpNum = 0;
      Value *Ptr, *Val;
      if (getValueTypePair(Record, OpNum, NextValueNo, Ptr) ||
          popValue(Record, OpNum, NextValueNo,
                    cast<PointerType>(Ptr->getType())->getElementType(), Val) ||
          OpNum+4 != Record.size())
        return Error(BitcodeError::InvalidRecord);
      AtomicRMWInst::BinOp Operation = GetDecodedRMWOperation(Record[OpNum]);
      if (Operation < AtomicRMWInst::FIRST_BINOP ||
          Operation > AtomicRMWInst::LAST_BINOP)
        return Error(BitcodeError::InvalidRecord);
      AtomicOrdering Ordering = GetDecodedOrdering(Record[OpNum+2]);
      if (Ordering == NotAtomic || Ordering == Unordered)
        return Error(BitcodeError::InvalidRecord);
      SynchronizationScope SynchScope = GetDecodedSynchScope(Record[OpNum+3]);
      I = new AtomicRMWInst(Operation, Ptr, Val, Ordering, SynchScope);
      cast<AtomicRMWInst>(I)->setVolatile(Record[OpNum+1]);
      InstructionList.push_back(I);
      break;
    }
    case bitc::FUNC_CODE_INST_FENCE: { // FENCE:[ordering, synchscope]
      if (2 != Record.size())
        return Error(BitcodeError::InvalidRecord);
      AtomicOrdering Ordering = GetDecodedOrdering(Record[0]);
      if (Ordering == NotAtomic || Ordering == Unordered ||
          Ordering == Monotonic)
        return Error(BitcodeError::InvalidRecord);
      SynchronizationScope SynchScope = GetDecodedSynchScope(Record[1]);
      I = new FenceInst(Context, Ordering, SynchScope);
      InstructionList.push_back(I);
      break;
    }
    case bitc::FUNC_CODE_INST_CALL: {
      // CALL: [paramattrs, cc, fnty, fnid, arg0, arg1...]
      if (Record.size() < 3)
        return Error(BitcodeError::InvalidRecord);

      AttributeSet PAL = getAttributes(Record[0]);
      unsigned CCInfo = Record[1];

      unsigned OpNum = 2;
      Value *Callee;
      if (getValueTypePair(Record, OpNum, NextValueNo, Callee))
        return Error(BitcodeError::InvalidRecord);

      PointerType *OpTy = dyn_cast<PointerType>(Callee->getType());
      FunctionType *FTy = nullptr;
      if (OpTy) FTy = dyn_cast<FunctionType>(OpTy->getElementType());
      if (!FTy || Record.size() < FTy->getNumParams()+OpNum)
        return Error(BitcodeError::InvalidRecord);

      SmallVector<Value*, 16> Args;
      // Read the fixed params.
      for (unsigned i = 0, e = FTy->getNumParams(); i != e; ++i, ++OpNum) {
        if (FTy->getParamType(i)->isLabelTy())
          Args.push_back(getBasicBlock(Record[OpNum]));
        else
          Args.push_back(getValue(Record, OpNum, NextValueNo,
                                  FTy->getParamType(i)));
        if (!Args.back())
          return Error(BitcodeError::InvalidRecord);
      }

      // Read type/value pairs for varargs params.
      if (!FTy->isVarArg()) {
        if (OpNum != Record.size())
          return Error(BitcodeError::InvalidRecord);
      } else {
        while (OpNum != Record.size()) {
          Value *Op;
          if (getValueTypePair(Record, OpNum, NextValueNo, Op))
            return Error(BitcodeError::InvalidRecord);
          Args.push_back(Op);
        }
      }

      I = CallInst::Create(Callee, Args);
      InstructionList.push_back(I);
      cast<CallInst>(I)->setCallingConv(
          static_cast<CallingConv::ID>((~(1U << 14) & CCInfo) >> 1));
      CallInst::TailCallKind TCK = CallInst::TCK_None;
      if (CCInfo & 1)
        TCK = CallInst::TCK_Tail;
      if (CCInfo & (1 << 14))
        TCK = CallInst::TCK_MustTail;
      cast<CallInst>(I)->setTailCallKind(TCK);
      cast<CallInst>(I)->setAttributes(PAL);
      break;
    }
    case bitc::FUNC_CODE_INST_VAARG: { // VAARG: [valistty, valist, instty]
      if (Record.size() < 3)
        return Error(BitcodeError::InvalidRecord);
      Type *OpTy = getTypeByID(Record[0]);
      Value *Op = getValue(Record, 1, NextValueNo, OpTy);
      Type *ResTy = getTypeByID(Record[2]);
      if (!OpTy || !Op || !ResTy)
        return Error(BitcodeError::InvalidRecord);
      I = new VAArgInst(Op, ResTy);
      InstructionList.push_back(I);
      break;
    }
    }

    // Add instruction to end of current BB.  If there is no current BB, reject
    // this file.
    if (!CurBB) {
      delete I;
      return Error(BitcodeError::InvalidInstructionWithNoBB);
    }
    CurBB->getInstList().push_back(I);

    // If this was a terminator instruction, move to the next block.
    if (isa<TerminatorInst>(I)) {
      ++CurBBNo;
      CurBB = CurBBNo < FunctionBBs.size() ? FunctionBBs[CurBBNo] : nullptr;
    }

    // Non-void values get registered in the value table for future use.
    if (I && !I->getType()->isVoidTy())
      ValueList.AssignValue(I, NextValueNo++);
  }

OutOfRecordLoop:

  // Check the function list for unresolved values.
  if (Argument *A = dyn_cast<Argument>(ValueList.back())) {
    if (!A->getParent()) {
      // We found at least one unresolved value.  Nuke them all to avoid leaks.
      for (unsigned i = ModuleValueListSize, e = ValueList.size(); i != e; ++i){
        if ((A = dyn_cast_or_null<Argument>(ValueList[i])) && !A->getParent()) {
          A->replaceAllUsesWith(UndefValue::get(A->getType()));
          delete A;
        }
      }
      return Error(BitcodeError::NeverResolvedValueFoundInFunction);
    }
  }

  // FIXME: Check for unresolved forward-declared metadata references
  // and clean up leaks.

  // Trim the value list down to the size it was before we parsed this function.
  ValueList.shrinkTo(ModuleValueListSize);
  MDValueList.shrinkTo(ModuleMDValueListSize);
  std::vector<BasicBlock*>().swap(FunctionBBs);
  return std::error_code();
}

/// Find the function body in the bitcode stream
std::error_code BitcodeReader::FindFunctionInStream(
    Function *F,
    DenseMap<Function *, uint64_t>::iterator DeferredFunctionInfoIterator) {
  while (DeferredFunctionInfoIterator->second == 0) {
    if (Stream.AtEndOfStream())
      return Error(BitcodeError::CouldNotFindFunctionInStream);
    // ParseModule will parse the next body in the stream and set its
    // position in the DeferredFunctionInfo map.
    if (std::error_code EC = ParseModule(true))
      return EC;
  }
  return std::error_code();
}

//===----------------------------------------------------------------------===//
// GVMaterializer implementation
//===----------------------------------------------------------------------===//

void BitcodeReader::releaseBuffer() { Buffer.release(); }

std::error_code BitcodeReader::materialize(GlobalValue *GV) {
  Function *F = dyn_cast<Function>(GV);
  // If it's not a function or is already material, ignore the request.
  if (!F || !F->isMaterializable())
    return std::error_code();

  DenseMap<Function*, uint64_t>::iterator DFII = DeferredFunctionInfo.find(F);
  assert(DFII != DeferredFunctionInfo.end() && "Deferred function not found!");
  // If its position is recorded as 0, its body is somewhere in the stream
  // but we haven't seen it yet.
  if (DFII->second == 0 && LazyStreamer)
    if (std::error_code EC = FindFunctionInStream(F, DFII))
      return EC;

  // Move the bit stream to the saved position of the deferred function body.
  Stream.JumpToBit(DFII->second);

  if (std::error_code EC = ParseFunctionBody(F))
    return EC;
  F->setIsMaterializable(false);

  // Upgrade any old intrinsic calls in the function.
  for (UpgradedIntrinsicMap::iterator I = UpgradedIntrinsics.begin(),
       E = UpgradedIntrinsics.end(); I != E; ++I) {
    if (I->first != I->second) {
      for (auto UI = I->first->user_begin(), UE = I->first->user_end();
           UI != UE;) {
        if (CallInst* CI = dyn_cast<CallInst>(*UI++))
          UpgradeIntrinsicCall(CI, I->second);
      }
    }
  }

  // Bring in any functions that this function forward-referenced via
  // blockaddresses.
  return materializeForwardReferencedFunctions();
}

bool BitcodeReader::isDematerializable(const GlobalValue *GV) const {
  const Function *F = dyn_cast<Function>(GV);
  if (!F || F->isDeclaration())
    return false;

  // Dematerializing F would leave dangling references that wouldn't be
  // reconnected on re-materialization.
  if (BlockAddressesTaken.count(F))
    return false;

  return DeferredFunctionInfo.count(const_cast<Function*>(F));
}

void BitcodeReader::Dematerialize(GlobalValue *GV) {
  Function *F = dyn_cast<Function>(GV);
  // If this function isn't dematerializable, this is a noop.
  if (!F || !isDematerializable(F))
    return;

  assert(DeferredFunctionInfo.count(F) && "No info to read function later?");

  // Just forget the function body, we can remat it later.
  F->dropAllReferences();
  F->setIsMaterializable(true);
}

std::error_code BitcodeReader::MaterializeModule(Module *M) {
  assert(M == TheModule &&
         "Can only Materialize the Module this BitcodeReader is attached to.");

  // Promise to materialize all forward references.
  WillMaterializeAllForwardRefs = true;

  // Iterate over the module, deserializing any functions that are still on
  // disk.
  for (Module::iterator F = TheModule->begin(), E = TheModule->end();
       F != E; ++F) {
    if (std::error_code EC = materialize(F))
      return EC;
  }
  // At this point, if there are any function bodies, the current bit is
  // pointing to the END_BLOCK record after them. Now make sure the rest
  // of the bits in the module have been read.
  if (NextUnreadBit)
    ParseModule(true);

  // Check that all block address forward references got resolved (as we
  // promised above).
  if (!BasicBlockFwdRefs.empty())
    return Error(BitcodeError::NeverResolvedFunctionFromBlockAddress);

  // Upgrade any intrinsic calls that slipped through (should not happen!) and
  // delete the old functions to clean up. We can't do this unless the entire
  // module is materialized because there could always be another function body
  // with calls to the old function.
  for (std::vector<std::pair<Function*, Function*> >::iterator I =
       UpgradedIntrinsics.begin(), E = UpgradedIntrinsics.end(); I != E; ++I) {
    if (I->first != I->second) {
      for (auto UI = I->first->user_begin(), UE = I->first->user_end();
           UI != UE;) {
        if (CallInst* CI = dyn_cast<CallInst>(*UI++))
          UpgradeIntrinsicCall(CI, I->second);
      }
      if (!I->first->use_empty())
        I->first->replaceAllUsesWith(I->second);
      I->first->eraseFromParent();
    }
  }
  std::vector<std::pair<Function*, Function*> >().swap(UpgradedIntrinsics);

  for (unsigned I = 0, E = InstsWithTBAATag.size(); I < E; I++)
    UpgradeInstWithTBAATag(InstsWithTBAATag[I]);

  UpgradeDebugInfo(*M);
  return std::error_code();
}

std::error_code BitcodeReader::InitStream() {
  if (LazyStreamer)
    return InitLazyStream();
  return InitStreamFromBuffer();
}

std::error_code BitcodeReader::InitStreamFromBuffer() {
  const unsigned char *BufPtr = (const unsigned char*)Buffer->getBufferStart();
  const unsigned char *BufEnd = BufPtr+Buffer->getBufferSize();

  if (Buffer->getBufferSize() & 3)
    return Error(BitcodeError::InvalidBitcodeSignature);

  // If we have a wrapper header, parse it and ignore the non-bc file contents.
  // The magic number is 0x0B17C0DE stored in little endian.
  if (isBitcodeWrapper(BufPtr, BufEnd))
    if (SkipBitcodeWrapperHeader(BufPtr, BufEnd, true))
      return Error(BitcodeError::InvalidBitcodeWrapperHeader);

  StreamFile.reset(new BitstreamReader(BufPtr, BufEnd));
  Stream.init(&*StreamFile);

  return std::error_code();
}

std::error_code BitcodeReader::InitLazyStream() {
  // Check and strip off the bitcode wrapper; BitstreamReader expects never to
  // see it.
<<<<<<< HEAD
  // @LOCALMOD Bytes -> LazyStreamer
  StreamFile.reset(new BitstreamReader(LazyStreamer));
  Stream.init(*StreamFile);

  unsigned char buf[16];
  if (LazyStreamer->readBytes(0, 16, buf) == -1)
=======
  StreamingMemoryObject *Bytes = new StreamingMemoryObject(LazyStreamer);
  StreamFile.reset(new BitstreamReader(Bytes));
  Stream.init(&*StreamFile);

  unsigned char buf[16];
  if (Bytes->readBytes(buf, 16, 0) != 16)
>>>>>>> 51c1c423
    return Error(BitcodeError::InvalidBitcodeSignature);

  if (!isBitcode(buf, buf + 16))
    return Error(BitcodeError::InvalidBitcodeSignature);

  if (isBitcodeWrapper(buf, buf + 4)) {
    const unsigned char *bitcodeStart = buf;
    const unsigned char *bitcodeEnd = buf + 16;
    SkipBitcodeWrapperHeader(bitcodeStart, bitcodeEnd, false);
    LazyStreamer->dropLeadingBytes(bitcodeStart - buf);
    LazyStreamer->setKnownObjectSize(bitcodeEnd - bitcodeStart);
  }
  return std::error_code();
}

namespace {
class BitcodeErrorCategoryType : public std::error_category {
  const char *name() const LLVM_NOEXCEPT override {
    return "llvm.bitcode";
  }
  std::string message(int IE) const override {
    BitcodeError E = static_cast<BitcodeError>(IE);
    switch (E) {
    case BitcodeError::ConflictingMETADATA_KINDRecords:
      return "Conflicting METADATA_KIND records";
    case BitcodeError::CouldNotFindFunctionInStream:
      return "Could not find function in stream";
    case BitcodeError::ExpectedConstant:
      return "Expected a constant";
    case BitcodeError::InsufficientFunctionProtos:
      return "Insufficient function protos";
    case BitcodeError::InvalidBitcodeSignature:
      return "Invalid bitcode signature";
    case BitcodeError::InvalidBitcodeWrapperHeader:
      return "Invalid bitcode wrapper header";
    case BitcodeError::InvalidConstantReference:
      return "Invalid ronstant reference";
    case BitcodeError::InvalidID:
      return "Invalid ID";
    case BitcodeError::InvalidInstructionWithNoBB:
      return "Invalid instruction with no BB";
    case BitcodeError::InvalidRecord:
      return "Invalid record";
    case BitcodeError::InvalidTypeForValue:
      return "Invalid type for value";
    case BitcodeError::InvalidTYPETable:
      return "Invalid TYPE table";
    case BitcodeError::InvalidType:
      return "Invalid type";
    case BitcodeError::MalformedBlock:
      return "Malformed block";
    case BitcodeError::MalformedGlobalInitializerSet:
      return "Malformed global initializer set";
    case BitcodeError::InvalidMultipleBlocks:
      return "Invalid multiple blocks";
    case BitcodeError::NeverResolvedValueFoundInFunction:
      return "Never resolved value found in function";
    case BitcodeError::NeverResolvedFunctionFromBlockAddress:
      return "Never resolved function from blockaddress";
    case BitcodeError::InvalidValue:
      return "Invalid value";
    }
    llvm_unreachable("Unknown error type!");
  }
};
}

static ManagedStatic<BitcodeErrorCategoryType> ErrorCategory;

const std::error_category &llvm::BitcodeErrorCategory() {
  return *ErrorCategory;
}

//===----------------------------------------------------------------------===//
// External interface
//===----------------------------------------------------------------------===//

/// \brief Get a lazy one-at-time loading module from bitcode.
///
/// This isn't always used in a lazy context.  In particular, it's also used by
/// \a parseBitcodeFile().  If this is truly lazy, then we need to eagerly pull
/// in forward-referenced functions from block address references.
///
/// \param[in] WillMaterializeAll Set to \c true if the caller promises to
/// materialize everything -- in particular, if this isn't truly lazy.
static ErrorOr<Module *>
getLazyBitcodeModuleImpl(std::unique_ptr<MemoryBuffer> &&Buffer,
                         LLVMContext &Context, bool WillMaterializeAll) {
  Module *M = new Module(Buffer->getBufferIdentifier(), Context);
  BitcodeReader *R = new BitcodeReader(Buffer.get(), Context);
  M->setMaterializer(R);

  auto cleanupOnError = [&](std::error_code EC) {
    R->releaseBuffer(); // Never take ownership on error.
    delete M;  // Also deletes R.
    return EC;
  };

  if (std::error_code EC = R->ParseBitcodeInto(M))
    return cleanupOnError(EC);

  if (!WillMaterializeAll)
    // Resolve forward references from blockaddresses.
    if (std::error_code EC = R->materializeForwardReferencedFunctions())
      return cleanupOnError(EC);

  Buffer.release(); // The BitcodeReader owns it now.
  return M;
}

ErrorOr<Module *>
llvm::getLazyBitcodeModule(std::unique_ptr<MemoryBuffer> &&Buffer,
                           LLVMContext &Context) {
  return getLazyBitcodeModuleImpl(std::move(Buffer), Context, false);
}

Module *llvm::getStreamedBitcodeModule(const std::string &name,
                                       // @LOCALMOD
                                       StreamingMemoryObject *streamer,
                                       LLVMContext &Context,
                                       std::string *ErrMsg) {
  Module *M = new Module(name, Context);
  BitcodeReader *R = new BitcodeReader(streamer, Context);
  M->setMaterializer(R);
  if (std::error_code EC = R->ParseBitcodeInto(M)) {
    if (ErrMsg)
      *ErrMsg = EC.message();
    delete M;  // Also deletes R.
    return nullptr;
  }
  return M;
}

ErrorOr<Module *> llvm::parseBitcodeFile(MemoryBufferRef Buffer,
                                         LLVMContext &Context) {
  std::unique_ptr<MemoryBuffer> Buf = MemoryBuffer::getMemBuffer(Buffer, false);
  ErrorOr<Module *> ModuleOrErr =
      getLazyBitcodeModuleImpl(std::move(Buf), Context, true);
  if (!ModuleOrErr)
    return ModuleOrErr;
  Module *M = ModuleOrErr.get();
  // Read in the entire module, and destroy the BitcodeReader.
  if (std::error_code EC = M->materializeAllPermanently()) {
    delete M;
    return EC;
  }

  // TODO: Restore the use-lists to the in-memory state when the bitcode was
  // written.  We must defer until the Module has been fully materialized.

  return M;
}

std::string llvm::getBitcodeTargetTriple(MemoryBufferRef Buffer,
                                         LLVMContext &Context) {
  std::unique_ptr<MemoryBuffer> Buf = MemoryBuffer::getMemBuffer(Buffer, false);
  auto R = llvm::make_unique<BitcodeReader>(Buf.release(), Context);
  ErrorOr<std::string> Triple = R->parseTriple();
  if (Triple.getError())
    return "";
  return Triple.get();
}<|MERGE_RESOLUTION|>--- conflicted
+++ resolved
@@ -3426,21 +3426,12 @@
 std::error_code BitcodeReader::InitLazyStream() {
   // Check and strip off the bitcode wrapper; BitstreamReader expects never to
   // see it.
-<<<<<<< HEAD
   // @LOCALMOD Bytes -> LazyStreamer
   StreamFile.reset(new BitstreamReader(LazyStreamer));
-  Stream.init(*StreamFile);
+  Stream.init(&*StreamFile);
 
   unsigned char buf[16];
-  if (LazyStreamer->readBytes(0, 16, buf) == -1)
-=======
-  StreamingMemoryObject *Bytes = new StreamingMemoryObject(LazyStreamer);
-  StreamFile.reset(new BitstreamReader(Bytes));
-  Stream.init(&*StreamFile);
-
-  unsigned char buf[16];
-  if (Bytes->readBytes(buf, 16, 0) != 16)
->>>>>>> 51c1c423
+  if (LazyStreamer->readBytes(buf, 16, 0) != 16)
     return Error(BitcodeError::InvalidBitcodeSignature);
 
   if (!isBitcode(buf, buf + 16))
