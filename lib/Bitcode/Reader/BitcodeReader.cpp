--- conflicted
+++ resolved
@@ -136,14 +136,8 @@
   std::unique_ptr<MemoryBuffer> Buffer;
   std::unique_ptr<BitstreamReader> StreamFile;
   BitstreamCursor Stream;
-<<<<<<< HEAD
-  StreamingMemoryObject *LazyStreamer; // @LOCALMOD
-  uint64_t NextUnreadBit;
-  bool SeenValueSymbolTable;
-=======
   uint64_t NextUnreadBit = 0;
   bool SeenValueSymbolTable = false;
->>>>>>> 99e9f85e
 
   std::vector<Type*> TypeList;
   BitcodeReaderValueList ValueList;
@@ -227,19 +221,11 @@
   std::error_code error(BitcodeError E);
   std::error_code error(const Twine &Message);
 
-<<<<<<< HEAD
-  explicit BitcodeReader(MemoryBuffer *buffer, LLVMContext &C,
-                         DiagnosticHandlerFunction DiagnosticHandler);
-  explicit BitcodeReader(StreamingMemoryObject *streamer, LLVMContext &C, // @LOCALMOD
-                         DiagnosticHandlerFunction DiagnosticHandler);
-  ~BitcodeReader() override { FreeState(); }
-=======
   BitcodeReader(MemoryBuffer *Buffer, LLVMContext &Context,
                 DiagnosticHandlerFunction DiagnosticHandler);
   BitcodeReader(LLVMContext &Context,
                 DiagnosticHandlerFunction DiagnosticHandler);
   ~BitcodeReader() override { freeState(); }
->>>>>>> 99e9f85e
 
   std::error_code materializeForwardReferencedFunctions();
 
@@ -443,12 +429,7 @@
       DiagnosticHandler(getDiagHandler(DiagnosticHandler, Context)),
       Buffer(Buffer), ValueList(Context), MDValueList(Context) {}
 
-<<<<<<< HEAD
-// @LOCALMOD:StreamingMemoryObject
-BitcodeReader::BitcodeReader(StreamingMemoryObject *streamer, LLVMContext &C,
-=======
 BitcodeReader::BitcodeReader(LLVMContext &Context,
->>>>>>> 99e9f85e
                              DiagnosticHandlerFunction DiagnosticHandler)
     : Context(Context),
       DiagnosticHandler(getDiagHandler(DiagnosticHandler, Context)),
@@ -4748,25 +4729,15 @@
 BitcodeReader::initLazyStream(std::unique_ptr<DataStreamer> Streamer) {
   // Check and strip off the bitcode wrapper; BitstreamReader expects never to
   // see it.
-<<<<<<< HEAD
-  // @LOCALMOD Bytes -> LazyStreamer
-  std::unique_ptr<StreamingMemoryObject> OwnedBytes(LazyStreamer);
-=======
   auto OwnedBytes =
       llvm::make_unique<StreamingMemoryObject>(std::move(Streamer));
   StreamingMemoryObject &Bytes = *OwnedBytes;
->>>>>>> 99e9f85e
   StreamFile = llvm::make_unique<BitstreamReader>(std::move(OwnedBytes));
   Stream.init(&*StreamFile);
 
   unsigned char buf[16];
-<<<<<<< HEAD
-  if (LazyStreamer->readBytes(buf, 16, 0) != 16)
-    return Error("Invalid bitcode signature");
-=======
   if (Bytes.readBytes(buf, 16, 0) != 16)
     return error("Invalid bitcode signature");
->>>>>>> 99e9f85e
 
   if (!isBitcode(buf, buf + 16))
     return error("Invalid bitcode signature");
@@ -4871,16 +4842,9 @@
                                   DiagnosticHandler, ShouldLazyLoadMetadata);
 }
 
-<<<<<<< HEAD
-ErrorOr<std::unique_ptr<Module>>
-llvm::getStreamedBitcodeModule(StringRef Name, StreamingMemoryObject *Streamer, // @LOCALMOD
-                               LLVMContext &Context,
-                               DiagnosticHandlerFunction DiagnosticHandler) {
-=======
 ErrorOr<std::unique_ptr<Module>> llvm::getStreamedBitcodeModule(
     StringRef Name, std::unique_ptr<DataStreamer> Streamer,
     LLVMContext &Context, DiagnosticHandlerFunction DiagnosticHandler) {
->>>>>>> 99e9f85e
   std::unique_ptr<Module> M = make_unique<Module>(Name, Context);
   BitcodeReader *R = new BitcodeReader(Context, DiagnosticHandler);
 
