//===-- Core.cpp ----------------------------------------------------------===//
//
//                     The LLVM Compiler Infrastructure
//
// This file is distributed under the University of Illinois Open Source
// License. See LICENSE.TXT for details.
//
//===----------------------------------------------------------------------===//
//
// This file implements the common infrastructure (including the C bindings)
// for libLLVMCore.a, which implements the LLVM intermediate representation.
//
//===----------------------------------------------------------------------===//

#include "llvm-c/Core.h"
#include "llvm/ADT/StringSwitch.h"
#include "llvm/Bitcode/BitcodeReader.h"
#include "llvm/IR/Attributes.h"
#include "AttributeSetNode.h"
#include "llvm/IR/CallSite.h"
#include "llvm/IR/Constants.h"
#include "llvm/IR/DerivedTypes.h"
#include "llvm/IR/DiagnosticInfo.h"
#include "llvm/IR/DiagnosticPrinter.h"
#include "llvm/IR/GlobalAlias.h"
#include "llvm/IR/GlobalVariable.h"
#include "llvm/IR/IRBuilder.h"
#include "llvm/IR/InlineAsm.h"
#include "llvm/IR/IntrinsicInst.h"
#include "llvm/IR/LLVMContext.h"
#include "llvm/IR/LegacyPassManager.h"
#include "llvm/IR/Module.h"
#include "llvm/Support/Debug.h"
#include "llvm/Support/ErrorHandling.h"
#include "llvm/Support/FileSystem.h"
#include "llvm/Support/ManagedStatic.h"
#include "llvm/Support/MemoryBuffer.h"
#include "llvm/Support/Threading.h"
#include "llvm/Support/raw_ostream.h"
#include <cassert>
#include <cstdlib>
#include <cstring>
#include <system_error>

using namespace llvm;

#define DEBUG_TYPE "ir"

void llvm::initializeCore(PassRegistry &Registry) {
  initializeDominatorTreeWrapperPassPass(Registry);
  initializePrintModulePassWrapperPass(Registry);
  initializePrintFunctionPassWrapperPass(Registry);
  initializePrintBasicBlockPassPass(Registry);
  initializeVerifierLegacyPassPass(Registry);
}

void LLVMInitializeCore(LLVMPassRegistryRef R) {
  initializeCore(*unwrap(R));
}

void LLVMShutdown() {
  llvm_shutdown();
}

/*===-- Error handling ----------------------------------------------------===*/

char *LLVMCreateMessage(const char *Message) {
  return strdup(Message);
}

void LLVMDisposeMessage(char *Message) {
  free(Message);
}


/*===-- Operations on contexts --------------------------------------------===*/

static ManagedStatic<LLVMContext> GlobalContext;

LLVMContextRef LLVMContextCreate() {
  return wrap(new LLVMContext());
}

LLVMContextRef LLVMGetGlobalContext() { return wrap(&*GlobalContext); }

void LLVMContextSetDiagnosticHandler(LLVMContextRef C,
                                     LLVMDiagnosticHandler Handler,
                                     void *DiagnosticContext) {
  unwrap(C)->setDiagnosticHandler(
      LLVM_EXTENSION reinterpret_cast<LLVMContext::DiagnosticHandlerTy>(
          Handler),
      DiagnosticContext);
}

LLVMDiagnosticHandler LLVMContextGetDiagnosticHandler(LLVMContextRef C) {
  return LLVM_EXTENSION reinterpret_cast<LLVMDiagnosticHandler>(
      unwrap(C)->getDiagnosticHandler());
}

void *LLVMContextGetDiagnosticContext(LLVMContextRef C) {
  return unwrap(C)->getDiagnosticContext();
}

void LLVMContextSetYieldCallback(LLVMContextRef C, LLVMYieldCallback Callback,
                                 void *OpaqueHandle) {
  auto YieldCallback =
    LLVM_EXTENSION reinterpret_cast<LLVMContext::YieldCallbackTy>(Callback);
  unwrap(C)->setYieldCallback(YieldCallback, OpaqueHandle);
}

void LLVMContextDispose(LLVMContextRef C) {
  delete unwrap(C);
}

unsigned LLVMGetMDKindIDInContext(LLVMContextRef C, const char *Name,
                                  unsigned SLen) {
  return unwrap(C)->getMDKindID(StringRef(Name, SLen));
}

unsigned LLVMGetMDKindID(const char *Name, unsigned SLen) {
  return LLVMGetMDKindIDInContext(LLVMGetGlobalContext(), Name, SLen);
}

#define GET_ATTR_KIND_FROM_NAME
#include "AttributesCompatFunc.inc"

unsigned LLVMGetEnumAttributeKindForName(const char *Name, size_t SLen) {
  return getAttrKindFromName(StringRef(Name, SLen));
}

unsigned LLVMGetLastEnumAttributeKind(void) {
  return Attribute::AttrKind::EndAttrKinds;
}

LLVMAttributeRef LLVMCreateEnumAttribute(LLVMContextRef C, unsigned KindID,
                                         uint64_t Val) {
  return wrap(Attribute::get(*unwrap(C), (Attribute::AttrKind)KindID, Val));
}

unsigned LLVMGetEnumAttributeKind(LLVMAttributeRef A) {
  return unwrap(A).getKindAsEnum();
}

uint64_t LLVMGetEnumAttributeValue(LLVMAttributeRef A) {
  auto Attr = unwrap(A);
  if (Attr.isEnumAttribute())
    return 0;
  return Attr.getValueAsInt();
}

LLVMAttributeRef LLVMCreateStringAttribute(LLVMContextRef C,
                                           const char *K, unsigned KLength,
                                           const char *V, unsigned VLength) {
  return wrap(Attribute::get(*unwrap(C), StringRef(K, KLength),
                             StringRef(V, VLength)));
}

const char *LLVMGetStringAttributeKind(LLVMAttributeRef A,
                                       unsigned *Length) {
  auto S = unwrap(A).getKindAsString();
  *Length = S.size();
  return S.data();
}

const char *LLVMGetStringAttributeValue(LLVMAttributeRef A,
                                        unsigned *Length) {
  auto S = unwrap(A).getValueAsString();
  *Length = S.size();
  return S.data();
}

LLVMBool LLVMIsEnumAttribute(LLVMAttributeRef A) {
  auto Attr = unwrap(A);
  return Attr.isEnumAttribute() || Attr.isIntAttribute();
}

LLVMBool LLVMIsStringAttribute(LLVMAttributeRef A) {
  return unwrap(A).isStringAttribute();
}

char *LLVMGetDiagInfoDescription(LLVMDiagnosticInfoRef DI) {
  std::string MsgStorage;
  raw_string_ostream Stream(MsgStorage);
  DiagnosticPrinterRawOStream DP(Stream);

  unwrap(DI)->print(DP);
  Stream.flush();

  return LLVMCreateMessage(MsgStorage.c_str());
}

LLVMDiagnosticSeverity LLVMGetDiagInfoSeverity(LLVMDiagnosticInfoRef DI) {
    LLVMDiagnosticSeverity severity;

    switch(unwrap(DI)->getSeverity()) {
    default:
      severity = LLVMDSError;
      break;
    case DS_Warning:
      severity = LLVMDSWarning;
      break;
    case DS_Remark:
      severity = LLVMDSRemark;
      break;
    case DS_Note:
      severity = LLVMDSNote;
      break;
    }

    return severity;
}

/*===-- Operations on modules ---------------------------------------------===*/

LLVMModuleRef LLVMModuleCreateWithName(const char *ModuleID) {
  return wrap(new Module(ModuleID, *GlobalContext));
}

LLVMModuleRef LLVMModuleCreateWithNameInContext(const char *ModuleID,
                                                LLVMContextRef C) {
  return wrap(new Module(ModuleID, *unwrap(C)));
}

void LLVMDisposeModule(LLVMModuleRef M) {
  delete unwrap(M);
}

const char *LLVMGetModuleIdentifier(LLVMModuleRef M, size_t *Len) {
  auto &Str = unwrap(M)->getModuleIdentifier();
  *Len = Str.length();
  return Str.c_str();
}

void LLVMSetModuleIdentifier(LLVMModuleRef M, const char *Ident, size_t Len) {
  unwrap(M)->setModuleIdentifier(StringRef(Ident, Len));
}


/*--.. Data layout .........................................................--*/
const char *LLVMGetDataLayoutStr(LLVMModuleRef M) {
  return unwrap(M)->getDataLayoutStr().c_str();
}

const char *LLVMGetDataLayout(LLVMModuleRef M) {
  return LLVMGetDataLayoutStr(M);
}

void LLVMSetDataLayout(LLVMModuleRef M, const char *DataLayoutStr) {
  unwrap(M)->setDataLayout(DataLayoutStr);
}

/*--.. Target triple .......................................................--*/
const char * LLVMGetTarget(LLVMModuleRef M) {
  return unwrap(M)->getTargetTriple().c_str();
}

void LLVMSetTarget(LLVMModuleRef M, const char *Triple) {
  unwrap(M)->setTargetTriple(Triple);
}

void LLVMDumpModule(LLVMModuleRef M) {
  unwrap(M)->dump();
}

LLVMBool LLVMPrintModuleToFile(LLVMModuleRef M, const char *Filename,
                               char **ErrorMessage) {
  std::error_code EC;
  raw_fd_ostream dest(Filename, EC, sys::fs::F_Text);
  if (EC) {
    *ErrorMessage = strdup(EC.message().c_str());
    return true;
  }

  unwrap(M)->print(dest, nullptr);

  dest.close();

  if (dest.has_error()) {
    *ErrorMessage = strdup("Error printing to file");
    return true;
  }

  return false;
}

char *LLVMPrintModuleToString(LLVMModuleRef M) {
  std::string buf;
  raw_string_ostream os(buf);

  unwrap(M)->print(os, nullptr);
  os.flush();

  return strdup(buf.c_str());
}

/*--.. Operations on inline assembler ......................................--*/
void LLVMSetModuleInlineAsm(LLVMModuleRef M, const char *Asm) {
  unwrap(M)->setModuleInlineAsm(StringRef(Asm));
}


/*--.. Operations on module contexts ......................................--*/
LLVMContextRef LLVMGetModuleContext(LLVMModuleRef M) {
  return wrap(&unwrap(M)->getContext());
}


/*===-- Operations on types -----------------------------------------------===*/

/*--.. Operations on all types (mostly) ....................................--*/

LLVMTypeKind LLVMGetTypeKind(LLVMTypeRef Ty) {
  switch (unwrap(Ty)->getTypeID()) {
  case Type::VoidTyID:
    return LLVMVoidTypeKind;
  case Type::HalfTyID:
    return LLVMHalfTypeKind;
  case Type::FloatTyID:
    return LLVMFloatTypeKind;
  case Type::DoubleTyID:
    return LLVMDoubleTypeKind;
  case Type::X86_FP80TyID:
    return LLVMX86_FP80TypeKind;
  case Type::FP128TyID:
    return LLVMFP128TypeKind;
  case Type::PPC_FP128TyID:
    return LLVMPPC_FP128TypeKind;
  case Type::LabelTyID:
    return LLVMLabelTypeKind;
  case Type::MetadataTyID:
    return LLVMMetadataTypeKind;
  case Type::IntegerTyID:
    return LLVMIntegerTypeKind;
  case Type::FunctionTyID:
    return LLVMFunctionTypeKind;
  case Type::StructTyID:
    return LLVMStructTypeKind;
  case Type::ArrayTyID:
    return LLVMArrayTypeKind;
  case Type::PointerTyID:
    return LLVMPointerTypeKind;
  case Type::VectorTyID:
    return LLVMVectorTypeKind;
  case Type::X86_MMXTyID:
    return LLVMX86_MMXTypeKind;
  case Type::TokenTyID:
    return LLVMTokenTypeKind;
  }
  llvm_unreachable("Unhandled TypeID.");
}

LLVMBool LLVMTypeIsSized(LLVMTypeRef Ty)
{
    return unwrap(Ty)->isSized();
}

LLVMContextRef LLVMGetTypeContext(LLVMTypeRef Ty) {
  return wrap(&unwrap(Ty)->getContext());
}

void LLVMDumpType(LLVMTypeRef Ty) {
  return unwrap(Ty)->dump();
}

char *LLVMPrintTypeToString(LLVMTypeRef Ty) {
  std::string buf;
  raw_string_ostream os(buf);

  if (unwrap(Ty))
    unwrap(Ty)->print(os);
  else
    os << "Printing <null> Type";

  os.flush();

  return strdup(buf.c_str());
}

/*--.. Operations on integer types .........................................--*/

LLVMTypeRef LLVMInt1TypeInContext(LLVMContextRef C)  {
  return (LLVMTypeRef) Type::getInt1Ty(*unwrap(C));
}
LLVMTypeRef LLVMInt8TypeInContext(LLVMContextRef C)  {
  return (LLVMTypeRef) Type::getInt8Ty(*unwrap(C));
}
LLVMTypeRef LLVMInt16TypeInContext(LLVMContextRef C) {
  return (LLVMTypeRef) Type::getInt16Ty(*unwrap(C));
}
LLVMTypeRef LLVMInt32TypeInContext(LLVMContextRef C) {
  return (LLVMTypeRef) Type::getInt32Ty(*unwrap(C));
}
LLVMTypeRef LLVMInt64TypeInContext(LLVMContextRef C) {
  return (LLVMTypeRef) Type::getInt64Ty(*unwrap(C));
}
LLVMTypeRef LLVMInt128TypeInContext(LLVMContextRef C) {
  return (LLVMTypeRef) Type::getInt128Ty(*unwrap(C));
}
LLVMTypeRef LLVMIntTypeInContext(LLVMContextRef C, unsigned NumBits) {
  return wrap(IntegerType::get(*unwrap(C), NumBits));
}

LLVMTypeRef LLVMInt1Type(void)  {
  return LLVMInt1TypeInContext(LLVMGetGlobalContext());
}
LLVMTypeRef LLVMInt8Type(void)  {
  return LLVMInt8TypeInContext(LLVMGetGlobalContext());
}
LLVMTypeRef LLVMInt16Type(void) {
  return LLVMInt16TypeInContext(LLVMGetGlobalContext());
}
LLVMTypeRef LLVMInt32Type(void) {
  return LLVMInt32TypeInContext(LLVMGetGlobalContext());
}
LLVMTypeRef LLVMInt64Type(void) {
  return LLVMInt64TypeInContext(LLVMGetGlobalContext());
}
LLVMTypeRef LLVMInt128Type(void) {
  return LLVMInt128TypeInContext(LLVMGetGlobalContext());
}
LLVMTypeRef LLVMIntType(unsigned NumBits) {
  return LLVMIntTypeInContext(LLVMGetGlobalContext(), NumBits);
}

unsigned LLVMGetIntTypeWidth(LLVMTypeRef IntegerTy) {
  return unwrap<IntegerType>(IntegerTy)->getBitWidth();
}

/*--.. Operations on real types ............................................--*/

LLVMTypeRef LLVMHalfTypeInContext(LLVMContextRef C) {
  return (LLVMTypeRef) Type::getHalfTy(*unwrap(C));
}
LLVMTypeRef LLVMFloatTypeInContext(LLVMContextRef C) {
  return (LLVMTypeRef) Type::getFloatTy(*unwrap(C));
}
LLVMTypeRef LLVMDoubleTypeInContext(LLVMContextRef C) {
  return (LLVMTypeRef) Type::getDoubleTy(*unwrap(C));
}
LLVMTypeRef LLVMX86FP80TypeInContext(LLVMContextRef C) {
  return (LLVMTypeRef) Type::getX86_FP80Ty(*unwrap(C));
}
LLVMTypeRef LLVMFP128TypeInContext(LLVMContextRef C) {
  return (LLVMTypeRef) Type::getFP128Ty(*unwrap(C));
}
LLVMTypeRef LLVMPPCFP128TypeInContext(LLVMContextRef C) {
  return (LLVMTypeRef) Type::getPPC_FP128Ty(*unwrap(C));
}
LLVMTypeRef LLVMX86MMXTypeInContext(LLVMContextRef C) {
  return (LLVMTypeRef) Type::getX86_MMXTy(*unwrap(C));
}
LLVMTypeRef LLVMTokenTypeInContext(LLVMContextRef C) {
  return (LLVMTypeRef) Type::getTokenTy(*unwrap(C));
}

LLVMTypeRef LLVMHalfType(void) {
  return LLVMHalfTypeInContext(LLVMGetGlobalContext());
}
LLVMTypeRef LLVMFloatType(void) {
  return LLVMFloatTypeInContext(LLVMGetGlobalContext());
}
LLVMTypeRef LLVMDoubleType(void) {
  return LLVMDoubleTypeInContext(LLVMGetGlobalContext());
}
LLVMTypeRef LLVMX86FP80Type(void) {
  return LLVMX86FP80TypeInContext(LLVMGetGlobalContext());
}
LLVMTypeRef LLVMFP128Type(void) {
  return LLVMFP128TypeInContext(LLVMGetGlobalContext());
}
LLVMTypeRef LLVMPPCFP128Type(void) {
  return LLVMPPCFP128TypeInContext(LLVMGetGlobalContext());
}
LLVMTypeRef LLVMX86MMXType(void) {
  return LLVMX86MMXTypeInContext(LLVMGetGlobalContext());
}

/*--.. Operations on function types ........................................--*/

LLVMTypeRef LLVMFunctionType(LLVMTypeRef ReturnType,
                             LLVMTypeRef *ParamTypes, unsigned ParamCount,
                             LLVMBool IsVarArg) {
  ArrayRef<Type*> Tys(unwrap(ParamTypes), ParamCount);
  return wrap(FunctionType::get(unwrap(ReturnType), Tys, IsVarArg != 0));
}

LLVMBool LLVMIsFunctionVarArg(LLVMTypeRef FunctionTy) {
  return unwrap<FunctionType>(FunctionTy)->isVarArg();
}

LLVMTypeRef LLVMGetReturnType(LLVMTypeRef FunctionTy) {
  return wrap(unwrap<FunctionType>(FunctionTy)->getReturnType());
}

unsigned LLVMCountParamTypes(LLVMTypeRef FunctionTy) {
  return unwrap<FunctionType>(FunctionTy)->getNumParams();
}

void LLVMGetParamTypes(LLVMTypeRef FunctionTy, LLVMTypeRef *Dest) {
  FunctionType *Ty = unwrap<FunctionType>(FunctionTy);
  for (FunctionType::param_iterator I = Ty->param_begin(),
                                    E = Ty->param_end(); I != E; ++I)
    *Dest++ = wrap(*I);
}

/*--.. Operations on struct types ..........................................--*/

LLVMTypeRef LLVMStructTypeInContext(LLVMContextRef C, LLVMTypeRef *ElementTypes,
                           unsigned ElementCount, LLVMBool Packed) {
  ArrayRef<Type*> Tys(unwrap(ElementTypes), ElementCount);
  return wrap(StructType::get(*unwrap(C), Tys, Packed != 0));
}

LLVMTypeRef LLVMStructType(LLVMTypeRef *ElementTypes,
                           unsigned ElementCount, LLVMBool Packed) {
  return LLVMStructTypeInContext(LLVMGetGlobalContext(), ElementTypes,
                                 ElementCount, Packed);
}

LLVMTypeRef LLVMStructCreateNamed(LLVMContextRef C, const char *Name)
{
  return wrap(StructType::create(*unwrap(C), Name));
}

const char *LLVMGetStructName(LLVMTypeRef Ty)
{
  StructType *Type = unwrap<StructType>(Ty);
  if (!Type->hasName())
    return nullptr;
  return Type->getName().data();
}

void LLVMStructSetBody(LLVMTypeRef StructTy, LLVMTypeRef *ElementTypes,
                       unsigned ElementCount, LLVMBool Packed) {
  ArrayRef<Type*> Tys(unwrap(ElementTypes), ElementCount);
  unwrap<StructType>(StructTy)->setBody(Tys, Packed != 0);
}

unsigned LLVMCountStructElementTypes(LLVMTypeRef StructTy) {
  return unwrap<StructType>(StructTy)->getNumElements();
}

void LLVMGetStructElementTypes(LLVMTypeRef StructTy, LLVMTypeRef *Dest) {
  StructType *Ty = unwrap<StructType>(StructTy);
  for (StructType::element_iterator I = Ty->element_begin(),
                                    E = Ty->element_end(); I != E; ++I)
    *Dest++ = wrap(*I);
}

LLVMTypeRef LLVMStructGetTypeAtIndex(LLVMTypeRef StructTy, unsigned i) {
  StructType *Ty = unwrap<StructType>(StructTy);
  return wrap(Ty->getTypeAtIndex(i));
}

LLVMBool LLVMIsPackedStruct(LLVMTypeRef StructTy) {
  return unwrap<StructType>(StructTy)->isPacked();
}

LLVMBool LLVMIsOpaqueStruct(LLVMTypeRef StructTy) {
  return unwrap<StructType>(StructTy)->isOpaque();
}

LLVMTypeRef LLVMGetTypeByName(LLVMModuleRef M, const char *Name) {
  return wrap(unwrap(M)->getTypeByName(Name));
}

/*--.. Operations on array, pointer, and vector types (sequence types) .....--*/

LLVMTypeRef LLVMArrayType(LLVMTypeRef ElementType, unsigned ElementCount) {
  return wrap(ArrayType::get(unwrap(ElementType), ElementCount));
}

LLVMTypeRef LLVMPointerType(LLVMTypeRef ElementType, unsigned AddressSpace) {
  return wrap(PointerType::get(unwrap(ElementType), AddressSpace));
}

LLVMTypeRef LLVMVectorType(LLVMTypeRef ElementType, unsigned ElementCount) {
  return wrap(VectorType::get(unwrap(ElementType), ElementCount));
}

LLVMTypeRef LLVMGetElementType(LLVMTypeRef WrappedTy) {
  auto *Ty = unwrap<Type>(WrappedTy);
  if (auto *PTy = dyn_cast<PointerType>(Ty))
    return wrap(PTy->getElementType());
  return wrap(cast<SequentialType>(Ty)->getElementType());
}

unsigned LLVMGetArrayLength(LLVMTypeRef ArrayTy) {
  return unwrap<ArrayType>(ArrayTy)->getNumElements();
}

unsigned LLVMGetPointerAddressSpace(LLVMTypeRef PointerTy) {
  return unwrap<PointerType>(PointerTy)->getAddressSpace();
}

unsigned LLVMGetVectorSize(LLVMTypeRef VectorTy) {
  return unwrap<VectorType>(VectorTy)->getNumElements();
}

/*--.. Operations on other types ...........................................--*/

LLVMTypeRef LLVMVoidTypeInContext(LLVMContextRef C)  {
  return wrap(Type::getVoidTy(*unwrap(C)));
}
LLVMTypeRef LLVMLabelTypeInContext(LLVMContextRef C) {
  return wrap(Type::getLabelTy(*unwrap(C)));
}

LLVMTypeRef LLVMVoidType(void)  {
  return LLVMVoidTypeInContext(LLVMGetGlobalContext());
}
LLVMTypeRef LLVMLabelType(void) {
  return LLVMLabelTypeInContext(LLVMGetGlobalContext());
}

/*===-- Operations on values ----------------------------------------------===*/

/*--.. Operations on all values ............................................--*/

LLVMTypeRef LLVMTypeOf(LLVMValueRef Val) {
  return wrap(unwrap(Val)->getType());
}

LLVMValueKind LLVMGetValueKind(LLVMValueRef Val) {
    switch(unwrap(Val)->getValueID()) {
#define HANDLE_VALUE(Name) \
  case Value::Name##Val: \
    return LLVM##Name##ValueKind;
#include "llvm/IR/Value.def"
  default:
    return LLVMInstructionValueKind;
  }
}

const char *LLVMGetValueName(LLVMValueRef Val) {
  return unwrap(Val)->getName().data();
}

void LLVMSetValueName(LLVMValueRef Val, const char *Name) {
  unwrap(Val)->setName(Name);
}

void LLVMDumpValue(LLVMValueRef Val) {
  unwrap(Val)->dump();
}

char* LLVMPrintValueToString(LLVMValueRef Val) {
  std::string buf;
  raw_string_ostream os(buf);

  if (unwrap(Val))
    unwrap(Val)->print(os);
  else
    os << "Printing <null> Value";

  os.flush();

  return strdup(buf.c_str());
}

void LLVMReplaceAllUsesWith(LLVMValueRef OldVal, LLVMValueRef NewVal) {
  unwrap(OldVal)->replaceAllUsesWith(unwrap(NewVal));
}

int LLVMHasMetadata(LLVMValueRef Inst) {
  return unwrap<Instruction>(Inst)->hasMetadata();
}

LLVMValueRef LLVMGetMetadata(LLVMValueRef Inst, unsigned KindID) {
  auto *I = unwrap<Instruction>(Inst);
  assert(I && "Expected instruction");
  if (auto *MD = I->getMetadata(KindID))
    return wrap(MetadataAsValue::get(I->getContext(), MD));
  return nullptr;
}

// MetadataAsValue uses a canonical format which strips the actual MDNode for
// MDNode with just a single constant value, storing just a ConstantAsMetadata
// This undoes this canonicalization, reconstructing the MDNode.
static MDNode *extractMDNode(MetadataAsValue *MAV) {
  Metadata *MD = MAV->getMetadata();
  assert((isa<MDNode>(MD) || isa<ConstantAsMetadata>(MD)) &&
      "Expected a metadata node or a canonicalized constant");

  if (MDNode *N = dyn_cast<MDNode>(MD))
    return N;

  return MDNode::get(MAV->getContext(), MD);
}

void LLVMSetMetadata(LLVMValueRef Inst, unsigned KindID, LLVMValueRef Val) {
  MDNode *N = Val ? extractMDNode(unwrap<MetadataAsValue>(Val)) : nullptr;

  unwrap<Instruction>(Inst)->setMetadata(KindID, N);
}

/*--.. Conversion functions ................................................--*/

#define LLVM_DEFINE_VALUE_CAST(name)                                       \
  LLVMValueRef LLVMIsA##name(LLVMValueRef Val) {                           \
    return wrap(static_cast<Value*>(dyn_cast_or_null<name>(unwrap(Val)))); \
  }

LLVM_FOR_EACH_VALUE_SUBCLASS(LLVM_DEFINE_VALUE_CAST)

LLVMValueRef LLVMIsAMDNode(LLVMValueRef Val) {
  if (auto *MD = dyn_cast_or_null<MetadataAsValue>(unwrap(Val)))
    if (isa<MDNode>(MD->getMetadata()) ||
        isa<ValueAsMetadata>(MD->getMetadata()))
      return Val;
  return nullptr;
}

LLVMValueRef LLVMIsAMDString(LLVMValueRef Val) {
  if (auto *MD = dyn_cast_or_null<MetadataAsValue>(unwrap(Val)))
    if (isa<MDString>(MD->getMetadata()))
      return Val;
  return nullptr;
}

/*--.. Operations on Uses ..................................................--*/
LLVMUseRef LLVMGetFirstUse(LLVMValueRef Val) {
  Value *V = unwrap(Val);
  Value::use_iterator I = V->use_begin();
  if (I == V->use_end())
    return nullptr;
  return wrap(&*I);
}

LLVMUseRef LLVMGetNextUse(LLVMUseRef U) {
  Use *Next = unwrap(U)->getNext();
  if (Next)
    return wrap(Next);
  return nullptr;
}

LLVMValueRef LLVMGetUser(LLVMUseRef U) {
  return wrap(unwrap(U)->getUser());
}

LLVMValueRef LLVMGetUsedValue(LLVMUseRef U) {
  return wrap(unwrap(U)->get());
}

/*--.. Operations on Users .................................................--*/

static LLVMValueRef getMDNodeOperandImpl(LLVMContext &Context, const MDNode *N,
                                         unsigned Index) {
  Metadata *Op = N->getOperand(Index);
  if (!Op)
    return nullptr;
  if (auto *C = dyn_cast<ConstantAsMetadata>(Op))
    return wrap(C->getValue());
  return wrap(MetadataAsValue::get(Context, Op));
}

LLVMValueRef LLVMGetOperand(LLVMValueRef Val, unsigned Index) {
  Value *V = unwrap(Val);
  if (auto *MD = dyn_cast<MetadataAsValue>(V)) {
    if (auto *L = dyn_cast<ValueAsMetadata>(MD->getMetadata())) {
      assert(Index == 0 && "Function-local metadata can only have one operand");
      return wrap(L->getValue());
    }
    return getMDNodeOperandImpl(V->getContext(),
                                cast<MDNode>(MD->getMetadata()), Index);
  }

  return wrap(cast<User>(V)->getOperand(Index));
}

LLVMUseRef LLVMGetOperandUse(LLVMValueRef Val, unsigned Index) {
  Value *V = unwrap(Val);
  return wrap(&cast<User>(V)->getOperandUse(Index));
}

void LLVMSetOperand(LLVMValueRef Val, unsigned Index, LLVMValueRef Op) {
  unwrap<User>(Val)->setOperand(Index, unwrap(Op));
}

int LLVMGetNumOperands(LLVMValueRef Val) {
  Value *V = unwrap(Val);
  if (isa<MetadataAsValue>(V))
    return LLVMGetMDNodeNumOperands(Val);

  return cast<User>(V)->getNumOperands();
}

/*--.. Operations on constants of any type .................................--*/

LLVMValueRef LLVMConstNull(LLVMTypeRef Ty) {
  return wrap(Constant::getNullValue(unwrap(Ty)));
}

LLVMValueRef LLVMConstAllOnes(LLVMTypeRef Ty) {
  return wrap(Constant::getAllOnesValue(unwrap(Ty)));
}

LLVMValueRef LLVMGetUndef(LLVMTypeRef Ty) {
  return wrap(UndefValue::get(unwrap(Ty)));
}

LLVMBool LLVMIsConstant(LLVMValueRef Ty) {
  return isa<Constant>(unwrap(Ty));
}

LLVMBool LLVMIsNull(LLVMValueRef Val) {
  if (Constant *C = dyn_cast<Constant>(unwrap(Val)))
    return C->isNullValue();
  return false;
}

LLVMBool LLVMIsUndef(LLVMValueRef Val) {
  return isa<UndefValue>(unwrap(Val));
}

LLVMValueRef LLVMConstPointerNull(LLVMTypeRef Ty) {
  return wrap(ConstantPointerNull::get(unwrap<PointerType>(Ty)));
}

/*--.. Operations on metadata nodes ........................................--*/

LLVMValueRef LLVMMDStringInContext(LLVMContextRef C, const char *Str,
                                   unsigned SLen) {
  LLVMContext &Context = *unwrap(C);
  return wrap(MetadataAsValue::get(
      Context, MDString::get(Context, StringRef(Str, SLen))));
}

LLVMValueRef LLVMMDString(const char *Str, unsigned SLen) {
  return LLVMMDStringInContext(LLVMGetGlobalContext(), Str, SLen);
}

LLVMValueRef LLVMMDNodeInContext(LLVMContextRef C, LLVMValueRef *Vals,
                                 unsigned Count) {
  LLVMContext &Context = *unwrap(C);
  SmallVector<Metadata *, 8> MDs;
  for (auto *OV : makeArrayRef(Vals, Count)) {
    Value *V = unwrap(OV);
    Metadata *MD;
    if (!V)
      MD = nullptr;
    else if (auto *C = dyn_cast<Constant>(V))
      MD = ConstantAsMetadata::get(C);
    else if (auto *MDV = dyn_cast<MetadataAsValue>(V)) {
      MD = MDV->getMetadata();
      assert(!isa<LocalAsMetadata>(MD) && "Unexpected function-local metadata "
                                          "outside of direct argument to call");
    } else {
      // This is function-local metadata.  Pretend to make an MDNode.
      assert(Count == 1 &&
             "Expected only one operand to function-local metadata");
      return wrap(MetadataAsValue::get(Context, LocalAsMetadata::get(V)));
    }

    MDs.push_back(MD);
  }
  return wrap(MetadataAsValue::get(Context, MDNode::get(Context, MDs)));
}

LLVMValueRef LLVMMDNode(LLVMValueRef *Vals, unsigned Count) {
  return LLVMMDNodeInContext(LLVMGetGlobalContext(), Vals, Count);
}

const char *LLVMGetMDString(LLVMValueRef V, unsigned *Length) {
  if (const auto *MD = dyn_cast<MetadataAsValue>(unwrap(V)))
    if (const MDString *S = dyn_cast<MDString>(MD->getMetadata())) {
      *Length = S->getString().size();
      return S->getString().data();
    }
  *Length = 0;
  return nullptr;
}

unsigned LLVMGetMDNodeNumOperands(LLVMValueRef V) {
  auto *MD = cast<MetadataAsValue>(unwrap(V));
  if (isa<ValueAsMetadata>(MD->getMetadata()))
    return 1;
  return cast<MDNode>(MD->getMetadata())->getNumOperands();
}

void LLVMGetMDNodeOperands(LLVMValueRef V, LLVMValueRef *Dest) {
  auto *MD = cast<MetadataAsValue>(unwrap(V));
  if (auto *MDV = dyn_cast<ValueAsMetadata>(MD->getMetadata())) {
    *Dest = wrap(MDV->getValue());
    return;
  }
  const auto *N = cast<MDNode>(MD->getMetadata());
  const unsigned numOperands = N->getNumOperands();
  LLVMContext &Context = unwrap(V)->getContext();
  for (unsigned i = 0; i < numOperands; i++)
    Dest[i] = getMDNodeOperandImpl(Context, N, i);
}

unsigned LLVMGetNamedMetadataNumOperands(LLVMModuleRef M, const char *Name) {
  if (NamedMDNode *N = unwrap(M)->getNamedMetadata(Name)) {
    return N->getNumOperands();
  }
  return 0;
}

void LLVMGetNamedMetadataOperands(LLVMModuleRef M, const char *Name,
                                  LLVMValueRef *Dest) {
  NamedMDNode *N = unwrap(M)->getNamedMetadata(Name);
  if (!N)
    return;
  LLVMContext &Context = unwrap(M)->getContext();
  for (unsigned i=0;i<N->getNumOperands();i++)
    Dest[i] = wrap(MetadataAsValue::get(Context, N->getOperand(i)));
}

void LLVMAddNamedMetadataOperand(LLVMModuleRef M, const char *Name,
                                 LLVMValueRef Val) {
  NamedMDNode *N = unwrap(M)->getOrInsertNamedMetadata(Name);
  if (!N)
    return;
  if (!Val)
    return;
  N->addOperand(extractMDNode(unwrap<MetadataAsValue>(Val)));
}

/*--.. Operations on scalar constants ......................................--*/

LLVMValueRef LLVMConstInt(LLVMTypeRef IntTy, unsigned long long N,
                          LLVMBool SignExtend) {
  return wrap(ConstantInt::get(unwrap<IntegerType>(IntTy), N, SignExtend != 0));
}

LLVMValueRef LLVMConstIntOfArbitraryPrecision(LLVMTypeRef IntTy,
                                              unsigned NumWords,
                                              const uint64_t Words[]) {
    IntegerType *Ty = unwrap<IntegerType>(IntTy);
    return wrap(ConstantInt::get(Ty->getContext(),
                                 APInt(Ty->getBitWidth(),
                                       makeArrayRef(Words, NumWords))));
}

LLVMValueRef LLVMConstIntOfString(LLVMTypeRef IntTy, const char Str[],
                                  uint8_t Radix) {
  return wrap(ConstantInt::get(unwrap<IntegerType>(IntTy), StringRef(Str),
                               Radix));
}

LLVMValueRef LLVMConstIntOfStringAndSize(LLVMTypeRef IntTy, const char Str[],
                                         unsigned SLen, uint8_t Radix) {
  return wrap(ConstantInt::get(unwrap<IntegerType>(IntTy), StringRef(Str, SLen),
                               Radix));
}

LLVMValueRef LLVMConstReal(LLVMTypeRef RealTy, double N) {
  return wrap(ConstantFP::get(unwrap(RealTy), N));
}

LLVMValueRef LLVMConstRealOfString(LLVMTypeRef RealTy, const char *Text) {
  return wrap(ConstantFP::get(unwrap(RealTy), StringRef(Text)));
}

LLVMValueRef LLVMConstRealOfStringAndSize(LLVMTypeRef RealTy, const char Str[],
                                          unsigned SLen) {
  return wrap(ConstantFP::get(unwrap(RealTy), StringRef(Str, SLen)));
}

unsigned long long LLVMConstIntGetZExtValue(LLVMValueRef ConstantVal) {
  return unwrap<ConstantInt>(ConstantVal)->getZExtValue();
}

long long LLVMConstIntGetSExtValue(LLVMValueRef ConstantVal) {
  return unwrap<ConstantInt>(ConstantVal)->getSExtValue();
}

double LLVMConstRealGetDouble(LLVMValueRef ConstantVal, LLVMBool *LosesInfo) {
  ConstantFP *cFP = unwrap<ConstantFP>(ConstantVal) ;
  Type *Ty = cFP->getType();

  if (Ty->isFloatTy()) {
    *LosesInfo = false;
    return cFP->getValueAPF().convertToFloat();
  }

  if (Ty->isDoubleTy()) {
    *LosesInfo = false;
    return cFP->getValueAPF().convertToDouble();
  }

  bool APFLosesInfo;
  APFloat APF = cFP->getValueAPF();
  APF.convert(APFloat::IEEEdouble(), APFloat::rmNearestTiesToEven, &APFLosesInfo);
  *LosesInfo = APFLosesInfo;
  return APF.convertToDouble();
}

/*--.. Operations on composite constants ...................................--*/

LLVMValueRef LLVMConstStringInContext(LLVMContextRef C, const char *Str,
                                      unsigned Length,
                                      LLVMBool DontNullTerminate) {
  /* Inverted the sense of AddNull because ', 0)' is a
     better mnemonic for null termination than ', 1)'. */
  return wrap(ConstantDataArray::getString(*unwrap(C), StringRef(Str, Length),
                                           DontNullTerminate == 0));
}

LLVMValueRef LLVMConstString(const char *Str, unsigned Length,
                             LLVMBool DontNullTerminate) {
  return LLVMConstStringInContext(LLVMGetGlobalContext(), Str, Length,
                                  DontNullTerminate);
}

LLVMValueRef LLVMGetElementAsConstant(LLVMValueRef C, unsigned idx) {
  return wrap(unwrap<ConstantDataSequential>(C)->getElementAsConstant(idx));
}

LLVMBool LLVMIsConstantString(LLVMValueRef C) {
  return unwrap<ConstantDataSequential>(C)->isString();
}

const char *LLVMGetAsString(LLVMValueRef C, size_t *Length) {
  StringRef Str = unwrap<ConstantDataSequential>(C)->getAsString();
  *Length = Str.size();
  return Str.data();
}

LLVMValueRef LLVMConstArray(LLVMTypeRef ElementTy,
                            LLVMValueRef *ConstantVals, unsigned Length) {
  ArrayRef<Constant*> V(unwrap<Constant>(ConstantVals, Length), Length);
  return wrap(ConstantArray::get(ArrayType::get(unwrap(ElementTy), Length), V));
}

LLVMValueRef LLVMConstStructInContext(LLVMContextRef C,
                                      LLVMValueRef *ConstantVals,
                                      unsigned Count, LLVMBool Packed) {
  Constant **Elements = unwrap<Constant>(ConstantVals, Count);
  return wrap(ConstantStruct::getAnon(*unwrap(C), makeArrayRef(Elements, Count),
                                      Packed != 0));
}

LLVMValueRef LLVMConstStruct(LLVMValueRef *ConstantVals, unsigned Count,
                             LLVMBool Packed) {
  return LLVMConstStructInContext(LLVMGetGlobalContext(), ConstantVals, Count,
                                  Packed);
}

LLVMValueRef LLVMConstNamedStruct(LLVMTypeRef StructTy,
                                  LLVMValueRef *ConstantVals,
                                  unsigned Count) {
  Constant **Elements = unwrap<Constant>(ConstantVals, Count);
  StructType *Ty = cast<StructType>(unwrap(StructTy));

  return wrap(ConstantStruct::get(Ty, makeArrayRef(Elements, Count)));
}

LLVMValueRef LLVMConstVector(LLVMValueRef *ScalarConstantVals, unsigned Size) {
  return wrap(ConstantVector::get(makeArrayRef(
                            unwrap<Constant>(ScalarConstantVals, Size), Size)));
}

/*-- Opcode mapping */

static LLVMOpcode map_to_llvmopcode(int opcode)
{
    switch (opcode) {
      default: llvm_unreachable("Unhandled Opcode.");
#define HANDLE_INST(num, opc, clas) case num: return LLVM##opc;
#include "llvm/IR/Instruction.def"
#undef HANDLE_INST
    }
}

static int map_from_llvmopcode(LLVMOpcode code)
{
    switch (code) {
#define HANDLE_INST(num, opc, clas) case LLVM##opc: return num;
#include "llvm/IR/Instruction.def"
#undef HANDLE_INST
    }
    llvm_unreachable("Unhandled Opcode.");
}

/*--.. Constant expressions ................................................--*/

LLVMOpcode LLVMGetConstOpcode(LLVMValueRef ConstantVal) {
  return map_to_llvmopcode(unwrap<ConstantExpr>(ConstantVal)->getOpcode());
}

LLVMValueRef LLVMAlignOf(LLVMTypeRef Ty) {
  return wrap(ConstantExpr::getAlignOf(unwrap(Ty)));
}

LLVMValueRef LLVMSizeOf(LLVMTypeRef Ty) {
  return wrap(ConstantExpr::getSizeOf(unwrap(Ty)));
}

LLVMValueRef LLVMConstNeg(LLVMValueRef ConstantVal) {
  return wrap(ConstantExpr::getNeg(unwrap<Constant>(ConstantVal)));
}

LLVMValueRef LLVMConstNSWNeg(LLVMValueRef ConstantVal) {
  return wrap(ConstantExpr::getNSWNeg(unwrap<Constant>(ConstantVal)));
}

LLVMValueRef LLVMConstNUWNeg(LLVMValueRef ConstantVal) {
  return wrap(ConstantExpr::getNUWNeg(unwrap<Constant>(ConstantVal)));
}


LLVMValueRef LLVMConstFNeg(LLVMValueRef ConstantVal) {
  return wrap(ConstantExpr::getFNeg(unwrap<Constant>(ConstantVal)));
}

LLVMValueRef LLVMConstNot(LLVMValueRef ConstantVal) {
  return wrap(ConstantExpr::getNot(unwrap<Constant>(ConstantVal)));
}

LLVMValueRef LLVMConstAdd(LLVMValueRef LHSConstant, LLVMValueRef RHSConstant) {
  return wrap(ConstantExpr::getAdd(unwrap<Constant>(LHSConstant),
                                   unwrap<Constant>(RHSConstant)));
}

LLVMValueRef LLVMConstNSWAdd(LLVMValueRef LHSConstant,
                             LLVMValueRef RHSConstant) {
  return wrap(ConstantExpr::getNSWAdd(unwrap<Constant>(LHSConstant),
                                      unwrap<Constant>(RHSConstant)));
}

LLVMValueRef LLVMConstNUWAdd(LLVMValueRef LHSConstant,
                             LLVMValueRef RHSConstant) {
  return wrap(ConstantExpr::getNUWAdd(unwrap<Constant>(LHSConstant),
                                      unwrap<Constant>(RHSConstant)));
}

LLVMValueRef LLVMConstFAdd(LLVMValueRef LHSConstant, LLVMValueRef RHSConstant) {
  return wrap(ConstantExpr::getFAdd(unwrap<Constant>(LHSConstant),
                                    unwrap<Constant>(RHSConstant)));
}

LLVMValueRef LLVMConstSub(LLVMValueRef LHSConstant, LLVMValueRef RHSConstant) {
  return wrap(ConstantExpr::getSub(unwrap<Constant>(LHSConstant),
                                   unwrap<Constant>(RHSConstant)));
}

LLVMValueRef LLVMConstNSWSub(LLVMValueRef LHSConstant,
                             LLVMValueRef RHSConstant) {
  return wrap(ConstantExpr::getNSWSub(unwrap<Constant>(LHSConstant),
                                      unwrap<Constant>(RHSConstant)));
}

LLVMValueRef LLVMConstNUWSub(LLVMValueRef LHSConstant,
                             LLVMValueRef RHSConstant) {
  return wrap(ConstantExpr::getNUWSub(unwrap<Constant>(LHSConstant),
                                      unwrap<Constant>(RHSConstant)));
}

LLVMValueRef LLVMConstFSub(LLVMValueRef LHSConstant, LLVMValueRef RHSConstant) {
  return wrap(ConstantExpr::getFSub(unwrap<Constant>(LHSConstant),
                                    unwrap<Constant>(RHSConstant)));
}

LLVMValueRef LLVMConstMul(LLVMValueRef LHSConstant, LLVMValueRef RHSConstant) {
  return wrap(ConstantExpr::getMul(unwrap<Constant>(LHSConstant),
                                   unwrap<Constant>(RHSConstant)));
}

LLVMValueRef LLVMConstNSWMul(LLVMValueRef LHSConstant,
                             LLVMValueRef RHSConstant) {
  return wrap(ConstantExpr::getNSWMul(unwrap<Constant>(LHSConstant),
                                      unwrap<Constant>(RHSConstant)));
}

LLVMValueRef LLVMConstNUWMul(LLVMValueRef LHSConstant,
                             LLVMValueRef RHSConstant) {
  return wrap(ConstantExpr::getNUWMul(unwrap<Constant>(LHSConstant),
                                      unwrap<Constant>(RHSConstant)));
}

LLVMValueRef LLVMConstFMul(LLVMValueRef LHSConstant, LLVMValueRef RHSConstant) {
  return wrap(ConstantExpr::getFMul(unwrap<Constant>(LHSConstant),
                                    unwrap<Constant>(RHSConstant)));
}

LLVMValueRef LLVMConstUDiv(LLVMValueRef LHSConstant, LLVMValueRef RHSConstant) {
  return wrap(ConstantExpr::getUDiv(unwrap<Constant>(LHSConstant),
                                    unwrap<Constant>(RHSConstant)));
}

LLVMValueRef LLVMConstExactUDiv(LLVMValueRef LHSConstant,
                                LLVMValueRef RHSConstant) {
  return wrap(ConstantExpr::getExactUDiv(unwrap<Constant>(LHSConstant),
                                         unwrap<Constant>(RHSConstant)));
}

LLVMValueRef LLVMConstSDiv(LLVMValueRef LHSConstant, LLVMValueRef RHSConstant) {
  return wrap(ConstantExpr::getSDiv(unwrap<Constant>(LHSConstant),
                                    unwrap<Constant>(RHSConstant)));
}

LLVMValueRef LLVMConstExactSDiv(LLVMValueRef LHSConstant,
                                LLVMValueRef RHSConstant) {
  return wrap(ConstantExpr::getExactSDiv(unwrap<Constant>(LHSConstant),
                                         unwrap<Constant>(RHSConstant)));
}

LLVMValueRef LLVMConstFDiv(LLVMValueRef LHSConstant, LLVMValueRef RHSConstant) {
  return wrap(ConstantExpr::getFDiv(unwrap<Constant>(LHSConstant),
                                    unwrap<Constant>(RHSConstant)));
}

LLVMValueRef LLVMConstURem(LLVMValueRef LHSConstant, LLVMValueRef RHSConstant) {
  return wrap(ConstantExpr::getURem(unwrap<Constant>(LHSConstant),
                                    unwrap<Constant>(RHSConstant)));
}

LLVMValueRef LLVMConstSRem(LLVMValueRef LHSConstant, LLVMValueRef RHSConstant) {
  return wrap(ConstantExpr::getSRem(unwrap<Constant>(LHSConstant),
                                    unwrap<Constant>(RHSConstant)));
}

LLVMValueRef LLVMConstFRem(LLVMValueRef LHSConstant, LLVMValueRef RHSConstant) {
  return wrap(ConstantExpr::getFRem(unwrap<Constant>(LHSConstant),
                                    unwrap<Constant>(RHSConstant)));
}

LLVMValueRef LLVMConstAnd(LLVMValueRef LHSConstant, LLVMValueRef RHSConstant) {
  return wrap(ConstantExpr::getAnd(unwrap<Constant>(LHSConstant),
                                   unwrap<Constant>(RHSConstant)));
}

LLVMValueRef LLVMConstOr(LLVMValueRef LHSConstant, LLVMValueRef RHSConstant) {
  return wrap(ConstantExpr::getOr(unwrap<Constant>(LHSConstant),
                                  unwrap<Constant>(RHSConstant)));
}

LLVMValueRef LLVMConstXor(LLVMValueRef LHSConstant, LLVMValueRef RHSConstant) {
  return wrap(ConstantExpr::getXor(unwrap<Constant>(LHSConstant),
                                   unwrap<Constant>(RHSConstant)));
}

LLVMValueRef LLVMConstICmp(LLVMIntPredicate Predicate,
                           LLVMValueRef LHSConstant, LLVMValueRef RHSConstant) {
  return wrap(ConstantExpr::getICmp(Predicate,
                                    unwrap<Constant>(LHSConstant),
                                    unwrap<Constant>(RHSConstant)));
}

LLVMValueRef LLVMConstFCmp(LLVMRealPredicate Predicate,
                           LLVMValueRef LHSConstant, LLVMValueRef RHSConstant) {
  return wrap(ConstantExpr::getFCmp(Predicate,
                                    unwrap<Constant>(LHSConstant),
                                    unwrap<Constant>(RHSConstant)));
}

LLVMValueRef LLVMConstShl(LLVMValueRef LHSConstant, LLVMValueRef RHSConstant) {
  return wrap(ConstantExpr::getShl(unwrap<Constant>(LHSConstant),
                                   unwrap<Constant>(RHSConstant)));
}

LLVMValueRef LLVMConstLShr(LLVMValueRef LHSConstant, LLVMValueRef RHSConstant) {
  return wrap(ConstantExpr::getLShr(unwrap<Constant>(LHSConstant),
                                    unwrap<Constant>(RHSConstant)));
}

LLVMValueRef LLVMConstAShr(LLVMValueRef LHSConstant, LLVMValueRef RHSConstant) {
  return wrap(ConstantExpr::getAShr(unwrap<Constant>(LHSConstant),
                                    unwrap<Constant>(RHSConstant)));
}

LLVMValueRef LLVMConstGEP(LLVMValueRef ConstantVal,
                          LLVMValueRef *ConstantIndices, unsigned NumIndices) {
  ArrayRef<Constant *> IdxList(unwrap<Constant>(ConstantIndices, NumIndices),
                               NumIndices);
  return wrap(ConstantExpr::getGetElementPtr(
      nullptr, unwrap<Constant>(ConstantVal), IdxList));
}

LLVMValueRef LLVMConstInBoundsGEP(LLVMValueRef ConstantVal,
                                  LLVMValueRef *ConstantIndices,
                                  unsigned NumIndices) {
  Constant* Val = unwrap<Constant>(ConstantVal);
  ArrayRef<Constant *> IdxList(unwrap<Constant>(ConstantIndices, NumIndices),
                               NumIndices);
  return wrap(ConstantExpr::getInBoundsGetElementPtr(nullptr, Val, IdxList));
}

LLVMValueRef LLVMConstTrunc(LLVMValueRef ConstantVal, LLVMTypeRef ToType) {
  return wrap(ConstantExpr::getTrunc(unwrap<Constant>(ConstantVal),
                                     unwrap(ToType)));
}

LLVMValueRef LLVMConstSExt(LLVMValueRef ConstantVal, LLVMTypeRef ToType) {
  return wrap(ConstantExpr::getSExt(unwrap<Constant>(ConstantVal),
                                    unwrap(ToType)));
}

LLVMValueRef LLVMConstZExt(LLVMValueRef ConstantVal, LLVMTypeRef ToType) {
  return wrap(ConstantExpr::getZExt(unwrap<Constant>(ConstantVal),
                                    unwrap(ToType)));
}

LLVMValueRef LLVMConstFPTrunc(LLVMValueRef ConstantVal, LLVMTypeRef ToType) {
  return wrap(ConstantExpr::getFPTrunc(unwrap<Constant>(ConstantVal),
                                       unwrap(ToType)));
}

LLVMValueRef LLVMConstFPExt(LLVMValueRef ConstantVal, LLVMTypeRef ToType) {
  return wrap(ConstantExpr::getFPExtend(unwrap<Constant>(ConstantVal),
                                        unwrap(ToType)));
}

LLVMValueRef LLVMConstUIToFP(LLVMValueRef ConstantVal, LLVMTypeRef ToType) {
  return wrap(ConstantExpr::getUIToFP(unwrap<Constant>(ConstantVal),
                                      unwrap(ToType)));
}

LLVMValueRef LLVMConstSIToFP(LLVMValueRef ConstantVal, LLVMTypeRef ToType) {
  return wrap(ConstantExpr::getSIToFP(unwrap<Constant>(ConstantVal),
                                      unwrap(ToType)));
}

LLVMValueRef LLVMConstFPToUI(LLVMValueRef ConstantVal, LLVMTypeRef ToType) {
  return wrap(ConstantExpr::getFPToUI(unwrap<Constant>(ConstantVal),
                                      unwrap(ToType)));
}

LLVMValueRef LLVMConstFPToSI(LLVMValueRef ConstantVal, LLVMTypeRef ToType) {
  return wrap(ConstantExpr::getFPToSI(unwrap<Constant>(ConstantVal),
                                      unwrap(ToType)));
}

LLVMValueRef LLVMConstPtrToInt(LLVMValueRef ConstantVal, LLVMTypeRef ToType) {
  return wrap(ConstantExpr::getPtrToInt(unwrap<Constant>(ConstantVal),
                                        unwrap(ToType)));
}

LLVMValueRef LLVMConstIntToPtr(LLVMValueRef ConstantVal, LLVMTypeRef ToType) {
  return wrap(ConstantExpr::getIntToPtr(unwrap<Constant>(ConstantVal),
                                        unwrap(ToType)));
}

LLVMValueRef LLVMConstBitCast(LLVMValueRef ConstantVal, LLVMTypeRef ToType) {
  return wrap(ConstantExpr::getBitCast(unwrap<Constant>(ConstantVal),
                                       unwrap(ToType)));
}

LLVMValueRef LLVMConstAddrSpaceCast(LLVMValueRef ConstantVal,
                                    LLVMTypeRef ToType) {
  return wrap(ConstantExpr::getAddrSpaceCast(unwrap<Constant>(ConstantVal),
                                             unwrap(ToType)));
}

LLVMValueRef LLVMConstZExtOrBitCast(LLVMValueRef ConstantVal,
                                    LLVMTypeRef ToType) {
  return wrap(ConstantExpr::getZExtOrBitCast(unwrap<Constant>(ConstantVal),
                                             unwrap(ToType)));
}

LLVMValueRef LLVMConstSExtOrBitCast(LLVMValueRef ConstantVal,
                                    LLVMTypeRef ToType) {
  return wrap(ConstantExpr::getSExtOrBitCast(unwrap<Constant>(ConstantVal),
                                             unwrap(ToType)));
}

LLVMValueRef LLVMConstTruncOrBitCast(LLVMValueRef ConstantVal,
                                     LLVMTypeRef ToType) {
  return wrap(ConstantExpr::getTruncOrBitCast(unwrap<Constant>(ConstantVal),
                                              unwrap(ToType)));
}

LLVMValueRef LLVMConstPointerCast(LLVMValueRef ConstantVal,
                                  LLVMTypeRef ToType) {
  return wrap(ConstantExpr::getPointerCast(unwrap<Constant>(ConstantVal),
                                           unwrap(ToType)));
}

LLVMValueRef LLVMConstIntCast(LLVMValueRef ConstantVal, LLVMTypeRef ToType,
                              LLVMBool isSigned) {
  return wrap(ConstantExpr::getIntegerCast(unwrap<Constant>(ConstantVal),
                                           unwrap(ToType), isSigned));
}

LLVMValueRef LLVMConstFPCast(LLVMValueRef ConstantVal, LLVMTypeRef ToType) {
  return wrap(ConstantExpr::getFPCast(unwrap<Constant>(ConstantVal),
                                      unwrap(ToType)));
}

LLVMValueRef LLVMConstSelect(LLVMValueRef ConstantCondition,
                             LLVMValueRef ConstantIfTrue,
                             LLVMValueRef ConstantIfFalse) {
  return wrap(ConstantExpr::getSelect(unwrap<Constant>(ConstantCondition),
                                      unwrap<Constant>(ConstantIfTrue),
                                      unwrap<Constant>(ConstantIfFalse)));
}

LLVMValueRef LLVMConstExtractElement(LLVMValueRef VectorConstant,
                                     LLVMValueRef IndexConstant) {
  return wrap(ConstantExpr::getExtractElement(unwrap<Constant>(VectorConstant),
                                              unwrap<Constant>(IndexConstant)));
}

LLVMValueRef LLVMConstInsertElement(LLVMValueRef VectorConstant,
                                    LLVMValueRef ElementValueConstant,
                                    LLVMValueRef IndexConstant) {
  return wrap(ConstantExpr::getInsertElement(unwrap<Constant>(VectorConstant),
                                         unwrap<Constant>(ElementValueConstant),
                                             unwrap<Constant>(IndexConstant)));
}

LLVMValueRef LLVMConstShuffleVector(LLVMValueRef VectorAConstant,
                                    LLVMValueRef VectorBConstant,
                                    LLVMValueRef MaskConstant) {
  return wrap(ConstantExpr::getShuffleVector(unwrap<Constant>(VectorAConstant),
                                             unwrap<Constant>(VectorBConstant),
                                             unwrap<Constant>(MaskConstant)));
}

LLVMValueRef LLVMConstExtractValue(LLVMValueRef AggConstant, unsigned *IdxList,
                                   unsigned NumIdx) {
  return wrap(ConstantExpr::getExtractValue(unwrap<Constant>(AggConstant),
                                            makeArrayRef(IdxList, NumIdx)));
}

LLVMValueRef LLVMConstInsertValue(LLVMValueRef AggConstant,
                                  LLVMValueRef ElementValueConstant,
                                  unsigned *IdxList, unsigned NumIdx) {
  return wrap(ConstantExpr::getInsertValue(unwrap<Constant>(AggConstant),
                                         unwrap<Constant>(ElementValueConstant),
                                           makeArrayRef(IdxList, NumIdx)));
}

LLVMValueRef LLVMConstInlineAsm(LLVMTypeRef Ty, const char *AsmString,
                                const char *Constraints,
                                LLVMBool HasSideEffects,
                                LLVMBool IsAlignStack) {
  return wrap(InlineAsm::get(dyn_cast<FunctionType>(unwrap(Ty)), AsmString,
                             Constraints, HasSideEffects, IsAlignStack));
}

LLVMValueRef LLVMBlockAddress(LLVMValueRef F, LLVMBasicBlockRef BB) {
  return wrap(BlockAddress::get(unwrap<Function>(F), unwrap(BB)));
}

/*--.. Operations on global variables, functions, and aliases (globals) ....--*/

LLVMModuleRef LLVMGetGlobalParent(LLVMValueRef Global) {
  return wrap(unwrap<GlobalValue>(Global)->getParent());
}

LLVMBool LLVMIsDeclaration(LLVMValueRef Global) {
  return unwrap<GlobalValue>(Global)->isDeclaration();
}

LLVMLinkage LLVMGetLinkage(LLVMValueRef Global) {
  switch (unwrap<GlobalValue>(Global)->getLinkage()) {
  case GlobalValue::ExternalLinkage:
    return LLVMExternalLinkage;
  case GlobalValue::AvailableExternallyLinkage:
    return LLVMAvailableExternallyLinkage;
  case GlobalValue::LinkOnceAnyLinkage:
    return LLVMLinkOnceAnyLinkage;
  case GlobalValue::LinkOnceODRLinkage:
    return LLVMLinkOnceODRLinkage;
  case GlobalValue::WeakAnyLinkage:
    return LLVMWeakAnyLinkage;
  case GlobalValue::WeakODRLinkage:
    return LLVMWeakODRLinkage;
  case GlobalValue::AppendingLinkage:
    return LLVMAppendingLinkage;
  case GlobalValue::InternalLinkage:
    return LLVMInternalLinkage;
  case GlobalValue::PrivateLinkage:
    return LLVMPrivateLinkage;
  case GlobalValue::ExternalWeakLinkage:
    return LLVMExternalWeakLinkage;
  case GlobalValue::CommonLinkage:
    return LLVMCommonLinkage;
  }

  llvm_unreachable("Invalid GlobalValue linkage!");
}

void LLVMSetLinkage(LLVMValueRef Global, LLVMLinkage Linkage) {
  GlobalValue *GV = unwrap<GlobalValue>(Global);

  switch (Linkage) {
  case LLVMExternalLinkage:
    GV->setLinkage(GlobalValue::ExternalLinkage);
    break;
  case LLVMAvailableExternallyLinkage:
    GV->setLinkage(GlobalValue::AvailableExternallyLinkage);
    break;
  case LLVMLinkOnceAnyLinkage:
    GV->setLinkage(GlobalValue::LinkOnceAnyLinkage);
    break;
  case LLVMLinkOnceODRLinkage:
    GV->setLinkage(GlobalValue::LinkOnceODRLinkage);
    break;
  case LLVMLinkOnceODRAutoHideLinkage:
    DEBUG(errs() << "LLVMSetLinkage(): LLVMLinkOnceODRAutoHideLinkage is no "
                    "longer supported.");
    break;
  case LLVMWeakAnyLinkage:
    GV->setLinkage(GlobalValue::WeakAnyLinkage);
    break;
  case LLVMWeakODRLinkage:
    GV->setLinkage(GlobalValue::WeakODRLinkage);
    break;
  case LLVMAppendingLinkage:
    GV->setLinkage(GlobalValue::AppendingLinkage);
    break;
  case LLVMInternalLinkage:
    GV->setLinkage(GlobalValue::InternalLinkage);
    break;
  case LLVMPrivateLinkage:
    GV->setLinkage(GlobalValue::PrivateLinkage);
    break;
  case LLVMLinkerPrivateLinkage:
    GV->setLinkage(GlobalValue::PrivateLinkage);
    break;
  case LLVMLinkerPrivateWeakLinkage:
    GV->setLinkage(GlobalValue::PrivateLinkage);
    break;
  case LLVMDLLImportLinkage:
    DEBUG(errs()
          << "LLVMSetLinkage(): LLVMDLLImportLinkage is no longer supported.");
    break;
  case LLVMDLLExportLinkage:
    DEBUG(errs()
          << "LLVMSetLinkage(): LLVMDLLExportLinkage is no longer supported.");
    break;
  case LLVMExternalWeakLinkage:
    GV->setLinkage(GlobalValue::ExternalWeakLinkage);
    break;
  case LLVMGhostLinkage:
    DEBUG(errs()
          << "LLVMSetLinkage(): LLVMGhostLinkage is no longer supported.");
    break;
  case LLVMCommonLinkage:
    GV->setLinkage(GlobalValue::CommonLinkage);
    break;
  }
}

const char *LLVMGetSection(LLVMValueRef Global) {
  // Using .data() is safe because of how GlobalObject::setSection is
  // implemented.
  return unwrap<GlobalValue>(Global)->getSection().data();
}

void LLVMSetSection(LLVMValueRef Global, const char *Section) {
  unwrap<GlobalObject>(Global)->setSection(Section);
}

LLVMVisibility LLVMGetVisibility(LLVMValueRef Global) {
  return static_cast<LLVMVisibility>(
    unwrap<GlobalValue>(Global)->getVisibility());
}

void LLVMSetVisibility(LLVMValueRef Global, LLVMVisibility Viz) {
  unwrap<GlobalValue>(Global)
    ->setVisibility(static_cast<GlobalValue::VisibilityTypes>(Viz));
}

LLVMDLLStorageClass LLVMGetDLLStorageClass(LLVMValueRef Global) {
  return static_cast<LLVMDLLStorageClass>(
      unwrap<GlobalValue>(Global)->getDLLStorageClass());
}

void LLVMSetDLLStorageClass(LLVMValueRef Global, LLVMDLLStorageClass Class) {
  unwrap<GlobalValue>(Global)->setDLLStorageClass(
      static_cast<GlobalValue::DLLStorageClassTypes>(Class));
}

LLVMBool LLVMHasUnnamedAddr(LLVMValueRef Global) {
  return unwrap<GlobalValue>(Global)->hasGlobalUnnamedAddr();
}

void LLVMSetUnnamedAddr(LLVMValueRef Global, LLVMBool HasUnnamedAddr) {
  unwrap<GlobalValue>(Global)->setUnnamedAddr(
      HasUnnamedAddr ? GlobalValue::UnnamedAddr::Global
                     : GlobalValue::UnnamedAddr::None);
}

/*--.. Operations on global variables, load and store instructions .........--*/

unsigned LLVMGetAlignment(LLVMValueRef V) {
  Value *P = unwrap<Value>(V);
  if (GlobalValue *GV = dyn_cast<GlobalValue>(P))
    return GV->getAlignment();
  if (AllocaInst *AI = dyn_cast<AllocaInst>(P))
    return AI->getAlignment();
  if (LoadInst *LI = dyn_cast<LoadInst>(P))
    return LI->getAlignment();
  if (StoreInst *SI = dyn_cast<StoreInst>(P))
    return SI->getAlignment();

  llvm_unreachable(
      "only GlobalValue, AllocaInst, LoadInst and StoreInst have alignment");
}

void LLVMSetAlignment(LLVMValueRef V, unsigned Bytes) {
  Value *P = unwrap<Value>(V);
  if (GlobalObject *GV = dyn_cast<GlobalObject>(P))
    GV->setAlignment(Bytes);
  else if (AllocaInst *AI = dyn_cast<AllocaInst>(P))
    AI->setAlignment(Bytes);
  else if (LoadInst *LI = dyn_cast<LoadInst>(P))
    LI->setAlignment(Bytes);
  else if (StoreInst *SI = dyn_cast<StoreInst>(P))
    SI->setAlignment(Bytes);
  else
    llvm_unreachable(
        "only GlobalValue, AllocaInst, LoadInst and StoreInst have alignment");
}

/*--.. Operations on global variables ......................................--*/

LLVMValueRef LLVMAddGlobal(LLVMModuleRef M, LLVMTypeRef Ty, const char *Name) {
  return wrap(new GlobalVariable(*unwrap(M), unwrap(Ty), false,
                                 GlobalValue::ExternalLinkage, nullptr, Name));
}

LLVMValueRef LLVMAddGlobalInAddressSpace(LLVMModuleRef M, LLVMTypeRef Ty,
                                         const char *Name,
                                         unsigned AddressSpace) {
  return wrap(new GlobalVariable(*unwrap(M), unwrap(Ty), false,
                                 GlobalValue::ExternalLinkage, nullptr, Name,
                                 nullptr, GlobalVariable::NotThreadLocal,
                                 AddressSpace));
}

LLVMValueRef LLVMGetNamedGlobal(LLVMModuleRef M, const char *Name) {
  return wrap(unwrap(M)->getNamedGlobal(Name));
}

LLVMValueRef LLVMGetFirstGlobal(LLVMModuleRef M) {
  Module *Mod = unwrap(M);
  Module::global_iterator I = Mod->global_begin();
  if (I == Mod->global_end())
    return nullptr;
  return wrap(&*I);
}

LLVMValueRef LLVMGetLastGlobal(LLVMModuleRef M) {
  Module *Mod = unwrap(M);
  Module::global_iterator I = Mod->global_end();
  if (I == Mod->global_begin())
    return nullptr;
  return wrap(&*--I);
}

LLVMValueRef LLVMGetNextGlobal(LLVMValueRef GlobalVar) {
  GlobalVariable *GV = unwrap<GlobalVariable>(GlobalVar);
  Module::global_iterator I(GV);
  if (++I == GV->getParent()->global_end())
    return nullptr;
  return wrap(&*I);
}

LLVMValueRef LLVMGetPreviousGlobal(LLVMValueRef GlobalVar) {
  GlobalVariable *GV = unwrap<GlobalVariable>(GlobalVar);
  Module::global_iterator I(GV);
  if (I == GV->getParent()->global_begin())
    return nullptr;
  return wrap(&*--I);
}

void LLVMDeleteGlobal(LLVMValueRef GlobalVar) {
  unwrap<GlobalVariable>(GlobalVar)->eraseFromParent();
}

LLVMValueRef LLVMGetInitializer(LLVMValueRef GlobalVar) {
  GlobalVariable* GV = unwrap<GlobalVariable>(GlobalVar);
  if ( !GV->hasInitializer() )
    return nullptr;
  return wrap(GV->getInitializer());
}

void LLVMSetInitializer(LLVMValueRef GlobalVar, LLVMValueRef ConstantVal) {
  unwrap<GlobalVariable>(GlobalVar)
    ->setInitializer(unwrap<Constant>(ConstantVal));
}

LLVMBool LLVMIsThreadLocal(LLVMValueRef GlobalVar) {
  return unwrap<GlobalVariable>(GlobalVar)->isThreadLocal();
}

void LLVMSetThreadLocal(LLVMValueRef GlobalVar, LLVMBool IsThreadLocal) {
  unwrap<GlobalVariable>(GlobalVar)->setThreadLocal(IsThreadLocal != 0);
}

LLVMBool LLVMIsGlobalConstant(LLVMValueRef GlobalVar) {
  return unwrap<GlobalVariable>(GlobalVar)->isConstant();
}

void LLVMSetGlobalConstant(LLVMValueRef GlobalVar, LLVMBool IsConstant) {
  unwrap<GlobalVariable>(GlobalVar)->setConstant(IsConstant != 0);
}

LLVMThreadLocalMode LLVMGetThreadLocalMode(LLVMValueRef GlobalVar) {
  switch (unwrap<GlobalVariable>(GlobalVar)->getThreadLocalMode()) {
  case GlobalVariable::NotThreadLocal:
    return LLVMNotThreadLocal;
  case GlobalVariable::GeneralDynamicTLSModel:
    return LLVMGeneralDynamicTLSModel;
  case GlobalVariable::LocalDynamicTLSModel:
    return LLVMLocalDynamicTLSModel;
  case GlobalVariable::InitialExecTLSModel:
    return LLVMInitialExecTLSModel;
  case GlobalVariable::LocalExecTLSModel:
    return LLVMLocalExecTLSModel;
  }

  llvm_unreachable("Invalid GlobalVariable thread local mode");
}

void LLVMSetThreadLocalMode(LLVMValueRef GlobalVar, LLVMThreadLocalMode Mode) {
  GlobalVariable *GV = unwrap<GlobalVariable>(GlobalVar);

  switch (Mode) {
  case LLVMNotThreadLocal:
    GV->setThreadLocalMode(GlobalVariable::NotThreadLocal);
    break;
  case LLVMGeneralDynamicTLSModel:
    GV->setThreadLocalMode(GlobalVariable::GeneralDynamicTLSModel);
    break;
  case LLVMLocalDynamicTLSModel:
    GV->setThreadLocalMode(GlobalVariable::LocalDynamicTLSModel);
    break;
  case LLVMInitialExecTLSModel:
    GV->setThreadLocalMode(GlobalVariable::InitialExecTLSModel);
    break;
  case LLVMLocalExecTLSModel:
    GV->setThreadLocalMode(GlobalVariable::LocalExecTLSModel);
    break;
  }
}

LLVMBool LLVMIsExternallyInitialized(LLVMValueRef GlobalVar) {
  return unwrap<GlobalVariable>(GlobalVar)->isExternallyInitialized();
}

void LLVMSetExternallyInitialized(LLVMValueRef GlobalVar, LLVMBool IsExtInit) {
  unwrap<GlobalVariable>(GlobalVar)->setExternallyInitialized(IsExtInit);
}

/*--.. Operations on aliases ......................................--*/

LLVMValueRef LLVMAddAlias(LLVMModuleRef M, LLVMTypeRef Ty, LLVMValueRef Aliasee,
                          const char *Name) {
  auto *PTy = cast<PointerType>(unwrap(Ty));
  return wrap(GlobalAlias::create(PTy->getElementType(), PTy->getAddressSpace(),
                                  GlobalValue::ExternalLinkage, Name,
                                  unwrap<Constant>(Aliasee), unwrap(M)));
}

/*--.. Operations on functions .............................................--*/

LLVMValueRef LLVMAddFunction(LLVMModuleRef M, const char *Name,
                             LLVMTypeRef FunctionTy) {
  return wrap(Function::Create(unwrap<FunctionType>(FunctionTy),
                               GlobalValue::ExternalLinkage, Name, unwrap(M)));
}

LLVMValueRef LLVMGetNamedFunction(LLVMModuleRef M, const char *Name) {
  return wrap(unwrap(M)->getFunction(Name));
}

LLVMValueRef LLVMGetFirstFunction(LLVMModuleRef M) {
  Module *Mod = unwrap(M);
  Module::iterator I = Mod->begin();
  if (I == Mod->end())
    return nullptr;
  return wrap(&*I);
}

LLVMValueRef LLVMGetLastFunction(LLVMModuleRef M) {
  Module *Mod = unwrap(M);
  Module::iterator I = Mod->end();
  if (I == Mod->begin())
    return nullptr;
  return wrap(&*--I);
}

LLVMValueRef LLVMGetNextFunction(LLVMValueRef Fn) {
  Function *Func = unwrap<Function>(Fn);
  Module::iterator I(Func);
  if (++I == Func->getParent()->end())
    return nullptr;
  return wrap(&*I);
}

LLVMValueRef LLVMGetPreviousFunction(LLVMValueRef Fn) {
  Function *Func = unwrap<Function>(Fn);
  Module::iterator I(Func);
  if (I == Func->getParent()->begin())
    return nullptr;
  return wrap(&*--I);
}

void LLVMDeleteFunction(LLVMValueRef Fn) {
  unwrap<Function>(Fn)->eraseFromParent();
}

LLVMBool LLVMHasPersonalityFn(LLVMValueRef Fn) {
  return unwrap<Function>(Fn)->hasPersonalityFn();
}

LLVMValueRef LLVMGetPersonalityFn(LLVMValueRef Fn) {
  return wrap(unwrap<Function>(Fn)->getPersonalityFn());
}

void LLVMSetPersonalityFn(LLVMValueRef Fn, LLVMValueRef PersonalityFn) {
  unwrap<Function>(Fn)->setPersonalityFn(unwrap<Constant>(PersonalityFn));
}

unsigned LLVMGetIntrinsicID(LLVMValueRef Fn) {
  if (Function *F = dyn_cast<Function>(unwrap(Fn)))
    return F->getIntrinsicID();
  return 0;
}

unsigned LLVMGetFunctionCallConv(LLVMValueRef Fn) {
  return unwrap<Function>(Fn)->getCallingConv();
}

void LLVMSetFunctionCallConv(LLVMValueRef Fn, unsigned CC) {
  return unwrap<Function>(Fn)->setCallingConv(
    static_cast<CallingConv::ID>(CC));
}

const char *LLVMGetGC(LLVMValueRef Fn) {
  Function *F = unwrap<Function>(Fn);
  return F->hasGC()? F->getGC().c_str() : nullptr;
}

void LLVMSetGC(LLVMValueRef Fn, const char *GC) {
  Function *F = unwrap<Function>(Fn);
  if (GC)
    F->setGC(GC);
  else
    F->clearGC();
}

void LLVMAddAttributeAtIndex(LLVMValueRef F, LLVMAttributeIndex Idx,
                             LLVMAttributeRef A) {
  unwrap<Function>(F)->addAttribute(Idx, unwrap(A));
}

unsigned LLVMGetAttributeCountAtIndex(LLVMValueRef F, LLVMAttributeIndex Idx) {
  auto *ASN = AttributeSetNode::get(unwrap<Function>(F)->getAttributes(), Idx);
<<<<<<< HEAD
=======
  if (!ASN)
    return 0;
>>>>>>> c329efbc
  return ASN->getNumAttributes();
}

void LLVMGetAttributesAtIndex(LLVMValueRef F, LLVMAttributeIndex Idx,
                              LLVMAttributeRef *Attrs) {
  auto *ASN = AttributeSetNode::get(unwrap<Function>(F)->getAttributes(), Idx);
<<<<<<< HEAD
=======
  if (!ASN)
    return;
>>>>>>> c329efbc
  for (auto A: make_range(ASN->begin(), ASN->end()))
    *Attrs++ = wrap(A);
}

LLVMAttributeRef LLVMGetEnumAttributeAtIndex(LLVMValueRef F,
                                             LLVMAttributeIndex Idx,
                                             unsigned KindID) {
  return wrap(unwrap<Function>(F)->getAttribute(Idx,
                                                (Attribute::AttrKind)KindID));
}

LLVMAttributeRef LLVMGetStringAttributeAtIndex(LLVMValueRef F,
                                               LLVMAttributeIndex Idx,
                                               const char *K, unsigned KLen) {
  return wrap(unwrap<Function>(F)->getAttribute(Idx, StringRef(K, KLen)));
}

void LLVMRemoveEnumAttributeAtIndex(LLVMValueRef F, LLVMAttributeIndex Idx,
                                    unsigned KindID) {
  unwrap<Function>(F)->removeAttribute(Idx, (Attribute::AttrKind)KindID);
}

void LLVMRemoveStringAttributeAtIndex(LLVMValueRef F, LLVMAttributeIndex Idx,
                                      const char *K, unsigned KLen) {
  unwrap<Function>(F)->removeAttribute(Idx, StringRef(K, KLen));
}

void LLVMAddTargetDependentFunctionAttr(LLVMValueRef Fn, const char *A,
                                        const char *V) {
  Function *Func = unwrap<Function>(Fn);
  AttributeSet::AttrIndex Idx =
    AttributeSet::AttrIndex(AttributeSet::FunctionIndex);
  AttrBuilder B;

  B.addAttribute(A, V);
  AttributeSet Set = AttributeSet::get(Func->getContext(), Idx, B);
  Func->addAttributes(Idx, Set);
}

/*--.. Operations on parameters ............................................--*/

unsigned LLVMCountParams(LLVMValueRef FnRef) {
  // This function is strictly redundant to
  //   LLVMCountParamTypes(LLVMGetElementType(LLVMTypeOf(FnRef)))
  return unwrap<Function>(FnRef)->arg_size();
}

void LLVMGetParams(LLVMValueRef FnRef, LLVMValueRef *ParamRefs) {
  Function *Fn = unwrap<Function>(FnRef);
  for (Function::arg_iterator I = Fn->arg_begin(),
                              E = Fn->arg_end(); I != E; I++)
    *ParamRefs++ = wrap(&*I);
}

LLVMValueRef LLVMGetParam(LLVMValueRef FnRef, unsigned index) {
  Function::arg_iterator AI = unwrap<Function>(FnRef)->arg_begin();
  while (index --> 0)
    AI++;
  return wrap(&*AI);
}

LLVMValueRef LLVMGetParamParent(LLVMValueRef V) {
  return wrap(unwrap<Argument>(V)->getParent());
}

LLVMValueRef LLVMGetFirstParam(LLVMValueRef Fn) {
  Function *Func = unwrap<Function>(Fn);
  Function::arg_iterator I = Func->arg_begin();
  if (I == Func->arg_end())
    return nullptr;
  return wrap(&*I);
}

LLVMValueRef LLVMGetLastParam(LLVMValueRef Fn) {
  Function *Func = unwrap<Function>(Fn);
  Function::arg_iterator I = Func->arg_end();
  if (I == Func->arg_begin())
    return nullptr;
  return wrap(&*--I);
}

LLVMValueRef LLVMGetNextParam(LLVMValueRef Arg) {
  Argument *A = unwrap<Argument>(Arg);
  Function::arg_iterator I(A);
  if (++I == A->getParent()->arg_end())
    return nullptr;
  return wrap(&*I);
}

LLVMValueRef LLVMGetPreviousParam(LLVMValueRef Arg) {
  Argument *A = unwrap<Argument>(Arg);
  Function::arg_iterator I(A);
  if (I == A->getParent()->arg_begin())
    return nullptr;
  return wrap(&*--I);
}

void LLVMSetParamAlignment(LLVMValueRef Arg, unsigned align) {
  Argument *A = unwrap<Argument>(Arg);
  AttrBuilder B;
  B.addAlignmentAttr(align);
  A->addAttr(AttributeSet::get(A->getContext(),A->getArgNo() + 1, B));
}

/*--.. Operations on basic blocks ..........................................--*/

LLVMValueRef LLVMBasicBlockAsValue(LLVMBasicBlockRef BB) {
  return wrap(static_cast<Value*>(unwrap(BB)));
}

LLVMBool LLVMValueIsBasicBlock(LLVMValueRef Val) {
  return isa<BasicBlock>(unwrap(Val));
}

LLVMBasicBlockRef LLVMValueAsBasicBlock(LLVMValueRef Val) {
  return wrap(unwrap<BasicBlock>(Val));
}

const char *LLVMGetBasicBlockName(LLVMBasicBlockRef BB) {
  return unwrap(BB)->getName().data();
}

LLVMValueRef LLVMGetBasicBlockParent(LLVMBasicBlockRef BB) {
  return wrap(unwrap(BB)->getParent());
}

LLVMValueRef LLVMGetBasicBlockTerminator(LLVMBasicBlockRef BB) {
  return wrap(unwrap(BB)->getTerminator());
}

unsigned LLVMCountBasicBlocks(LLVMValueRef FnRef) {
  return unwrap<Function>(FnRef)->size();
}

void LLVMGetBasicBlocks(LLVMValueRef FnRef, LLVMBasicBlockRef *BasicBlocksRefs){
  Function *Fn = unwrap<Function>(FnRef);
  for (BasicBlock &BB : *Fn)
    *BasicBlocksRefs++ = wrap(&BB);
}

LLVMBasicBlockRef LLVMGetEntryBasicBlock(LLVMValueRef Fn) {
  return wrap(&unwrap<Function>(Fn)->getEntryBlock());
}

LLVMBasicBlockRef LLVMGetFirstBasicBlock(LLVMValueRef Fn) {
  Function *Func = unwrap<Function>(Fn);
  Function::iterator I = Func->begin();
  if (I == Func->end())
    return nullptr;
  return wrap(&*I);
}

LLVMBasicBlockRef LLVMGetLastBasicBlock(LLVMValueRef Fn) {
  Function *Func = unwrap<Function>(Fn);
  Function::iterator I = Func->end();
  if (I == Func->begin())
    return nullptr;
  return wrap(&*--I);
}

LLVMBasicBlockRef LLVMGetNextBasicBlock(LLVMBasicBlockRef BB) {
  BasicBlock *Block = unwrap(BB);
  Function::iterator I(Block);
  if (++I == Block->getParent()->end())
    return nullptr;
  return wrap(&*I);
}

LLVMBasicBlockRef LLVMGetPreviousBasicBlock(LLVMBasicBlockRef BB) {
  BasicBlock *Block = unwrap(BB);
  Function::iterator I(Block);
  if (I == Block->getParent()->begin())
    return nullptr;
  return wrap(&*--I);
}

LLVMBasicBlockRef LLVMAppendBasicBlockInContext(LLVMContextRef C,
                                                LLVMValueRef FnRef,
                                                const char *Name) {
  return wrap(BasicBlock::Create(*unwrap(C), Name, unwrap<Function>(FnRef)));
}

LLVMBasicBlockRef LLVMAppendBasicBlock(LLVMValueRef FnRef, const char *Name) {
  return LLVMAppendBasicBlockInContext(LLVMGetGlobalContext(), FnRef, Name);
}

LLVMBasicBlockRef LLVMInsertBasicBlockInContext(LLVMContextRef C,
                                                LLVMBasicBlockRef BBRef,
                                                const char *Name) {
  BasicBlock *BB = unwrap(BBRef);
  return wrap(BasicBlock::Create(*unwrap(C), Name, BB->getParent(), BB));
}

LLVMBasicBlockRef LLVMInsertBasicBlock(LLVMBasicBlockRef BBRef,
                                       const char *Name) {
  return LLVMInsertBasicBlockInContext(LLVMGetGlobalContext(), BBRef, Name);
}

void LLVMDeleteBasicBlock(LLVMBasicBlockRef BBRef) {
  unwrap(BBRef)->eraseFromParent();
}

void LLVMRemoveBasicBlockFromParent(LLVMBasicBlockRef BBRef) {
  unwrap(BBRef)->removeFromParent();
}

void LLVMMoveBasicBlockBefore(LLVMBasicBlockRef BB, LLVMBasicBlockRef MovePos) {
  unwrap(BB)->moveBefore(unwrap(MovePos));
}

void LLVMMoveBasicBlockAfter(LLVMBasicBlockRef BB, LLVMBasicBlockRef MovePos) {
  unwrap(BB)->moveAfter(unwrap(MovePos));
}

/*--.. Operations on instructions ..........................................--*/

LLVMBasicBlockRef LLVMGetInstructionParent(LLVMValueRef Inst) {
  return wrap(unwrap<Instruction>(Inst)->getParent());
}

LLVMValueRef LLVMGetFirstInstruction(LLVMBasicBlockRef BB) {
  BasicBlock *Block = unwrap(BB);
  BasicBlock::iterator I = Block->begin();
  if (I == Block->end())
    return nullptr;
  return wrap(&*I);
}

LLVMValueRef LLVMGetLastInstruction(LLVMBasicBlockRef BB) {
  BasicBlock *Block = unwrap(BB);
  BasicBlock::iterator I = Block->end();
  if (I == Block->begin())
    return nullptr;
  return wrap(&*--I);
}

LLVMValueRef LLVMGetNextInstruction(LLVMValueRef Inst) {
  Instruction *Instr = unwrap<Instruction>(Inst);
  BasicBlock::iterator I(Instr);
  if (++I == Instr->getParent()->end())
    return nullptr;
  return wrap(&*I);
}

LLVMValueRef LLVMGetPreviousInstruction(LLVMValueRef Inst) {
  Instruction *Instr = unwrap<Instruction>(Inst);
  BasicBlock::iterator I(Instr);
  if (I == Instr->getParent()->begin())
    return nullptr;
  return wrap(&*--I);
}

void LLVMInstructionRemoveFromParent(LLVMValueRef Inst) {
  unwrap<Instruction>(Inst)->removeFromParent();
}

void LLVMInstructionEraseFromParent(LLVMValueRef Inst) {
  unwrap<Instruction>(Inst)->eraseFromParent();
}

LLVMIntPredicate LLVMGetICmpPredicate(LLVMValueRef Inst) {
  if (ICmpInst *I = dyn_cast<ICmpInst>(unwrap(Inst)))
    return (LLVMIntPredicate)I->getPredicate();
  if (ConstantExpr *CE = dyn_cast<ConstantExpr>(unwrap(Inst)))
    if (CE->getOpcode() == Instruction::ICmp)
      return (LLVMIntPredicate)CE->getPredicate();
  return (LLVMIntPredicate)0;
}

LLVMRealPredicate LLVMGetFCmpPredicate(LLVMValueRef Inst) {
  if (FCmpInst *I = dyn_cast<FCmpInst>(unwrap(Inst)))
    return (LLVMRealPredicate)I->getPredicate();
  if (ConstantExpr *CE = dyn_cast<ConstantExpr>(unwrap(Inst)))
    if (CE->getOpcode() == Instruction::FCmp)
      return (LLVMRealPredicate)CE->getPredicate();
  return (LLVMRealPredicate)0;
}

LLVMOpcode LLVMGetInstructionOpcode(LLVMValueRef Inst) {
  if (Instruction *C = dyn_cast<Instruction>(unwrap(Inst)))
    return map_to_llvmopcode(C->getOpcode());
  return (LLVMOpcode)0;
}

LLVMValueRef LLVMInstructionClone(LLVMValueRef Inst) {
  if (Instruction *C = dyn_cast<Instruction>(unwrap(Inst)))
    return wrap(C->clone());
  return nullptr;
}

/*--.. Call and invoke instructions ........................................--*/

unsigned LLVMGetNumArgOperands(LLVMValueRef Instr) {
  return CallSite(unwrap<Instruction>(Instr)).getNumArgOperands();
}

unsigned LLVMGetInstructionCallConv(LLVMValueRef Instr) {
  return CallSite(unwrap<Instruction>(Instr)).getCallingConv();
}

void LLVMSetInstructionCallConv(LLVMValueRef Instr, unsigned CC) {
  return CallSite(unwrap<Instruction>(Instr))
    .setCallingConv(static_cast<CallingConv::ID>(CC));
}

void LLVMSetInstrParamAlignment(LLVMValueRef Instr, unsigned index,
                                unsigned align) {
  CallSite Call = CallSite(unwrap<Instruction>(Instr));
  AttrBuilder B;
  B.addAlignmentAttr(align);
  Call.setAttributes(Call.getAttributes()
                       .addAttributes(Call->getContext(), index,
                                      AttributeSet::get(Call->getContext(),
                                                        index, B)));
}

void LLVMAddCallSiteAttribute(LLVMValueRef C, LLVMAttributeIndex Idx,
                              LLVMAttributeRef A) {
  CallSite(unwrap<Instruction>(C)).addAttribute(Idx, unwrap(A));
}

unsigned LLVMGetCallSiteAttributeCount(LLVMValueRef C,
                                       LLVMAttributeIndex Idx) {
  auto CS = CallSite(unwrap<Instruction>(C));
  auto *ASN = AttributeSetNode::get(CS.getAttributes(), Idx);
<<<<<<< HEAD
=======
  if (!ASN)
    return 0;
>>>>>>> c329efbc
  return ASN->getNumAttributes();
}

void LLVMGetCallSiteAttributes(LLVMValueRef C, LLVMAttributeIndex Idx,
                               LLVMAttributeRef *Attrs) {
  auto CS = CallSite(unwrap<Instruction>(C));
  auto *ASN = AttributeSetNode::get(CS.getAttributes(), Idx);
<<<<<<< HEAD
=======
  if (!ASN)
    return;
>>>>>>> c329efbc
  for (auto A: make_range(ASN->begin(), ASN->end()))
    *Attrs++ = wrap(A);
}

LLVMAttributeRef LLVMGetCallSiteEnumAttribute(LLVMValueRef C,
                                              LLVMAttributeIndex Idx,
                                              unsigned KindID) {
  return wrap(CallSite(unwrap<Instruction>(C))
    .getAttribute(Idx, (Attribute::AttrKind)KindID));
}

LLVMAttributeRef LLVMGetCallSiteStringAttribute(LLVMValueRef C,
                                                LLVMAttributeIndex Idx,
                                                const char *K, unsigned KLen) {
  return wrap(CallSite(unwrap<Instruction>(C))
    .getAttribute(Idx, StringRef(K, KLen)));
}

void LLVMRemoveCallSiteEnumAttribute(LLVMValueRef C, LLVMAttributeIndex Idx,
                                     unsigned KindID) {
  CallSite(unwrap<Instruction>(C))
    .removeAttribute(Idx, (Attribute::AttrKind)KindID);
}

void LLVMRemoveCallSiteStringAttribute(LLVMValueRef C, LLVMAttributeIndex Idx,
                                       const char *K, unsigned KLen) {
  CallSite(unwrap<Instruction>(C)).removeAttribute(Idx, StringRef(K, KLen));
}

LLVMValueRef LLVMGetCalledValue(LLVMValueRef Instr) {
  return wrap(CallSite(unwrap<Instruction>(Instr)).getCalledValue());
}

/*--.. Operations on call instructions (only) ..............................--*/

LLVMBool LLVMIsTailCall(LLVMValueRef Call) {
  return unwrap<CallInst>(Call)->isTailCall();
}

void LLVMSetTailCall(LLVMValueRef Call, LLVMBool isTailCall) {
  unwrap<CallInst>(Call)->setTailCall(isTailCall);
}

/*--.. Operations on invoke instructions (only) ............................--*/

LLVMBasicBlockRef LLVMGetNormalDest(LLVMValueRef Invoke) {
  return wrap(unwrap<InvokeInst>(Invoke)->getNormalDest());
}

LLVMBasicBlockRef LLVMGetUnwindDest(LLVMValueRef Invoke) {
  return wrap(unwrap<InvokeInst>(Invoke)->getUnwindDest());
}

void LLVMSetNormalDest(LLVMValueRef Invoke, LLVMBasicBlockRef B) {
  unwrap<InvokeInst>(Invoke)->setNormalDest(unwrap(B));
}

void LLVMSetUnwindDest(LLVMValueRef Invoke, LLVMBasicBlockRef B) {
  unwrap<InvokeInst>(Invoke)->setUnwindDest(unwrap(B));
}

/*--.. Operations on terminators ...........................................--*/

unsigned LLVMGetNumSuccessors(LLVMValueRef Term) {
  return unwrap<TerminatorInst>(Term)->getNumSuccessors();
}

LLVMBasicBlockRef LLVMGetSuccessor(LLVMValueRef Term, unsigned i) {
  return wrap(unwrap<TerminatorInst>(Term)->getSuccessor(i));
}

void LLVMSetSuccessor(LLVMValueRef Term, unsigned i, LLVMBasicBlockRef block) {
  return unwrap<TerminatorInst>(Term)->setSuccessor(i,unwrap(block));
}

/*--.. Operations on branch instructions (only) ............................--*/

LLVMBool LLVMIsConditional(LLVMValueRef Branch) {
  return unwrap<BranchInst>(Branch)->isConditional();
}

LLVMValueRef LLVMGetCondition(LLVMValueRef Branch) {
  return wrap(unwrap<BranchInst>(Branch)->getCondition());
}

void LLVMSetCondition(LLVMValueRef Branch, LLVMValueRef Cond) {
  return unwrap<BranchInst>(Branch)->setCondition(unwrap(Cond));
}

/*--.. Operations on switch instructions (only) ............................--*/

LLVMBasicBlockRef LLVMGetSwitchDefaultDest(LLVMValueRef Switch) {
  return wrap(unwrap<SwitchInst>(Switch)->getDefaultDest());
}

/*--.. Operations on alloca instructions (only) ............................--*/

LLVMTypeRef LLVMGetAllocatedType(LLVMValueRef Alloca) {
  return wrap(unwrap<AllocaInst>(Alloca)->getAllocatedType());
}

/*--.. Operations on gep instructions (only) ...............................--*/

LLVMBool LLVMIsInBounds(LLVMValueRef GEP) {
  return unwrap<GetElementPtrInst>(GEP)->isInBounds();
}

void LLVMSetIsInBounds(LLVMValueRef GEP, LLVMBool InBounds) {
  return unwrap<GetElementPtrInst>(GEP)->setIsInBounds(InBounds);
}

/*--.. Operations on phi nodes .............................................--*/

void LLVMAddIncoming(LLVMValueRef PhiNode, LLVMValueRef *IncomingValues,
                     LLVMBasicBlockRef *IncomingBlocks, unsigned Count) {
  PHINode *PhiVal = unwrap<PHINode>(PhiNode);
  for (unsigned I = 0; I != Count; ++I)
    PhiVal->addIncoming(unwrap(IncomingValues[I]), unwrap(IncomingBlocks[I]));
}

unsigned LLVMCountIncoming(LLVMValueRef PhiNode) {
  return unwrap<PHINode>(PhiNode)->getNumIncomingValues();
}

LLVMValueRef LLVMGetIncomingValue(LLVMValueRef PhiNode, unsigned Index) {
  return wrap(unwrap<PHINode>(PhiNode)->getIncomingValue(Index));
}

LLVMBasicBlockRef LLVMGetIncomingBlock(LLVMValueRef PhiNode, unsigned Index) {
  return wrap(unwrap<PHINode>(PhiNode)->getIncomingBlock(Index));
}

/*--.. Operations on extractvalue and insertvalue nodes ....................--*/

unsigned LLVMGetNumIndices(LLVMValueRef Inst) {
  auto *I = unwrap(Inst);
  if (auto *GEP = dyn_cast<GetElementPtrInst>(I))
    return GEP->getNumIndices();
  if (auto *EV = dyn_cast<ExtractValueInst>(I))
    return EV->getNumIndices();
  if (auto *IV = dyn_cast<InsertValueInst>(I))
    return IV->getNumIndices();
  llvm_unreachable(
    "LLVMGetNumIndices applies only to extractvalue and insertvalue!");
}

const unsigned *LLVMGetIndices(LLVMValueRef Inst) {
  auto *I = unwrap(Inst);
  if (auto *EV = dyn_cast<ExtractValueInst>(I))
    return EV->getIndices().data();
  if (auto *IV = dyn_cast<InsertValueInst>(I))
    return IV->getIndices().data();
  llvm_unreachable(
    "LLVMGetIndices applies only to extractvalue and insertvalue!");
}


/*===-- Instruction builders ----------------------------------------------===*/

LLVMBuilderRef LLVMCreateBuilderInContext(LLVMContextRef C) {
  return wrap(new IRBuilder<>(*unwrap(C)));
}

LLVMBuilderRef LLVMCreateBuilder(void) {
  return LLVMCreateBuilderInContext(LLVMGetGlobalContext());
}

void LLVMPositionBuilder(LLVMBuilderRef Builder, LLVMBasicBlockRef Block,
                         LLVMValueRef Instr) {
  BasicBlock *BB = unwrap(Block);
  auto I = Instr ? unwrap<Instruction>(Instr)->getIterator() : BB->end();
  unwrap(Builder)->SetInsertPoint(BB, I);
}

void LLVMPositionBuilderBefore(LLVMBuilderRef Builder, LLVMValueRef Instr) {
  Instruction *I = unwrap<Instruction>(Instr);
  unwrap(Builder)->SetInsertPoint(I->getParent(), I->getIterator());
}

void LLVMPositionBuilderAtEnd(LLVMBuilderRef Builder, LLVMBasicBlockRef Block) {
  BasicBlock *BB = unwrap(Block);
  unwrap(Builder)->SetInsertPoint(BB);
}

LLVMBasicBlockRef LLVMGetInsertBlock(LLVMBuilderRef Builder) {
   return wrap(unwrap(Builder)->GetInsertBlock());
}

void LLVMClearInsertionPosition(LLVMBuilderRef Builder) {
  unwrap(Builder)->ClearInsertionPoint();
}

void LLVMInsertIntoBuilder(LLVMBuilderRef Builder, LLVMValueRef Instr) {
  unwrap(Builder)->Insert(unwrap<Instruction>(Instr));
}

void LLVMInsertIntoBuilderWithName(LLVMBuilderRef Builder, LLVMValueRef Instr,
                                   const char *Name) {
  unwrap(Builder)->Insert(unwrap<Instruction>(Instr), Name);
}

void LLVMDisposeBuilder(LLVMBuilderRef Builder) {
  delete unwrap(Builder);
}

/*--.. Metadata builders ...................................................--*/

void LLVMSetCurrentDebugLocation(LLVMBuilderRef Builder, LLVMValueRef L) {
  MDNode *Loc =
      L ? cast<MDNode>(unwrap<MetadataAsValue>(L)->getMetadata()) : nullptr;
  unwrap(Builder)->SetCurrentDebugLocation(DebugLoc(Loc));
}

LLVMValueRef LLVMGetCurrentDebugLocation(LLVMBuilderRef Builder) {
  LLVMContext &Context = unwrap(Builder)->getContext();
  return wrap(MetadataAsValue::get(
      Context, unwrap(Builder)->getCurrentDebugLocation().getAsMDNode()));
}

void LLVMSetInstDebugLocation(LLVMBuilderRef Builder, LLVMValueRef Inst) {
  unwrap(Builder)->SetInstDebugLocation(unwrap<Instruction>(Inst));
}


/*--.. Instruction builders ................................................--*/

LLVMValueRef LLVMBuildRetVoid(LLVMBuilderRef B) {
  return wrap(unwrap(B)->CreateRetVoid());
}

LLVMValueRef LLVMBuildRet(LLVMBuilderRef B, LLVMValueRef V) {
  return wrap(unwrap(B)->CreateRet(unwrap(V)));
}

LLVMValueRef LLVMBuildAggregateRet(LLVMBuilderRef B, LLVMValueRef *RetVals,
                                   unsigned N) {
  return wrap(unwrap(B)->CreateAggregateRet(unwrap(RetVals), N));
}

LLVMValueRef LLVMBuildBr(LLVMBuilderRef B, LLVMBasicBlockRef Dest) {
  return wrap(unwrap(B)->CreateBr(unwrap(Dest)));
}

LLVMValueRef LLVMBuildCondBr(LLVMBuilderRef B, LLVMValueRef If,
                             LLVMBasicBlockRef Then, LLVMBasicBlockRef Else) {
  return wrap(unwrap(B)->CreateCondBr(unwrap(If), unwrap(Then), unwrap(Else)));
}

LLVMValueRef LLVMBuildSwitch(LLVMBuilderRef B, LLVMValueRef V,
                             LLVMBasicBlockRef Else, unsigned NumCases) {
  return wrap(unwrap(B)->CreateSwitch(unwrap(V), unwrap(Else), NumCases));
}

LLVMValueRef LLVMBuildIndirectBr(LLVMBuilderRef B, LLVMValueRef Addr,
                                 unsigned NumDests) {
  return wrap(unwrap(B)->CreateIndirectBr(unwrap(Addr), NumDests));
}

LLVMValueRef LLVMBuildInvoke(LLVMBuilderRef B, LLVMValueRef Fn,
                             LLVMValueRef *Args, unsigned NumArgs,
                             LLVMBasicBlockRef Then, LLVMBasicBlockRef Catch,
                             const char *Name) {
  return wrap(unwrap(B)->CreateInvoke(unwrap(Fn), unwrap(Then), unwrap(Catch),
                                      makeArrayRef(unwrap(Args), NumArgs),
                                      Name));
}

LLVMValueRef LLVMBuildLandingPad(LLVMBuilderRef B, LLVMTypeRef Ty,
                                 LLVMValueRef PersFn, unsigned NumClauses,
                                 const char *Name) {
  // The personality used to live on the landingpad instruction, but now it
  // lives on the parent function. For compatibility, take the provided
  // personality and put it on the parent function.
  if (PersFn)
    unwrap(B)->GetInsertBlock()->getParent()->setPersonalityFn(
        cast<Function>(unwrap(PersFn)));
  return wrap(unwrap(B)->CreateLandingPad(unwrap(Ty), NumClauses, Name));
}

LLVMValueRef LLVMBuildResume(LLVMBuilderRef B, LLVMValueRef Exn) {
  return wrap(unwrap(B)->CreateResume(unwrap(Exn)));
}

LLVMValueRef LLVMBuildUnreachable(LLVMBuilderRef B) {
  return wrap(unwrap(B)->CreateUnreachable());
}

void LLVMAddCase(LLVMValueRef Switch, LLVMValueRef OnVal,
                 LLVMBasicBlockRef Dest) {
  unwrap<SwitchInst>(Switch)->addCase(unwrap<ConstantInt>(OnVal), unwrap(Dest));
}

void LLVMAddDestination(LLVMValueRef IndirectBr, LLVMBasicBlockRef Dest) {
  unwrap<IndirectBrInst>(IndirectBr)->addDestination(unwrap(Dest));
}

unsigned LLVMGetNumClauses(LLVMValueRef LandingPad) {
  return unwrap<LandingPadInst>(LandingPad)->getNumClauses();
}

LLVMValueRef LLVMGetClause(LLVMValueRef LandingPad, unsigned Idx) {
  return wrap(unwrap<LandingPadInst>(LandingPad)->getClause(Idx));
}

void LLVMAddClause(LLVMValueRef LandingPad, LLVMValueRef ClauseVal) {
  unwrap<LandingPadInst>(LandingPad)->
    addClause(cast<Constant>(unwrap(ClauseVal)));
}

LLVMBool LLVMIsCleanup(LLVMValueRef LandingPad) {
  return unwrap<LandingPadInst>(LandingPad)->isCleanup();
}

void LLVMSetCleanup(LLVMValueRef LandingPad, LLVMBool Val) {
  unwrap<LandingPadInst>(LandingPad)->setCleanup(Val);
}

/*--.. Arithmetic ..........................................................--*/

LLVMValueRef LLVMBuildAdd(LLVMBuilderRef B, LLVMValueRef LHS, LLVMValueRef RHS,
                          const char *Name) {
  return wrap(unwrap(B)->CreateAdd(unwrap(LHS), unwrap(RHS), Name));
}

LLVMValueRef LLVMBuildNSWAdd(LLVMBuilderRef B, LLVMValueRef LHS, LLVMValueRef RHS,
                          const char *Name) {
  return wrap(unwrap(B)->CreateNSWAdd(unwrap(LHS), unwrap(RHS), Name));
}

LLVMValueRef LLVMBuildNUWAdd(LLVMBuilderRef B, LLVMValueRef LHS, LLVMValueRef RHS,
                          const char *Name) {
  return wrap(unwrap(B)->CreateNUWAdd(unwrap(LHS), unwrap(RHS), Name));
}

LLVMValueRef LLVMBuildFAdd(LLVMBuilderRef B, LLVMValueRef LHS, LLVMValueRef RHS,
                          const char *Name) {
  return wrap(unwrap(B)->CreateFAdd(unwrap(LHS), unwrap(RHS), Name));
}

LLVMValueRef LLVMBuildSub(LLVMBuilderRef B, LLVMValueRef LHS, LLVMValueRef RHS,
                          const char *Name) {
  return wrap(unwrap(B)->CreateSub(unwrap(LHS), unwrap(RHS), Name));
}

LLVMValueRef LLVMBuildNSWSub(LLVMBuilderRef B, LLVMValueRef LHS, LLVMValueRef RHS,
                          const char *Name) {
  return wrap(unwrap(B)->CreateNSWSub(unwrap(LHS), unwrap(RHS), Name));
}

LLVMValueRef LLVMBuildNUWSub(LLVMBuilderRef B, LLVMValueRef LHS, LLVMValueRef RHS,
                          const char *Name) {
  return wrap(unwrap(B)->CreateNUWSub(unwrap(LHS), unwrap(RHS), Name));
}

LLVMValueRef LLVMBuildFSub(LLVMBuilderRef B, LLVMValueRef LHS, LLVMValueRef RHS,
                          const char *Name) {
  return wrap(unwrap(B)->CreateFSub(unwrap(LHS), unwrap(RHS), Name));
}

LLVMValueRef LLVMBuildMul(LLVMBuilderRef B, LLVMValueRef LHS, LLVMValueRef RHS,
                          const char *Name) {
  return wrap(unwrap(B)->CreateMul(unwrap(LHS), unwrap(RHS), Name));
}

LLVMValueRef LLVMBuildNSWMul(LLVMBuilderRef B, LLVMValueRef LHS, LLVMValueRef RHS,
                          const char *Name) {
  return wrap(unwrap(B)->CreateNSWMul(unwrap(LHS), unwrap(RHS), Name));
}

LLVMValueRef LLVMBuildNUWMul(LLVMBuilderRef B, LLVMValueRef LHS, LLVMValueRef RHS,
                          const char *Name) {
  return wrap(unwrap(B)->CreateNUWMul(unwrap(LHS), unwrap(RHS), Name));
}

LLVMValueRef LLVMBuildFMul(LLVMBuilderRef B, LLVMValueRef LHS, LLVMValueRef RHS,
                          const char *Name) {
  return wrap(unwrap(B)->CreateFMul(unwrap(LHS), unwrap(RHS), Name));
}

LLVMValueRef LLVMBuildUDiv(LLVMBuilderRef B, LLVMValueRef LHS, LLVMValueRef RHS,
                           const char *Name) {
  return wrap(unwrap(B)->CreateUDiv(unwrap(LHS), unwrap(RHS), Name));
}

LLVMValueRef LLVMBuildExactUDiv(LLVMBuilderRef B, LLVMValueRef LHS,
                                LLVMValueRef RHS, const char *Name) {
  return wrap(unwrap(B)->CreateExactUDiv(unwrap(LHS), unwrap(RHS), Name));
}

LLVMValueRef LLVMBuildSDiv(LLVMBuilderRef B, LLVMValueRef LHS, LLVMValueRef RHS,
                           const char *Name) {
  return wrap(unwrap(B)->CreateSDiv(unwrap(LHS), unwrap(RHS), Name));
}

LLVMValueRef LLVMBuildExactSDiv(LLVMBuilderRef B, LLVMValueRef LHS,
                                LLVMValueRef RHS, const char *Name) {
  return wrap(unwrap(B)->CreateExactSDiv(unwrap(LHS), unwrap(RHS), Name));
}

LLVMValueRef LLVMBuildFDiv(LLVMBuilderRef B, LLVMValueRef LHS, LLVMValueRef RHS,
                           const char *Name) {
  return wrap(unwrap(B)->CreateFDiv(unwrap(LHS), unwrap(RHS), Name));
}

LLVMValueRef LLVMBuildURem(LLVMBuilderRef B, LLVMValueRef LHS, LLVMValueRef RHS,
                           const char *Name) {
  return wrap(unwrap(B)->CreateURem(unwrap(LHS), unwrap(RHS), Name));
}

LLVMValueRef LLVMBuildSRem(LLVMBuilderRef B, LLVMValueRef LHS, LLVMValueRef RHS,
                           const char *Name) {
  return wrap(unwrap(B)->CreateSRem(unwrap(LHS), unwrap(RHS), Name));
}

LLVMValueRef LLVMBuildFRem(LLVMBuilderRef B, LLVMValueRef LHS, LLVMValueRef RHS,
                           const char *Name) {
  return wrap(unwrap(B)->CreateFRem(unwrap(LHS), unwrap(RHS), Name));
}

LLVMValueRef LLVMBuildShl(LLVMBuilderRef B, LLVMValueRef LHS, LLVMValueRef RHS,
                          const char *Name) {
  return wrap(unwrap(B)->CreateShl(unwrap(LHS), unwrap(RHS), Name));
}

LLVMValueRef LLVMBuildLShr(LLVMBuilderRef B, LLVMValueRef LHS, LLVMValueRef RHS,
                           const char *Name) {
  return wrap(unwrap(B)->CreateLShr(unwrap(LHS), unwrap(RHS), Name));
}

LLVMValueRef LLVMBuildAShr(LLVMBuilderRef B, LLVMValueRef LHS, LLVMValueRef RHS,
                           const char *Name) {
  return wrap(unwrap(B)->CreateAShr(unwrap(LHS), unwrap(RHS), Name));
}

LLVMValueRef LLVMBuildAnd(LLVMBuilderRef B, LLVMValueRef LHS, LLVMValueRef RHS,
                          const char *Name) {
  return wrap(unwrap(B)->CreateAnd(unwrap(LHS), unwrap(RHS), Name));
}

LLVMValueRef LLVMBuildOr(LLVMBuilderRef B, LLVMValueRef LHS, LLVMValueRef RHS,
                         const char *Name) {
  return wrap(unwrap(B)->CreateOr(unwrap(LHS), unwrap(RHS), Name));
}

LLVMValueRef LLVMBuildXor(LLVMBuilderRef B, LLVMValueRef LHS, LLVMValueRef RHS,
                          const char *Name) {
  return wrap(unwrap(B)->CreateXor(unwrap(LHS), unwrap(RHS), Name));
}

LLVMValueRef LLVMBuildBinOp(LLVMBuilderRef B, LLVMOpcode Op,
                            LLVMValueRef LHS, LLVMValueRef RHS,
                            const char *Name) {
  return wrap(unwrap(B)->CreateBinOp(Instruction::BinaryOps(map_from_llvmopcode(Op)), unwrap(LHS),
                                     unwrap(RHS), Name));
}

LLVMValueRef LLVMBuildNeg(LLVMBuilderRef B, LLVMValueRef V, const char *Name) {
  return wrap(unwrap(B)->CreateNeg(unwrap(V), Name));
}

LLVMValueRef LLVMBuildNSWNeg(LLVMBuilderRef B, LLVMValueRef V,
                             const char *Name) {
  return wrap(unwrap(B)->CreateNSWNeg(unwrap(V), Name));
}

LLVMValueRef LLVMBuildNUWNeg(LLVMBuilderRef B, LLVMValueRef V,
                             const char *Name) {
  return wrap(unwrap(B)->CreateNUWNeg(unwrap(V), Name));
}

LLVMValueRef LLVMBuildFNeg(LLVMBuilderRef B, LLVMValueRef V, const char *Name) {
  return wrap(unwrap(B)->CreateFNeg(unwrap(V), Name));
}

LLVMValueRef LLVMBuildNot(LLVMBuilderRef B, LLVMValueRef V, const char *Name) {
  return wrap(unwrap(B)->CreateNot(unwrap(V), Name));
}

/*--.. Memory ..............................................................--*/

LLVMValueRef LLVMBuildMalloc(LLVMBuilderRef B, LLVMTypeRef Ty,
                             const char *Name) {
  Type* ITy = Type::getInt32Ty(unwrap(B)->GetInsertBlock()->getContext());
  Constant* AllocSize = ConstantExpr::getSizeOf(unwrap(Ty));
  AllocSize = ConstantExpr::getTruncOrBitCast(AllocSize, ITy);
  Instruction* Malloc = CallInst::CreateMalloc(unwrap(B)->GetInsertBlock(),
                                               ITy, unwrap(Ty), AllocSize,
                                               nullptr, nullptr, "");
  return wrap(unwrap(B)->Insert(Malloc, Twine(Name)));
}

LLVMValueRef LLVMBuildArrayMalloc(LLVMBuilderRef B, LLVMTypeRef Ty,
                                  LLVMValueRef Val, const char *Name) {
  Type* ITy = Type::getInt32Ty(unwrap(B)->GetInsertBlock()->getContext());
  Constant* AllocSize = ConstantExpr::getSizeOf(unwrap(Ty));
  AllocSize = ConstantExpr::getTruncOrBitCast(AllocSize, ITy);
  Instruction* Malloc = CallInst::CreateMalloc(unwrap(B)->GetInsertBlock(),
                                               ITy, unwrap(Ty), AllocSize,
                                               unwrap(Val), nullptr, "");
  return wrap(unwrap(B)->Insert(Malloc, Twine(Name)));
}

LLVMValueRef LLVMBuildAlloca(LLVMBuilderRef B, LLVMTypeRef Ty,
                             const char *Name) {
  return wrap(unwrap(B)->CreateAlloca(unwrap(Ty), nullptr, Name));
}

LLVMValueRef LLVMBuildArrayAlloca(LLVMBuilderRef B, LLVMTypeRef Ty,
                                  LLVMValueRef Val, const char *Name) {
  return wrap(unwrap(B)->CreateAlloca(unwrap(Ty), unwrap(Val), Name));
}

LLVMValueRef LLVMBuildFree(LLVMBuilderRef B, LLVMValueRef PointerVal) {
  return wrap(unwrap(B)->Insert(
     CallInst::CreateFree(unwrap(PointerVal), unwrap(B)->GetInsertBlock())));
}

LLVMValueRef LLVMBuildLoad(LLVMBuilderRef B, LLVMValueRef PointerVal,
                           const char *Name) {
  return wrap(unwrap(B)->CreateLoad(unwrap(PointerVal), Name));
}

LLVMValueRef LLVMBuildStore(LLVMBuilderRef B, LLVMValueRef Val,
                            LLVMValueRef PointerVal) {
  return wrap(unwrap(B)->CreateStore(unwrap(Val), unwrap(PointerVal)));
}

static AtomicOrdering mapFromLLVMOrdering(LLVMAtomicOrdering Ordering) {
  switch (Ordering) {
    case LLVMAtomicOrderingNotAtomic: return AtomicOrdering::NotAtomic;
    case LLVMAtomicOrderingUnordered: return AtomicOrdering::Unordered;
    case LLVMAtomicOrderingMonotonic: return AtomicOrdering::Monotonic;
    case LLVMAtomicOrderingAcquire: return AtomicOrdering::Acquire;
    case LLVMAtomicOrderingRelease: return AtomicOrdering::Release;
    case LLVMAtomicOrderingAcquireRelease:
      return AtomicOrdering::AcquireRelease;
    case LLVMAtomicOrderingSequentiallyConsistent:
      return AtomicOrdering::SequentiallyConsistent;
  }

  llvm_unreachable("Invalid LLVMAtomicOrdering value!");
}

static LLVMAtomicOrdering mapToLLVMOrdering(AtomicOrdering Ordering) {
  switch (Ordering) {
    case AtomicOrdering::NotAtomic: return LLVMAtomicOrderingNotAtomic;
    case AtomicOrdering::Unordered: return LLVMAtomicOrderingUnordered;
    case AtomicOrdering::Monotonic: return LLVMAtomicOrderingMonotonic;
    case AtomicOrdering::Acquire: return LLVMAtomicOrderingAcquire;
    case AtomicOrdering::Release: return LLVMAtomicOrderingRelease;
    case AtomicOrdering::AcquireRelease:
      return LLVMAtomicOrderingAcquireRelease;
    case AtomicOrdering::SequentiallyConsistent:
      return LLVMAtomicOrderingSequentiallyConsistent;
  }

  llvm_unreachable("Invalid AtomicOrdering value!");
}

LLVMValueRef LLVMBuildFence(LLVMBuilderRef B, LLVMAtomicOrdering Ordering,
                            LLVMBool isSingleThread, const char *Name) {
  return wrap(
    unwrap(B)->CreateFence(mapFromLLVMOrdering(Ordering),
                           isSingleThread ? SingleThread : CrossThread,
                           Name));
}

LLVMValueRef LLVMBuildGEP(LLVMBuilderRef B, LLVMValueRef Pointer,
                          LLVMValueRef *Indices, unsigned NumIndices,
                          const char *Name) {
  ArrayRef<Value *> IdxList(unwrap(Indices), NumIndices);
  return wrap(unwrap(B)->CreateGEP(nullptr, unwrap(Pointer), IdxList, Name));
}

LLVMValueRef LLVMBuildInBoundsGEP(LLVMBuilderRef B, LLVMValueRef Pointer,
                                  LLVMValueRef *Indices, unsigned NumIndices,
                                  const char *Name) {
  ArrayRef<Value *> IdxList(unwrap(Indices), NumIndices);
  return wrap(
      unwrap(B)->CreateInBoundsGEP(nullptr, unwrap(Pointer), IdxList, Name));
}

LLVMValueRef LLVMBuildStructGEP(LLVMBuilderRef B, LLVMValueRef Pointer,
                                unsigned Idx, const char *Name) {
  return wrap(unwrap(B)->CreateStructGEP(nullptr, unwrap(Pointer), Idx, Name));
}

LLVMValueRef LLVMBuildGlobalString(LLVMBuilderRef B, const char *Str,
                                   const char *Name) {
  return wrap(unwrap(B)->CreateGlobalString(Str, Name));
}

LLVMValueRef LLVMBuildGlobalStringPtr(LLVMBuilderRef B, const char *Str,
                                      const char *Name) {
  return wrap(unwrap(B)->CreateGlobalStringPtr(Str, Name));
}

LLVMBool LLVMGetVolatile(LLVMValueRef MemAccessInst) {
  Value *P = unwrap<Value>(MemAccessInst);
  if (LoadInst *LI = dyn_cast<LoadInst>(P))
    return LI->isVolatile();
  return cast<StoreInst>(P)->isVolatile();
}

void LLVMSetVolatile(LLVMValueRef MemAccessInst, LLVMBool isVolatile) {
  Value *P = unwrap<Value>(MemAccessInst);
  if (LoadInst *LI = dyn_cast<LoadInst>(P))
    return LI->setVolatile(isVolatile);
  return cast<StoreInst>(P)->setVolatile(isVolatile);
}

LLVMAtomicOrdering LLVMGetOrdering(LLVMValueRef MemAccessInst) {
  Value *P = unwrap<Value>(MemAccessInst);
  AtomicOrdering O;
  if (LoadInst *LI = dyn_cast<LoadInst>(P))
    O = LI->getOrdering();
  else
    O = cast<StoreInst>(P)->getOrdering();
  return mapToLLVMOrdering(O);
}

void LLVMSetOrdering(LLVMValueRef MemAccessInst, LLVMAtomicOrdering Ordering) {
  Value *P = unwrap<Value>(MemAccessInst);
  AtomicOrdering O = mapFromLLVMOrdering(Ordering);

  if (LoadInst *LI = dyn_cast<LoadInst>(P))
    return LI->setOrdering(O);
  return cast<StoreInst>(P)->setOrdering(O);
}

/*--.. Casts ...............................................................--*/

LLVMValueRef LLVMBuildTrunc(LLVMBuilderRef B, LLVMValueRef Val,
                            LLVMTypeRef DestTy, const char *Name) {
  return wrap(unwrap(B)->CreateTrunc(unwrap(Val), unwrap(DestTy), Name));
}

LLVMValueRef LLVMBuildZExt(LLVMBuilderRef B, LLVMValueRef Val,
                           LLVMTypeRef DestTy, const char *Name) {
  return wrap(unwrap(B)->CreateZExt(unwrap(Val), unwrap(DestTy), Name));
}

LLVMValueRef LLVMBuildSExt(LLVMBuilderRef B, LLVMValueRef Val,
                           LLVMTypeRef DestTy, const char *Name) {
  return wrap(unwrap(B)->CreateSExt(unwrap(Val), unwrap(DestTy), Name));
}

LLVMValueRef LLVMBuildFPToUI(LLVMBuilderRef B, LLVMValueRef Val,
                             LLVMTypeRef DestTy, const char *Name) {
  return wrap(unwrap(B)->CreateFPToUI(unwrap(Val), unwrap(DestTy), Name));
}

LLVMValueRef LLVMBuildFPToSI(LLVMBuilderRef B, LLVMValueRef Val,
                             LLVMTypeRef DestTy, const char *Name) {
  return wrap(unwrap(B)->CreateFPToSI(unwrap(Val), unwrap(DestTy), Name));
}

LLVMValueRef LLVMBuildUIToFP(LLVMBuilderRef B, LLVMValueRef Val,
                             LLVMTypeRef DestTy, const char *Name) {
  return wrap(unwrap(B)->CreateUIToFP(unwrap(Val), unwrap(DestTy), Name));
}

LLVMValueRef LLVMBuildSIToFP(LLVMBuilderRef B, LLVMValueRef Val,
                             LLVMTypeRef DestTy, const char *Name) {
  return wrap(unwrap(B)->CreateSIToFP(unwrap(Val), unwrap(DestTy), Name));
}

LLVMValueRef LLVMBuildFPTrunc(LLVMBuilderRef B, LLVMValueRef Val,
                              LLVMTypeRef DestTy, const char *Name) {
  return wrap(unwrap(B)->CreateFPTrunc(unwrap(Val), unwrap(DestTy), Name));
}

LLVMValueRef LLVMBuildFPExt(LLVMBuilderRef B, LLVMValueRef Val,
                            LLVMTypeRef DestTy, const char *Name) {
  return wrap(unwrap(B)->CreateFPExt(unwrap(Val), unwrap(DestTy), Name));
}

LLVMValueRef LLVMBuildPtrToInt(LLVMBuilderRef B, LLVMValueRef Val,
                               LLVMTypeRef DestTy, const char *Name) {
  return wrap(unwrap(B)->CreatePtrToInt(unwrap(Val), unwrap(DestTy), Name));
}

LLVMValueRef LLVMBuildIntToPtr(LLVMBuilderRef B, LLVMValueRef Val,
                               LLVMTypeRef DestTy, const char *Name) {
  return wrap(unwrap(B)->CreateIntToPtr(unwrap(Val), unwrap(DestTy), Name));
}

LLVMValueRef LLVMBuildBitCast(LLVMBuilderRef B, LLVMValueRef Val,
                              LLVMTypeRef DestTy, const char *Name) {
  return wrap(unwrap(B)->CreateBitCast(unwrap(Val), unwrap(DestTy), Name));
}

LLVMValueRef LLVMBuildAddrSpaceCast(LLVMBuilderRef B, LLVMValueRef Val,
                                    LLVMTypeRef DestTy, const char *Name) {
  return wrap(unwrap(B)->CreateAddrSpaceCast(unwrap(Val), unwrap(DestTy), Name));
}

LLVMValueRef LLVMBuildZExtOrBitCast(LLVMBuilderRef B, LLVMValueRef Val,
                                    LLVMTypeRef DestTy, const char *Name) {
  return wrap(unwrap(B)->CreateZExtOrBitCast(unwrap(Val), unwrap(DestTy),
                                             Name));
}

LLVMValueRef LLVMBuildSExtOrBitCast(LLVMBuilderRef B, LLVMValueRef Val,
                                    LLVMTypeRef DestTy, const char *Name) {
  return wrap(unwrap(B)->CreateSExtOrBitCast(unwrap(Val), unwrap(DestTy),
                                             Name));
}

LLVMValueRef LLVMBuildTruncOrBitCast(LLVMBuilderRef B, LLVMValueRef Val,
                                     LLVMTypeRef DestTy, const char *Name) {
  return wrap(unwrap(B)->CreateTruncOrBitCast(unwrap(Val), unwrap(DestTy),
                                              Name));
}

LLVMValueRef LLVMBuildCast(LLVMBuilderRef B, LLVMOpcode Op, LLVMValueRef Val,
                           LLVMTypeRef DestTy, const char *Name) {
  return wrap(unwrap(B)->CreateCast(Instruction::CastOps(map_from_llvmopcode(Op)), unwrap(Val),
                                    unwrap(DestTy), Name));
}

LLVMValueRef LLVMBuildPointerCast(LLVMBuilderRef B, LLVMValueRef Val,
                                  LLVMTypeRef DestTy, const char *Name) {
  return wrap(unwrap(B)->CreatePointerCast(unwrap(Val), unwrap(DestTy), Name));
}

LLVMValueRef LLVMBuildIntCast(LLVMBuilderRef B, LLVMValueRef Val,
                              LLVMTypeRef DestTy, const char *Name) {
  return wrap(unwrap(B)->CreateIntCast(unwrap(Val), unwrap(DestTy),
                                       /*isSigned*/true, Name));
}

LLVMValueRef LLVMBuildFPCast(LLVMBuilderRef B, LLVMValueRef Val,
                             LLVMTypeRef DestTy, const char *Name) {
  return wrap(unwrap(B)->CreateFPCast(unwrap(Val), unwrap(DestTy), Name));
}

/*--.. Comparisons .........................................................--*/

LLVMValueRef LLVMBuildICmp(LLVMBuilderRef B, LLVMIntPredicate Op,
                           LLVMValueRef LHS, LLVMValueRef RHS,
                           const char *Name) {
  return wrap(unwrap(B)->CreateICmp(static_cast<ICmpInst::Predicate>(Op),
                                    unwrap(LHS), unwrap(RHS), Name));
}

LLVMValueRef LLVMBuildFCmp(LLVMBuilderRef B, LLVMRealPredicate Op,
                           LLVMValueRef LHS, LLVMValueRef RHS,
                           const char *Name) {
  return wrap(unwrap(B)->CreateFCmp(static_cast<FCmpInst::Predicate>(Op),
                                    unwrap(LHS), unwrap(RHS), Name));
}

/*--.. Miscellaneous instructions ..........................................--*/

LLVMValueRef LLVMBuildPhi(LLVMBuilderRef B, LLVMTypeRef Ty, const char *Name) {
  return wrap(unwrap(B)->CreatePHI(unwrap(Ty), 0, Name));
}

LLVMValueRef LLVMBuildCall(LLVMBuilderRef B, LLVMValueRef Fn,
                           LLVMValueRef *Args, unsigned NumArgs,
                           const char *Name) {
  return wrap(unwrap(B)->CreateCall(unwrap(Fn),
                                    makeArrayRef(unwrap(Args), NumArgs),
                                    Name));
}

LLVMValueRef LLVMBuildSelect(LLVMBuilderRef B, LLVMValueRef If,
                             LLVMValueRef Then, LLVMValueRef Else,
                             const char *Name) {
  return wrap(unwrap(B)->CreateSelect(unwrap(If), unwrap(Then), unwrap(Else),
                                      Name));
}

LLVMValueRef LLVMBuildVAArg(LLVMBuilderRef B, LLVMValueRef List,
                            LLVMTypeRef Ty, const char *Name) {
  return wrap(unwrap(B)->CreateVAArg(unwrap(List), unwrap(Ty), Name));
}

LLVMValueRef LLVMBuildExtractElement(LLVMBuilderRef B, LLVMValueRef VecVal,
                                      LLVMValueRef Index, const char *Name) {
  return wrap(unwrap(B)->CreateExtractElement(unwrap(VecVal), unwrap(Index),
                                              Name));
}

LLVMValueRef LLVMBuildInsertElement(LLVMBuilderRef B, LLVMValueRef VecVal,
                                    LLVMValueRef EltVal, LLVMValueRef Index,
                                    const char *Name) {
  return wrap(unwrap(B)->CreateInsertElement(unwrap(VecVal), unwrap(EltVal),
                                             unwrap(Index), Name));
}

LLVMValueRef LLVMBuildShuffleVector(LLVMBuilderRef B, LLVMValueRef V1,
                                    LLVMValueRef V2, LLVMValueRef Mask,
                                    const char *Name) {
  return wrap(unwrap(B)->CreateShuffleVector(unwrap(V1), unwrap(V2),
                                             unwrap(Mask), Name));
}

LLVMValueRef LLVMBuildExtractValue(LLVMBuilderRef B, LLVMValueRef AggVal,
                                   unsigned Index, const char *Name) {
  return wrap(unwrap(B)->CreateExtractValue(unwrap(AggVal), Index, Name));
}

LLVMValueRef LLVMBuildInsertValue(LLVMBuilderRef B, LLVMValueRef AggVal,
                                  LLVMValueRef EltVal, unsigned Index,
                                  const char *Name) {
  return wrap(unwrap(B)->CreateInsertValue(unwrap(AggVal), unwrap(EltVal),
                                           Index, Name));
}

LLVMValueRef LLVMBuildIsNull(LLVMBuilderRef B, LLVMValueRef Val,
                             const char *Name) {
  return wrap(unwrap(B)->CreateIsNull(unwrap(Val), Name));
}

LLVMValueRef LLVMBuildIsNotNull(LLVMBuilderRef B, LLVMValueRef Val,
                                const char *Name) {
  return wrap(unwrap(B)->CreateIsNotNull(unwrap(Val), Name));
}

LLVMValueRef LLVMBuildPtrDiff(LLVMBuilderRef B, LLVMValueRef LHS,
                              LLVMValueRef RHS, const char *Name) {
  return wrap(unwrap(B)->CreatePtrDiff(unwrap(LHS), unwrap(RHS), Name));
}

LLVMValueRef LLVMBuildAtomicRMW(LLVMBuilderRef B,LLVMAtomicRMWBinOp op,
                               LLVMValueRef PTR, LLVMValueRef Val,
                               LLVMAtomicOrdering ordering,
                               LLVMBool singleThread) {
  AtomicRMWInst::BinOp intop;
  switch (op) {
    case LLVMAtomicRMWBinOpXchg: intop = AtomicRMWInst::Xchg; break;
    case LLVMAtomicRMWBinOpAdd: intop = AtomicRMWInst::Add; break;
    case LLVMAtomicRMWBinOpSub: intop = AtomicRMWInst::Sub; break;
    case LLVMAtomicRMWBinOpAnd: intop = AtomicRMWInst::And; break;
    case LLVMAtomicRMWBinOpNand: intop = AtomicRMWInst::Nand; break;
    case LLVMAtomicRMWBinOpOr: intop = AtomicRMWInst::Or; break;
    case LLVMAtomicRMWBinOpXor: intop = AtomicRMWInst::Xor; break;
    case LLVMAtomicRMWBinOpMax: intop = AtomicRMWInst::Max; break;
    case LLVMAtomicRMWBinOpMin: intop = AtomicRMWInst::Min; break;
    case LLVMAtomicRMWBinOpUMax: intop = AtomicRMWInst::UMax; break;
    case LLVMAtomicRMWBinOpUMin: intop = AtomicRMWInst::UMin; break;
  }
  return wrap(unwrap(B)->CreateAtomicRMW(intop, unwrap(PTR), unwrap(Val),
    mapFromLLVMOrdering(ordering), singleThread ? SingleThread : CrossThread));
}

LLVMValueRef LLVMBuildAtomicCmpXchg(LLVMBuilderRef B, LLVMValueRef Ptr,
                                    LLVMValueRef Cmp, LLVMValueRef New,
                                    LLVMAtomicOrdering SuccessOrdering,
                                    LLVMAtomicOrdering FailureOrdering,
                                    LLVMBool singleThread) {

  return wrap(unwrap(B)->CreateAtomicCmpXchg(unwrap(Ptr), unwrap(Cmp),
                unwrap(New), mapFromLLVMOrdering(SuccessOrdering),
                mapFromLLVMOrdering(FailureOrdering),
                singleThread ? SingleThread : CrossThread));
}


LLVMBool LLVMIsAtomicSingleThread(LLVMValueRef AtomicInst) {
  Value *P = unwrap<Value>(AtomicInst);

  if (AtomicRMWInst *I = dyn_cast<AtomicRMWInst>(P))
    return I->getSynchScope() == SingleThread;
  return cast<AtomicCmpXchgInst>(P)->getSynchScope() == SingleThread;
}

void LLVMSetAtomicSingleThread(LLVMValueRef AtomicInst, LLVMBool NewValue) {
  Value *P = unwrap<Value>(AtomicInst);
  SynchronizationScope Sync = NewValue ? SingleThread : CrossThread;

  if (AtomicRMWInst *I = dyn_cast<AtomicRMWInst>(P))
    return I->setSynchScope(Sync);
  return cast<AtomicCmpXchgInst>(P)->setSynchScope(Sync);
}

LLVMAtomicOrdering LLVMGetCmpXchgSuccessOrdering(LLVMValueRef CmpXchgInst)  {
  Value *P = unwrap<Value>(CmpXchgInst);
  return mapToLLVMOrdering(cast<AtomicCmpXchgInst>(P)->getSuccessOrdering());
}

void LLVMSetCmpXchgSuccessOrdering(LLVMValueRef CmpXchgInst,
                                   LLVMAtomicOrdering Ordering) {
  Value *P = unwrap<Value>(CmpXchgInst);
  AtomicOrdering O = mapFromLLVMOrdering(Ordering);

  return cast<AtomicCmpXchgInst>(P)->setSuccessOrdering(O);
}

LLVMAtomicOrdering LLVMGetCmpXchgFailureOrdering(LLVMValueRef CmpXchgInst)  {
  Value *P = unwrap<Value>(CmpXchgInst);
  return mapToLLVMOrdering(cast<AtomicCmpXchgInst>(P)->getFailureOrdering());
}

void LLVMSetCmpXchgFailureOrdering(LLVMValueRef CmpXchgInst,
                                   LLVMAtomicOrdering Ordering) {
  Value *P = unwrap<Value>(CmpXchgInst);
  AtomicOrdering O = mapFromLLVMOrdering(Ordering);

  return cast<AtomicCmpXchgInst>(P)->setFailureOrdering(O);
}

/*===-- Module providers --------------------------------------------------===*/

LLVMModuleProviderRef
LLVMCreateModuleProviderForExistingModule(LLVMModuleRef M) {
  return reinterpret_cast<LLVMModuleProviderRef>(M);
}

void LLVMDisposeModuleProvider(LLVMModuleProviderRef MP) {
  delete unwrap(MP);
}


/*===-- Memory buffers ----------------------------------------------------===*/

LLVMBool LLVMCreateMemoryBufferWithContentsOfFile(
    const char *Path,
    LLVMMemoryBufferRef *OutMemBuf,
    char **OutMessage) {

  ErrorOr<std::unique_ptr<MemoryBuffer>> MBOrErr = MemoryBuffer::getFile(Path);
  if (std::error_code EC = MBOrErr.getError()) {
    *OutMessage = strdup(EC.message().c_str());
    return 1;
  }
  *OutMemBuf = wrap(MBOrErr.get().release());
  return 0;
}

LLVMBool LLVMCreateMemoryBufferWithSTDIN(LLVMMemoryBufferRef *OutMemBuf,
                                         char **OutMessage) {
  ErrorOr<std::unique_ptr<MemoryBuffer>> MBOrErr = MemoryBuffer::getSTDIN();
  if (std::error_code EC = MBOrErr.getError()) {
    *OutMessage = strdup(EC.message().c_str());
    return 1;
  }
  *OutMemBuf = wrap(MBOrErr.get().release());
  return 0;
}

LLVMMemoryBufferRef LLVMCreateMemoryBufferWithMemoryRange(
    const char *InputData,
    size_t InputDataLength,
    const char *BufferName,
    LLVMBool RequiresNullTerminator) {

  return wrap(MemoryBuffer::getMemBuffer(StringRef(InputData, InputDataLength),
                                         StringRef(BufferName),
                                         RequiresNullTerminator).release());
}

LLVMMemoryBufferRef LLVMCreateMemoryBufferWithMemoryRangeCopy(
    const char *InputData,
    size_t InputDataLength,
    const char *BufferName) {

  return wrap(
      MemoryBuffer::getMemBufferCopy(StringRef(InputData, InputDataLength),
                                     StringRef(BufferName)).release());
}

const char *LLVMGetBufferStart(LLVMMemoryBufferRef MemBuf) {
  return unwrap(MemBuf)->getBufferStart();
}

size_t LLVMGetBufferSize(LLVMMemoryBufferRef MemBuf) {
  return unwrap(MemBuf)->getBufferSize();
}

void LLVMDisposeMemoryBuffer(LLVMMemoryBufferRef MemBuf) {
  delete unwrap(MemBuf);
}

/*===-- Pass Registry -----------------------------------------------------===*/

LLVMPassRegistryRef LLVMGetGlobalPassRegistry(void) {
  return wrap(PassRegistry::getPassRegistry());
}

/*===-- Pass Manager ------------------------------------------------------===*/

LLVMPassManagerRef LLVMCreatePassManager() {
  return wrap(new legacy::PassManager());
}

LLVMPassManagerRef LLVMCreateFunctionPassManagerForModule(LLVMModuleRef M) {
  return wrap(new legacy::FunctionPassManager(unwrap(M)));
}

LLVMPassManagerRef LLVMCreateFunctionPassManager(LLVMModuleProviderRef P) {
  return LLVMCreateFunctionPassManagerForModule(
                                            reinterpret_cast<LLVMModuleRef>(P));
}

LLVMBool LLVMRunPassManager(LLVMPassManagerRef PM, LLVMModuleRef M) {
  return unwrap<legacy::PassManager>(PM)->run(*unwrap(M));
}

LLVMBool LLVMInitializeFunctionPassManager(LLVMPassManagerRef FPM) {
  return unwrap<legacy::FunctionPassManager>(FPM)->doInitialization();
}

LLVMBool LLVMRunFunctionPassManager(LLVMPassManagerRef FPM, LLVMValueRef F) {
  return unwrap<legacy::FunctionPassManager>(FPM)->run(*unwrap<Function>(F));
}

LLVMBool LLVMFinalizeFunctionPassManager(LLVMPassManagerRef FPM) {
  return unwrap<legacy::FunctionPassManager>(FPM)->doFinalization();
}

void LLVMDisposePassManager(LLVMPassManagerRef PM) {
  delete unwrap(PM);
}

/*===-- Threading ------------------------------------------------------===*/

LLVMBool LLVMStartMultithreaded() {
  return LLVMIsMultithreaded();
}

void LLVMStopMultithreaded() {
}

LLVMBool LLVMIsMultithreaded() {
  return llvm_is_multithreaded();
}<|MERGE_RESOLUTION|>--- conflicted
+++ resolved
@@ -1845,22 +1845,16 @@
 
 unsigned LLVMGetAttributeCountAtIndex(LLVMValueRef F, LLVMAttributeIndex Idx) {
   auto *ASN = AttributeSetNode::get(unwrap<Function>(F)->getAttributes(), Idx);
-<<<<<<< HEAD
-=======
   if (!ASN)
     return 0;
->>>>>>> c329efbc
   return ASN->getNumAttributes();
 }
 
 void LLVMGetAttributesAtIndex(LLVMValueRef F, LLVMAttributeIndex Idx,
                               LLVMAttributeRef *Attrs) {
   auto *ASN = AttributeSetNode::get(unwrap<Function>(F)->getAttributes(), Idx);
-<<<<<<< HEAD
-=======
   if (!ASN)
     return;
->>>>>>> c329efbc
   for (auto A: make_range(ASN->begin(), ASN->end()))
     *Attrs++ = wrap(A);
 }
@@ -2186,11 +2180,8 @@
                                        LLVMAttributeIndex Idx) {
   auto CS = CallSite(unwrap<Instruction>(C));
   auto *ASN = AttributeSetNode::get(CS.getAttributes(), Idx);
-<<<<<<< HEAD
-=======
   if (!ASN)
     return 0;
->>>>>>> c329efbc
   return ASN->getNumAttributes();
 }
 
@@ -2198,11 +2189,8 @@
                                LLVMAttributeRef *Attrs) {
   auto CS = CallSite(unwrap<Instruction>(C));
   auto *ASN = AttributeSetNode::get(CS.getAttributes(), Idx);
-<<<<<<< HEAD
-=======
   if (!ASN)
     return;
->>>>>>> c329efbc
   for (auto A: make_range(ASN->begin(), ASN->end()))
     *Attrs++ = wrap(A);
 }
