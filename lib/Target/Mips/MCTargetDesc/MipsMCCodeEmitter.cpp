//===-- MipsMCCodeEmitter.cpp - Convert Mips Code to Machine Code ---------===//
//
//                     The LLVM Compiler Infrastructure
//
// This file is distributed under the University of Illinois Open Source
// License. See LICENSE.TXT for details.
//
//===----------------------------------------------------------------------===//
//
// This file implements the MipsMCCodeEmitter class.
//
//===----------------------------------------------------------------------===//
//
#define DEBUG_TYPE "mccodeemitter"
#include "MCTargetDesc/MipsBaseInfo.h"
#include "MCTargetDesc/MipsFixupKinds.h"
#include "MCTargetDesc/MipsMCTargetDesc.h"
#include "llvm/ADT/APFloat.h"
#include "llvm/ADT/Statistic.h"
#include "llvm/MC/MCCodeEmitter.h"
#include "llvm/MC/MCExpr.h"
#include "llvm/MC/MCInst.h"
#include "llvm/MC/MCInstrInfo.h"
#include "llvm/MC/MCRegisterInfo.h"
#include "llvm/MC/MCSubtargetInfo.h"
#include "llvm/Support/raw_ostream.h"

using namespace llvm;

namespace {
class MipsMCCodeEmitter : public MCCodeEmitter {
  MipsMCCodeEmitter(const MipsMCCodeEmitter &); // DO NOT IMPLEMENT
  void operator=(const MipsMCCodeEmitter &); // DO NOT IMPLEMENT
  const MCInstrInfo &MCII;
  const MCSubtargetInfo &STI;
  MCContext &Ctx;
  bool IsLittleEndian;

public:
  MipsMCCodeEmitter(const MCInstrInfo &mcii, const MCSubtargetInfo &sti,
                    MCContext &ctx, bool IsLittle) :
            MCII(mcii), STI(sti) , Ctx(ctx), IsLittleEndian(IsLittle) {}

  ~MipsMCCodeEmitter() {}

  void EmitByte(unsigned char C, raw_ostream &OS) const {
    OS << (char)C;
  }

  void EmitInstruction(uint64_t Val, unsigned Size, raw_ostream &OS) const {
    // Output the instruction encoding in little endian byte order.
    for (unsigned i = 0; i < Size; ++i) {
      unsigned Shift = IsLittleEndian ? i * 8 : (Size - 1 - i) * 8;
      EmitByte((Val >> Shift) & 0xff, OS);
    }
  }

  void EncodeInstruction(const MCInst &MI, raw_ostream &OS,
                         SmallVectorImpl<MCFixup> &Fixups) const;

  // getBinaryCodeForInstr - TableGen'erated function for getting the
  // binary encoding for an instruction.
  uint64_t getBinaryCodeForInstr(const MCInst &MI,
                                 SmallVectorImpl<MCFixup> &Fixups) const;

  // getBranchJumpOpValue - Return binary encoding of the jump
  // target operand. If the machine operand requires relocation,
  // record the relocation and return zero.
   unsigned getJumpTargetOpValue(const MCInst &MI, unsigned OpNo,
                                 SmallVectorImpl<MCFixup> &Fixups) const;

   // getBranchTargetOpValue - Return binary encoding of the branch
   // target operand. If the machine operand requires relocation,
   // record the relocation and return zero.
  unsigned getBranchTargetOpValue(const MCInst &MI, unsigned OpNo,
                                  SmallVectorImpl<MCFixup> &Fixups) const;

   // getMachineOpValue - Return binary encoding of operand. If the machin
   // operand requires relocation, record the relocation and return zero.
  unsigned getMachineOpValue(const MCInst &MI,const MCOperand &MO,
                             SmallVectorImpl<MCFixup> &Fixups) const;

  unsigned getMemEncoding(const MCInst &MI, unsigned OpNo,
                          SmallVectorImpl<MCFixup> &Fixups) const;
  unsigned getSizeExtEncoding(const MCInst &MI, unsigned OpNo,
                              SmallVectorImpl<MCFixup> &Fixups) const;
  unsigned getSizeInsEncoding(const MCInst &MI, unsigned OpNo,
                              SmallVectorImpl<MCFixup> &Fixups) const;

}; // class MipsMCCodeEmitter
}  // namespace

MCCodeEmitter *llvm::createMipsMCCodeEmitterEB(const MCInstrInfo &MCII,
                                               const MCRegisterInfo &MRI,
                                               const MCSubtargetInfo &STI,
                                               MCContext &Ctx)
{
  return new MipsMCCodeEmitter(MCII, STI, Ctx, false);
}

MCCodeEmitter *llvm::createMipsMCCodeEmitterEL(const MCInstrInfo &MCII,
                                               const MCRegisterInfo &MRI,
                                               const MCSubtargetInfo &STI,
                                               MCContext &Ctx)
{
  return new MipsMCCodeEmitter(MCII, STI, Ctx, true);
}

/// EncodeInstruction - Emit the instruction.
/// Size the instruction (currently only 4 bytes
void MipsMCCodeEmitter::
EncodeInstruction(const MCInst &MI, raw_ostream &OS,
                  SmallVectorImpl<MCFixup> &Fixups) const
{
  uint32_t Binary = getBinaryCodeForInstr(MI, Fixups);

  // Check for unimplemented opcodes.
  // Unfortunately in MIPS both NOT and SLL will come in with Binary == 0
  // so we have to special check for them.
  unsigned Opcode = MI.getOpcode();
  if ((Opcode != Mips::NOP) && (Opcode != Mips::SLL) && !Binary)
    llvm_unreachable("unimplemented opcode in EncodeInstruction()");

  const MCInstrDesc &Desc = MCII.get(MI.getOpcode());
  uint64_t TSFlags = Desc.TSFlags;

  // Pseudo instructions don't get encoded and shouldn't be here
  // in the first place!
  if ((TSFlags & MipsII::FormMask) == MipsII::Pseudo)
    llvm_unreachable("Pseudo opcode found in EncodeInstruction()");

  // For now all instructions are 4 bytes
  int Size = 4; // FIXME: Have Desc.getSize() return the correct value!

  EmitInstruction(Binary, Size, OS);
}

/// getBranchTargetOpValue - Return binary encoding of the branch
/// target operand. If the machine operand requires relocation,
/// record the relocation and return zero.
unsigned MipsMCCodeEmitter::
getBranchTargetOpValue(const MCInst &MI, unsigned OpNo,
                       SmallVectorImpl<MCFixup> &Fixups) const {

  const MCOperand &MO = MI.getOperand(OpNo);

  // If the destination is an immediate, we have nothing to do.
  if (MO.isImm()) return MO.getImm();
  assert(MO.isExpr() &&
         "getBranchTargetOpValue expects only expressions or immediates");

  const MCExpr *Expr = MO.getExpr();
  Fixups.push_back(MCFixup::Create(0, Expr,
                                   MCFixupKind(Mips::fixup_Mips_PC16)));
  return 0;
}

/// getJumpTargetOpValue - Return binary encoding of the jump
/// target operand. If the machine operand requires relocation,
/// record the relocation and return zero.
unsigned MipsMCCodeEmitter::
getJumpTargetOpValue(const MCInst &MI, unsigned OpNo,
                     SmallVectorImpl<MCFixup> &Fixups) const {

  const MCOperand &MO = MI.getOperand(OpNo);
<<<<<<< HEAD

  /* LOCALMOD-START */
  // If the destination is an immediate, we have nothing to do.
  if (MO.isImm()) return (unsigned)MO.getImm() / 4;
  /* LOCALMOD-END */

  assert(MO.isExpr() && "getJumpTargetOpValue expects only expressions");
=======
  // If the destination is an immediate, we have nothing to do.
  if (MO.isImm()) return MO.getImm();
  assert(MO.isExpr() &&
         "getJumpTargetOpValue expects only expressions or an immediate");
>>>>>>> 8e70b550

  const MCExpr *Expr = MO.getExpr();
  Fixups.push_back(MCFixup::Create(0, Expr,
                                   MCFixupKind(Mips::fixup_Mips_26)));
  return 0;
}

/// getMachineOpValue - Return binary encoding of operand. If the machine
/// operand requires relocation, record the relocation and return zero.
unsigned MipsMCCodeEmitter::
getMachineOpValue(const MCInst &MI, const MCOperand &MO,
                  SmallVectorImpl<MCFixup> &Fixups) const {
  if (MO.isReg()) {
    unsigned Reg = MO.getReg();
    unsigned RegNo = getMipsRegisterNumbering(Reg);
    return RegNo;
  } else if (MO.isImm()) {
    return static_cast<unsigned>(MO.getImm());
  } else if (MO.isFPImm()) {
    return static_cast<unsigned>(APFloat(MO.getFPImm())
        .bitcastToAPInt().getHiBits(32).getLimitedValue());
  }

  // MO must be an Expr.
  assert(MO.isExpr());

  const MCExpr *Expr = MO.getExpr();
  MCExpr::ExprKind Kind = Expr->getKind();

  if (Kind == MCExpr::Binary) {
    Expr = static_cast<const MCBinaryExpr*>(Expr)->getLHS();
    Kind = Expr->getKind();
  }

  assert (Kind == MCExpr::SymbolRef);

  Mips::Fixups FixupKind = Mips::Fixups(0);

  switch(cast<MCSymbolRefExpr>(Expr)->getKind()) {
  default: llvm_unreachable("Unknown fixup kind!");
    break;
  case MCSymbolRefExpr::VK_Mips_GPOFF_HI :
    FixupKind = Mips::fixup_Mips_GPOFF_HI;
    break;
  case MCSymbolRefExpr::VK_Mips_GPOFF_LO :
    FixupKind = Mips::fixup_Mips_GPOFF_LO;
    break;
  case MCSymbolRefExpr::VK_Mips_GOT_PAGE :
    FixupKind = Mips::fixup_Mips_GOT_PAGE;
    break;
  case MCSymbolRefExpr::VK_Mips_GOT_OFST :
    FixupKind = Mips::fixup_Mips_GOT_OFST;
    break;
  case MCSymbolRefExpr::VK_Mips_GOT_DISP :
    FixupKind = Mips::fixup_Mips_GOT_DISP;
    break;
  case MCSymbolRefExpr::VK_Mips_GPREL:
    FixupKind = Mips::fixup_Mips_GPREL16;
    break;
  case MCSymbolRefExpr::VK_Mips_GOT_CALL:
    FixupKind = Mips::fixup_Mips_CALL16;
    break;
  case MCSymbolRefExpr::VK_Mips_GOT16:
    FixupKind = Mips::fixup_Mips_GOT_Global;
    break;
  case MCSymbolRefExpr::VK_Mips_GOT:
    FixupKind = Mips::fixup_Mips_GOT_Local;
    break;
  case MCSymbolRefExpr::VK_Mips_ABS_HI:
    FixupKind = Mips::fixup_Mips_HI16;
    break;
  case MCSymbolRefExpr::VK_Mips_ABS_LO:
    FixupKind = Mips::fixup_Mips_LO16;
    break;
  case MCSymbolRefExpr::VK_Mips_TLSGD:
    FixupKind = Mips::fixup_Mips_TLSGD;
    break;
  case MCSymbolRefExpr::VK_Mips_TLSLDM:
    FixupKind = Mips::fixup_Mips_TLSLDM;
    break;
  case MCSymbolRefExpr::VK_Mips_DTPREL_HI:
    FixupKind = Mips::fixup_Mips_DTPREL_HI;
    break;
  case MCSymbolRefExpr::VK_Mips_DTPREL_LO:
    FixupKind = Mips::fixup_Mips_DTPREL_LO;
    break;
  case MCSymbolRefExpr::VK_Mips_GOTTPREL:
    FixupKind = Mips::fixup_Mips_GOTTPREL;
    break;
  case MCSymbolRefExpr::VK_Mips_TPREL_HI:
    FixupKind = Mips::fixup_Mips_TPREL_HI;
    break;
  case MCSymbolRefExpr::VK_Mips_TPREL_LO:
    FixupKind = Mips::fixup_Mips_TPREL_LO;
    break;
  case MCSymbolRefExpr::VK_Mips_HIGHER:
    FixupKind = Mips::fixup_Mips_HIGHER;
    break;
  case MCSymbolRefExpr::VK_Mips_HIGHEST:
    FixupKind = Mips::fixup_Mips_HIGHEST;
    break;
  } // switch

  Fixups.push_back(MCFixup::Create(0, MO.getExpr(), MCFixupKind(FixupKind)));

  // All of the information is in the fixup.
  return 0;
}

/// getMemEncoding - Return binary encoding of memory related operand.
/// If the offset operand requires relocation, record the relocation.
unsigned
MipsMCCodeEmitter::getMemEncoding(const MCInst &MI, unsigned OpNo,
                                  SmallVectorImpl<MCFixup> &Fixups) const {
  // Base register is encoded in bits 20-16, offset is encoded in bits 15-0.
  assert(MI.getOperand(OpNo).isReg());
  unsigned RegBits = getMachineOpValue(MI, MI.getOperand(OpNo),Fixups) << 16;
  unsigned OffBits = getMachineOpValue(MI, MI.getOperand(OpNo+1), Fixups);

  return (OffBits & 0xFFFF) | RegBits;
}

unsigned
MipsMCCodeEmitter::getSizeExtEncoding(const MCInst &MI, unsigned OpNo,
                                      SmallVectorImpl<MCFixup> &Fixups) const {
  assert(MI.getOperand(OpNo).isImm());
  unsigned SizeEncoding = getMachineOpValue(MI, MI.getOperand(OpNo), Fixups);
  return SizeEncoding - 1;
}

// FIXME: should be called getMSBEncoding
//
unsigned
MipsMCCodeEmitter::getSizeInsEncoding(const MCInst &MI, unsigned OpNo,
                                      SmallVectorImpl<MCFixup> &Fixups) const {
  assert(MI.getOperand(OpNo-1).isImm());
  assert(MI.getOperand(OpNo).isImm());
  unsigned Position = getMachineOpValue(MI, MI.getOperand(OpNo-1), Fixups);
  unsigned Size = getMachineOpValue(MI, MI.getOperand(OpNo), Fixups);

  return Position + Size - 1;
}

#include "MipsGenMCCodeEmitter.inc"
<|MERGE_RESOLUTION|>--- conflicted
+++ resolved
@@ -163,20 +163,10 @@
                      SmallVectorImpl<MCFixup> &Fixups) const {
 
   const MCOperand &MO = MI.getOperand(OpNo);
-<<<<<<< HEAD
-
-  /* LOCALMOD-START */
-  // If the destination is an immediate, we have nothing to do.
-  if (MO.isImm()) return (unsigned)MO.getImm() / 4;
-  /* LOCALMOD-END */
-
-  assert(MO.isExpr() && "getJumpTargetOpValue expects only expressions");
-=======
   // If the destination is an immediate, we have nothing to do.
   if (MO.isImm()) return MO.getImm();
   assert(MO.isExpr() &&
          "getJumpTargetOpValue expects only expressions or an immediate");
->>>>>>> 8e70b550
 
   const MCExpr *Expr = MO.getExpr();
   Fixups.push_back(MCFixup::Create(0, Expr,
