--- conflicted
+++ resolved
@@ -391,24 +391,21 @@
         return true;
       }
     }
-<<<<<<< HEAD
-
-    // If an indexed floating point load/store can be emitted, return false.
-    const LSBaseSDNode *LS = dyn_cast<LSBaseSDNode>(Parent);
-
-    if (LS &&
-        (LS->getMemoryVT() == MVT::f32 || LS->getMemoryVT() == MVT::f64) &&
-        Subtarget.hasFPIdx() && !Subtarget.isTargetNaCl()/*@LOCALMOD*/)
-      return false;
-=======
->>>>>>> 279b9184
-  }
-
-  return false;
+  }
 }
 
 bool MipsDAGToDAGISel::selectAddrDefault(SDValue Addr, SDValue &Base,
                                          SDValue &Offset) const {
+  // @LOCALMOD-START
+  // If an indexed floating point load/store can be emitted, return false.
+  const LSBaseSDNode *LS = dyn_cast<LSBaseSDNode>(Parent);
+
+  if (LS &&
+     (LS->getMemoryVT() == MVT::f32 || LS->getMemoryVT() == MVT::f64) &&
+      Subtarget.hasFPIdx())
+    return false;
+  // @LOCALMOD-END
+
   Base = Addr;
   Offset = CurDAG->getTargetConstant(0, Addr.getValueType());
   return true;
