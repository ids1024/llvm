//===-- MipsInstrFPU.td - Mips FPU Instruction Information -*- tablegen -*-===//
//
//                     The LLVM Compiler Infrastructure
//
// This file is distributed under the University of Illinois Open Source
// License. See LICENSE.TXT for details.
//
//===----------------------------------------------------------------------===//
//
// This file describes the Mips FPU instruction set.
//
//===----------------------------------------------------------------------===//

//===----------------------------------------------------------------------===//
// Floating Point Instructions
// ------------------------
// * 64bit fp:
//    - 32 64-bit registers (default mode)
//    - 16 even 32-bit registers (32-bit compatible mode) for
//      single and double access.
// * 32bit fp:
//    - 16 even 32-bit registers - single and double (aliased)
//    - 32 32-bit registers (within single-only mode)
//===----------------------------------------------------------------------===//

// Floating Point Compare and Branch
def SDT_MipsFPBrcond : SDTypeProfile<0, 2, [SDTCisInt<0>,
                                            SDTCisVT<1, OtherVT>]>;
def SDT_MipsFPCmp : SDTypeProfile<0, 3, [SDTCisSameAs<0, 1>, SDTCisFP<1>,
                                         SDTCisVT<2, i32>]>;
def SDT_MipsCMovFP : SDTypeProfile<1, 2, [SDTCisSameAs<0, 1>,
                                          SDTCisSameAs<1, 2>]>;
def SDT_MipsBuildPairF64 : SDTypeProfile<1, 2, [SDTCisVT<0, f64>,
                                                SDTCisVT<1, i32>,
                                                SDTCisSameAs<1, 2>]>;
def SDT_MipsExtractElementF64 : SDTypeProfile<1, 2, [SDTCisVT<0, i32>,
                                                     SDTCisVT<1, f64>,
                                                     SDTCisVT<2, i32>]>;

def MipsFPCmp : SDNode<"MipsISD::FPCmp", SDT_MipsFPCmp, [SDNPOutGlue]>;
def MipsCMovFP_T : SDNode<"MipsISD::CMovFP_T", SDT_MipsCMovFP, [SDNPInGlue]>;
def MipsCMovFP_F : SDNode<"MipsISD::CMovFP_F", SDT_MipsCMovFP, [SDNPInGlue]>;
def MipsFPBrcond : SDNode<"MipsISD::FPBrcond", SDT_MipsFPBrcond,
                          [SDNPHasChain, SDNPOptInGlue]>;
def MipsBuildPairF64 : SDNode<"MipsISD::BuildPairF64", SDT_MipsBuildPairF64>;
def MipsExtractElementF64 : SDNode<"MipsISD::ExtractElementF64",
                                   SDT_MipsExtractElementF64>;

// Operand for printing out a condition code.
let PrintMethod = "printFCCOperand", DecoderMethod = "DecodeCondCode" in
  def condcode : Operand<i32>;

//===----------------------------------------------------------------------===//
// Feature predicates.
//===----------------------------------------------------------------------===//

def IsFP64bit        : Predicate<"Subtarget.isFP64bit()">,
                       AssemblerPredicate<"FeatureFP64Bit">;
def NotFP64bit       : Predicate<"!Subtarget.isFP64bit()">,
                       AssemblerPredicate<"!FeatureFP64Bit">;
def IsSingleFloat    : Predicate<"Subtarget.isSingleFloat()">,
                       AssemblerPredicate<"FeatureSingleFloat">;
def IsNotSingleFloat : Predicate<"!Subtarget.isSingleFloat()">,
                       AssemblerPredicate<"!FeatureSingleFloat">;

// FP immediate patterns.
def fpimm0 : PatLeaf<(fpimm), [{
  return N->isExactlyValue(+0.0);
}]>;

def fpimm0neg : PatLeaf<(fpimm), [{
  return N->isExactlyValue(-0.0);
}]>;

//===----------------------------------------------------------------------===//
// Instruction Class Templates
//
// A set of multiclasses is used to address the register usage.
//
// S32 - single precision in 16 32bit even fp registers
//       single precision in 32 32bit fp registers in SingleOnly mode
// S64 - single precision in 32 64bit fp registers (In64BitMode)
// D32 - double precision in 16 32bit even fp registers
// D64 - double precision in 32 64bit fp registers (In64BitMode)
//
// Only S32 and D32 are supported right now.
//===----------------------------------------------------------------------===//

// FP load.
let DecoderMethod = "DecodeFMem" in {
class FPLoad<bits<6> op, string opstr, RegisterClass RC, Operand MemOpnd>:
  FMem<op, (outs RC:$ft), (ins MemOpnd:$addr),
      !strconcat(opstr, "\t$ft, $addr"), [(set RC:$ft, (load_a addr:$addr))],
      IILoad>;

// FP store.
class FPStore<bits<6> op, string opstr, RegisterClass RC, Operand MemOpnd>:
  FMem<op, (outs), (ins RC:$ft, MemOpnd:$addr),
      !strconcat(opstr, "\t$ft, $addr"), [(store_a RC:$ft, addr:$addr)],
      IIStore>;
}
// FP indexed load.
class FPIdxLoad<bits<6> funct, string opstr, RegisterClass DRC,
                RegisterClass PRC, PatFrag FOp>:
  FFMemIdx<funct, (outs DRC:$fd), (ins PRC:$base, PRC:$index),
           !strconcat(opstr, "\t$fd, $index($base)"),
           [(set DRC:$fd, (FOp (add PRC:$base, PRC:$index)))]> {
  let fs = 0;
}

// FP indexed store.
class FPIdxStore<bits<6> funct, string opstr, RegisterClass DRC,
                 RegisterClass PRC, PatFrag FOp>:
  FFMemIdx<funct, (outs), (ins DRC:$fs, PRC:$base, PRC:$index),
           !strconcat(opstr, "\t$fs, $index($base)"),
           [(FOp DRC:$fs, (add PRC:$base, PRC:$index))]> {
  let fd = 0;
}

// Instructions that convert an FP value to 32-bit fixed point.
multiclass FFR1_W_M<bits<6> funct, string opstr> {
  def _S   : FFR1<funct, 16, opstr, "w.s", FGR32, FGR32>;
  def _D32 : FFR1<funct, 17, opstr, "w.d", FGR32, AFGR64>,
             Requires<[NotFP64bit, HasStandardEncoding]>;
  def _D64 : FFR1<funct, 17, opstr, "w.d", FGR32, FGR64>,
             Requires<[IsFP64bit, HasStandardEncoding]> {
    let DecoderNamespace = "Mips64";
  }
}

// Instructions that convert an FP value to 64-bit fixed point.
let Predicates = [IsFP64bit, HasStandardEncoding], DecoderNamespace = "Mips64" in
multiclass FFR1_L_M<bits<6> funct, string opstr> {
  def _S   : FFR1<funct, 16, opstr, "l.s", FGR64, FGR32>;
  def _D64 : FFR1<funct, 17, opstr, "l.d", FGR64, FGR64>;
}

// FP-to-FP conversion instructions.
multiclass FFR1P_M<bits<6> funct, string opstr, SDNode OpNode> {
  def _S   : FFR1P<funct, 16, opstr, "s", FGR32, FGR32, OpNode>;
  def _D32 : FFR1P<funct, 17, opstr, "d", AFGR64, AFGR64, OpNode>,
             Requires<[NotFP64bit, HasStandardEncoding]>;
  def _D64 : FFR1P<funct, 17, opstr, "d", FGR64, FGR64, OpNode>,
             Requires<[IsFP64bit, HasStandardEncoding]> {
    let DecoderNamespace = "Mips64";
  }
}

multiclass FFR2P_M<bits<6> funct, string opstr, SDNode OpNode, bit isComm = 0> {
  let isCommutable = isComm in {
  def _S   : FFR2P<funct, 16, opstr, "s", FGR32, OpNode>;
  def _D32 : FFR2P<funct, 17, opstr, "d", AFGR64, OpNode>,
             Requires<[NotFP64bit, HasStandardEncoding]>;
  def _D64 : FFR2P<funct, 17, opstr, "d", FGR64, OpNode>,
             Requires<[IsFP64bit, HasStandardEncoding]> {
    let DecoderNamespace = "Mips64";
  }
}
}

// FP madd/msub/nmadd/nmsub instruction classes.
class FMADDSUB<bits<3> funct, bits<3> fmt, string opstr, string fmtstr,
               SDNode OpNode, RegisterClass RC> :
  FFMADDSUB<funct, fmt, (outs RC:$fd), (ins RC:$fr, RC:$fs, RC:$ft),
            !strconcat(opstr, ".", fmtstr, "\t$fd, $fr, $fs, $ft"),
            [(set RC:$fd, (OpNode (fmul RC:$fs, RC:$ft), RC:$fr))]>;

class FNMADDSUB<bits<3> funct, bits<3> fmt, string opstr, string fmtstr,
                SDNode OpNode, RegisterClass RC> :
  FFMADDSUB<funct, fmt, (outs RC:$fd), (ins RC:$fr, RC:$fs, RC:$ft),
            !strconcat(opstr, ".", fmtstr, "\t$fd, $fr, $fs, $ft"),
            [(set RC:$fd, (fsub fpimm0, (OpNode (fmul RC:$fs, RC:$ft), RC:$fr)))]>;

//===----------------------------------------------------------------------===//
// Floating Point Instructions
//===----------------------------------------------------------------------===//
defm ROUND_W : FFR1_W_M<0xc, "round">;
defm ROUND_L : FFR1_L_M<0x8, "round">;
defm TRUNC_W : FFR1_W_M<0xd, "trunc">;
defm TRUNC_L : FFR1_L_M<0x9, "trunc">;
defm CEIL_W  : FFR1_W_M<0xe, "ceil">;
defm CEIL_L  : FFR1_L_M<0xa, "ceil">;
defm FLOOR_W : FFR1_W_M<0xf, "floor">;
defm FLOOR_L : FFR1_L_M<0xb, "floor">;
defm CVT_W   : FFR1_W_M<0x24, "cvt">;
//defm CVT_L   : FFR1_L_M<0x25, "cvt">;

def CVT_S_W : FFR1<0x20, 20, "cvt", "s.w", FGR32, FGR32>;
def CVT_L_S : FFR1<0x25, 16, "cvt", "l.s", FGR64, FGR32>;
def CVT_L_D64: FFR1<0x25, 17, "cvt", "l.d", FGR64, FGR64>;

let Predicates = [NotFP64bit, HasStandardEncoding] in {
  def CVT_S_D32 : FFR1<0x20, 17, "cvt", "s.d", FGR32, AFGR64>;
  def CVT_D32_W : FFR1<0x21, 20, "cvt", "d.w", AFGR64, FGR32>;
  def CVT_D32_S : FFR1<0x21, 16, "cvt", "d.s", AFGR64, FGR32>;
}

let Predicates = [IsFP64bit, HasStandardEncoding], DecoderNamespace = "Mips64" in {
 def CVT_S_D64 : FFR1<0x20, 17, "cvt", "s.d", FGR32, FGR64>;
 def CVT_S_L   : FFR1<0x20, 21, "cvt", "s.l", FGR32, FGR64>;
 def CVT_D64_W : FFR1<0x21, 20, "cvt", "d.w", FGR64, FGR32>;
 def CVT_D64_S : FFR1<0x21, 16, "cvt", "d.s", FGR64, FGR32>;
 def CVT_D64_L : FFR1<0x21, 21, "cvt", "d.l", FGR64, FGR64>;
}

let Predicates = [NoNaNsFPMath, HasStandardEncoding] in {
  defm FABS    : FFR1P_M<0x5, "abs",  fabs>;
  defm FNEG    : FFR1P_M<0x7, "neg",  fneg>;
}
defm FSQRT   : FFR1P_M<0x4, "sqrt", fsqrt>;

// The odd-numbered registers are only referenced when doing loads,
// stores, and moves between floating-point and integer registers.
// When defining instructions, we reference all 32-bit registers,
// regardless of register aliasing.

class FFRGPR<bits<5> _fmt, dag outs, dag ins, string asmstr, list<dag> pattern>:
             FFR<0x11, 0x0, _fmt, outs, ins, asmstr, pattern> {
  bits<5> rt;
  let ft = rt;
  let fd = 0;
}

/// Move Control Registers From/To CPU Registers
def CFC1  : FFRGPR<0x2, (outs CPURegs:$rt), (ins CCR:$fs),
                  "cfc1\t$rt, $fs", []>;

def CTC1  : FFRGPR<0x6, (outs CCR:$fs), (ins CPURegs:$rt),
                  "ctc1\t$rt, $fs", []>;

def MFC1  : FFRGPR<0x00, (outs CPURegs:$rt), (ins FGR32:$fs),
                  "mfc1\t$rt, $fs",
                  [(set CPURegs:$rt, (bitconvert FGR32:$fs))]>;

def MTC1  : FFRGPR<0x04, (outs FGR32:$fs), (ins CPURegs:$rt),
                  "mtc1\t$rt, $fs",
                  [(set FGR32:$fs, (bitconvert CPURegs:$rt))]>;

def DMFC1 : FFRGPR<0x01, (outs CPU64Regs:$rt), (ins FGR64:$fs),
                  "dmfc1\t$rt, $fs",
                  [(set CPU64Regs:$rt, (bitconvert FGR64:$fs))]>;

def DMTC1 : FFRGPR<0x05, (outs FGR64:$fs), (ins CPU64Regs:$rt),
                  "dmtc1\t$rt, $fs",
                  [(set FGR64:$fs, (bitconvert CPU64Regs:$rt))]>;

def FMOV_S   : FFR1<0x6, 16, "mov", "s", FGR32, FGR32>;
def FMOV_D32 : FFR1<0x6, 17, "mov", "d", AFGR64, AFGR64>,
               Requires<[NotFP64bit, HasStandardEncoding]>;
def FMOV_D64 : FFR1<0x6, 17, "mov", "d", FGR64, FGR64>,
               Requires<[IsFP64bit, HasStandardEncoding]> {
  let DecoderNamespace = "Mips64";
}

/// Floating Point Memory Instructions
let Predicates = [IsN64, HasStandardEncoding], DecoderNamespace = "Mips64" in {
  def LWC1_P8   : FPLoad<0x31, "lwc1", FGR32, mem64>;
  def SWC1_P8   : FPStore<0x39, "swc1", FGR32, mem64>;
  def LDC164_P8 : FPLoad<0x35, "ldc1", FGR64, mem64> {
    let isCodeGenOnly =1;
  }
  def SDC164_P8 : FPStore<0x3d, "sdc1", FGR64, mem64> {
    let isCodeGenOnly =1;
  }
}

let Predicates = [NotN64, HasStandardEncoding] in {
  def LWC1   : FPLoad<0x31, "lwc1", FGR32, mem>;
  def SWC1   : FPStore<0x39, "swc1", FGR32, mem>;
}

let Predicates = [NotN64, HasMips64, HasStandardEncoding],
    DecoderNamespace = "Mips64" in {
  def LDC164 : FPLoad<0x35, "ldc1", FGR64, mem>;
  def SDC164 : FPStore<0x3d, "sdc1", FGR64, mem>;
}

let Predicates = [NotN64, NotMips64, HasStandardEncoding] in {
  def LDC1   : FPLoad<0x35, "ldc1", AFGR64, mem>;
  def SDC1   : FPStore<0x3d, "sdc1", AFGR64, mem>;
}

// Indexed loads and stores.
let Predicates = [HasMips32r2Or64, NotNaCl/*@LOCALMOD*/] in {
  def LWXC1 : FPIdxLoad<0x0, "lwxc1", FGR32, CPURegs, load_a>;
  def LUXC1 : FPIdxLoad<0x5, "luxc1", FGR32, CPURegs, load_u>;
  def SWXC1 : FPIdxStore<0x8, "swxc1", FGR32, CPURegs, store_a>;
  def SUXC1 : FPIdxStore<0xd, "suxc1", FGR32, CPURegs, store_u>;
}

let Predicates = [HasMips32r2, NotMips64, NotNaCl/*@LOCALMOD*/] in {
  def LDXC1 : FPIdxLoad<0x1, "ldxc1", AFGR64, CPURegs, load_a>;
  def SDXC1 : FPIdxStore<0x9, "sdxc1", AFGR64, CPURegs, store_a>;
}

let Predicates = [HasMips64, NotN64, NotNaCl/*@LOCALMOD*/],
    DecoderNamespace="Mips64" in {
  def LDXC164 : FPIdxLoad<0x1, "ldxc1", FGR64, CPURegs, load_a>;
  def SDXC164 : FPIdxStore<0x9, "sdxc1", FGR64, CPURegs, store_a>;
}

// n64
let Predicates = [IsN64, NotNaCl/*@LOCALMOD*/], isCodeGenOnly=1 in {
  def LWXC1_P8   : FPIdxLoad<0x0, "lwxc1", FGR32, CPU64Regs, load_a>;
  def LUXC1_P8   : FPIdxLoad<0x5, "luxc1", FGR32, CPU64Regs, load_u>;
  def LDXC164_P8 : FPIdxLoad<0x1, "ldxc1", FGR64, CPU64Regs, load_a>;
  def SWXC1_P8   : FPIdxStore<0x8, "swxc1", FGR32, CPU64Regs, store_a>;
  def SUXC1_P8   : FPIdxStore<0xd, "suxc1", FGR32, CPU64Regs, store_u>;
  def SDXC164_P8 : FPIdxStore<0x9, "sdxc1", FGR64, CPU64Regs, store_a>;
}

/// Floating-point Aritmetic
defm FADD : FFR2P_M<0x00, "add", fadd, 1>;
defm FDIV : FFR2P_M<0x03, "div", fdiv>;
defm FMUL : FFR2P_M<0x02, "mul", fmul, 1>;
defm FSUB : FFR2P_M<0x01, "sub", fsub>;

let Predicates = [HasMips32r2, HasStandardEncoding] in {
  def MADD_S : FMADDSUB<0x4, 0, "madd", "s", fadd, FGR32>;
  def MSUB_S : FMADDSUB<0x5, 0, "msub", "s", fsub, FGR32>;
}

let Predicates = [HasMips32r2, NoNaNsFPMath, HasStandardEncoding] in {
  def NMADD_S : FNMADDSUB<0x6, 0, "nmadd", "s", fadd, FGR32>;
  def NMSUB_S : FNMADDSUB<0x7, 0, "nmsub", "s", fsub, FGR32>;
}

let Predicates = [HasMips32r2, NotFP64bit, HasStandardEncoding] in {
  def MADD_D32 : FMADDSUB<0x4, 1, "madd", "d", fadd, AFGR64>;
  def MSUB_D32 : FMADDSUB<0x5, 1, "msub", "d", fsub, AFGR64>;
}

let Predicates = [HasMips32r2, NotFP64bit, NoNaNsFPMath, HasStandardEncoding] in {
  def NMADD_D32 : FNMADDSUB<0x6, 1, "nmadd", "d", fadd, AFGR64>;
  def NMSUB_D32 : FNMADDSUB<0x7, 1, "nmsub", "d", fsub, AFGR64>;
}

let Predicates = [HasMips32r2, IsFP64bit, HasStandardEncoding], isCodeGenOnly=1 in {
  def MADD_D64 : FMADDSUB<0x4, 1, "madd", "d", fadd, FGR64>;
  def MSUB_D64 : FMADDSUB<0x5, 1, "msub", "d", fsub, FGR64>;
}

let Predicates = [HasMips32r2, IsFP64bit, NoNaNsFPMath, HasStandardEncoding],
    isCodeGenOnly=1 in {
  def NMADD_D64 : FNMADDSUB<0x6, 1, "nmadd", "d", fadd, FGR64>;
  def NMSUB_D64 : FNMADDSUB<0x7, 1, "nmsub", "d", fsub, FGR64>;
}

//===----------------------------------------------------------------------===//
// Floating Point Branch Codes
//===----------------------------------------------------------------------===//
// Mips branch codes. These correspond to condcode in MipsInstrInfo.h.
// They must be kept in synch.
def MIPS_BRANCH_F  : PatLeaf<(i32 0)>;
def MIPS_BRANCH_T  : PatLeaf<(i32 1)>;

/// Floating Point Branch of False/True (Likely)
let isBranch=1, isTerminator=1, hasDelaySlot=1, base=0x8, Uses=[FCR31] in
  class FBRANCH<bits<1> nd, bits<1> tf, PatLeaf op, string asmstr> :
      FFI<0x11, (outs), (ins brtarget:$dst), !strconcat(asmstr, "\t$dst"),
        [(MipsFPBrcond op, bb:$dst)]> {
  let Inst{20-18} = 0;
  let Inst{17} = nd;
  let Inst{16} = tf;
}

let DecoderMethod = "DecodeBC1" in {
def BC1F  : FBRANCH<0, 0, MIPS_BRANCH_F,  "bc1f">;
def BC1T  : FBRANCH<0, 1, MIPS_BRANCH_T,  "bc1t">;
}
//===----------------------------------------------------------------------===//
// Floating Point Flag Conditions
//===----------------------------------------------------------------------===//
// Mips condition codes. They must correspond to condcode in MipsInstrInfo.h.
// They must be kept in synch.
def MIPS_FCOND_F    : PatLeaf<(i32 0)>;
def MIPS_FCOND_UN   : PatLeaf<(i32 1)>;
def MIPS_FCOND_OEQ  : PatLeaf<(i32 2)>;
def MIPS_FCOND_UEQ  : PatLeaf<(i32 3)>;
def MIPS_FCOND_OLT  : PatLeaf<(i32 4)>;
def MIPS_FCOND_ULT  : PatLeaf<(i32 5)>;
def MIPS_FCOND_OLE  : PatLeaf<(i32 6)>;
def MIPS_FCOND_ULE  : PatLeaf<(i32 7)>;
def MIPS_FCOND_SF   : PatLeaf<(i32 8)>;
def MIPS_FCOND_NGLE : PatLeaf<(i32 9)>;
def MIPS_FCOND_SEQ  : PatLeaf<(i32 10)>;
def MIPS_FCOND_NGL  : PatLeaf<(i32 11)>;
def MIPS_FCOND_LT   : PatLeaf<(i32 12)>;
def MIPS_FCOND_NGE  : PatLeaf<(i32 13)>;
def MIPS_FCOND_LE   : PatLeaf<(i32 14)>;
def MIPS_FCOND_NGT  : PatLeaf<(i32 15)>;

class FCMP<bits<5> fmt, RegisterClass RC, string typestr> :
  FCC<fmt, (outs), (ins RC:$fs, RC:$ft, condcode:$cc),
      !strconcat("c.$cc.", typestr, "\t$fs, $ft"),
      [(MipsFPCmp RC:$fs, RC:$ft, imm:$cc)]>;

/// Floating Point Compare
let Defs=[FCR31] in {
  def FCMP_S32 : FCMP<0x10, FGR32, "s">;
  def FCMP_D32 : FCMP<0x11, AFGR64, "d">,
      Requires<[NotFP64bit, HasStandardEncoding]>;
  def FCMP_D64 : FCMP<0x11, FGR64, "d">,
      Requires<[IsFP64bit, HasStandardEncoding]> {
    let DecoderNamespace = "Mips64";
  }
}

//===----------------------------------------------------------------------===//
// Floating Point Pseudo-Instructions
//===----------------------------------------------------------------------===//
def MOVCCRToCCR : MipsPseudo<(outs CCR:$dst), (ins CCR:$src),
                             "# MOVCCRToCCR", []>;

// This pseudo instr gets expanded into 2 mtc1 instrs after register
// allocation.
def BuildPairF64 :
  MipsPseudo<(outs AFGR64:$dst),
             (ins CPURegs:$lo, CPURegs:$hi), "",
             [(set AFGR64:$dst, (MipsBuildPairF64 CPURegs:$lo, CPURegs:$hi))]>;

// This pseudo instr gets expanded into 2 mfc1 instrs after register
// allocation.
// if n is 0, lower part of src is extracted.
// if n is 1, higher part of src is extracted.
def ExtractElementF64 :
  MipsPseudo<(outs CPURegs:$dst),
             (ins AFGR64:$src, i32imm:$n), "",
             [(set CPURegs:$dst,
               (MipsExtractElementF64 AFGR64:$src, imm:$n))]>;

//===----------------------------------------------------------------------===//
// Floating Point Patterns
//===----------------------------------------------------------------------===//
def : MipsPat<(f32 fpimm0), (MTC1 ZERO)>;
def : MipsPat<(f32 fpimm0neg), (FNEG_S (MTC1 ZERO))>;

def : MipsPat<(f32 (sint_to_fp CPURegs:$src)), (CVT_S_W (MTC1 CPURegs:$src))>;
def : MipsPat<(i32 (fp_to_sint FGR32:$src)), (MFC1 (TRUNC_W_S FGR32:$src))>;

let Predicates = [NotFP64bit, HasStandardEncoding] in {
  def : MipsPat<(f64 (sint_to_fp CPURegs:$src)),
                (CVT_D32_W (MTC1 CPURegs:$src))>;
  def : MipsPat<(i32 (fp_to_sint AFGR64:$src)),
                (MFC1 (TRUNC_W_D32 AFGR64:$src))>;
  def : MipsPat<(f32 (fround AFGR64:$src)), (CVT_S_D32 AFGR64:$src)>;
  def : MipsPat<(f64 (fextend FGR32:$src)), (CVT_D32_S FGR32:$src)>;
}

let Predicates = [IsFP64bit, HasStandardEncoding] in {
  def : MipsPat<(f64 fpimm0), (DMTC1 ZERO_64)>;
  def : MipsPat<(f64 fpimm0neg), (FNEG_D64 (DMTC1 ZERO_64))>;

  def : MipsPat<(f64 (sint_to_fp CPURegs:$src)),
                (CVT_D64_W (MTC1 CPURegs:$src))>;
  def : MipsPat<(f32 (sint_to_fp CPU64Regs:$src)),
                (CVT_S_L (DMTC1 CPU64Regs:$src))>;
  def : MipsPat<(f64 (sint_to_fp CPU64Regs:$src)),
                (CVT_D64_L (DMTC1 CPU64Regs:$src))>;

  def : MipsPat<(i32 (fp_to_sint FGR64:$src)),
                (MFC1 (TRUNC_W_D64 FGR64:$src))>;
  def : MipsPat<(i64 (fp_to_sint FGR32:$src)), (DMFC1 (TRUNC_L_S FGR32:$src))>;
  def : MipsPat<(i64 (fp_to_sint FGR64:$src)),
                (DMFC1 (TRUNC_L_D64 FGR64:$src))>;

  def : MipsPat<(f32 (fround FGR64:$src)), (CVT_S_D64 FGR64:$src)>;
  def : MipsPat<(f64 (fextend FGR32:$src)), (CVT_D64_S FGR32:$src)>;
}

// Patterns for unaligned floating point loads and stores.
<<<<<<< HEAD
let Predicates = [HasMips32r2Or64, NotN64, NotNaCl/*@LOCALMOD*/] in {
  def : Pat<(f32 (load_u CPURegs:$addr)), (LUXC1 CPURegs:$addr, ZERO)>;
  def : Pat<(store_u FGR32:$src, CPURegs:$addr),
            (SUXC1 FGR32:$src, CPURegs:$addr, ZERO)>;
}

let Predicates = [IsN64, NotNaCl/*@LOCALMOD*/] in {
  def : Pat<(f32 (load_u CPU64Regs:$addr)), (LUXC1_P8 CPU64Regs:$addr, ZERO_64)>;
  def : Pat<(store_u FGR32:$src, CPU64Regs:$addr),
            (SUXC1_P8 FGR32:$src, CPU64Regs:$addr, ZERO_64)>;
=======
let Predicates = [HasMips32r2Or64, NotN64, HasStandardEncoding] in {
  def : MipsPat<(f32 (load_u CPURegs:$addr)), (LUXC1 CPURegs:$addr, ZERO)>;
  def : MipsPat<(store_u FGR32:$src, CPURegs:$addr),
                (SUXC1 FGR32:$src, CPURegs:$addr, ZERO)>;
}

let Predicates = [IsN64, HasStandardEncoding] in {
  def : MipsPat<(f32 (load_u CPU64Regs:$addr)),
                (LUXC1_P8 CPU64Regs:$addr, ZERO_64)>;
  def : MipsPat<(store_u FGR32:$src, CPU64Regs:$addr),
                (SUXC1_P8 FGR32:$src, CPU64Regs:$addr, ZERO_64)>;
>>>>>>> c723eb1a
}<|MERGE_RESOLUTION|>--- conflicted
+++ resolved
@@ -469,28 +469,15 @@
 }
 
 // Patterns for unaligned floating point loads and stores.
-<<<<<<< HEAD
 let Predicates = [HasMips32r2Or64, NotN64, NotNaCl/*@LOCALMOD*/] in {
-  def : Pat<(f32 (load_u CPURegs:$addr)), (LUXC1 CPURegs:$addr, ZERO)>;
-  def : Pat<(store_u FGR32:$src, CPURegs:$addr),
-            (SUXC1 FGR32:$src, CPURegs:$addr, ZERO)>;
-}
-
-let Predicates = [IsN64, NotNaCl/*@LOCALMOD*/] in {
-  def : Pat<(f32 (load_u CPU64Regs:$addr)), (LUXC1_P8 CPU64Regs:$addr, ZERO_64)>;
-  def : Pat<(store_u FGR32:$src, CPU64Regs:$addr),
-            (SUXC1_P8 FGR32:$src, CPU64Regs:$addr, ZERO_64)>;
-=======
-let Predicates = [HasMips32r2Or64, NotN64, HasStandardEncoding] in {
   def : MipsPat<(f32 (load_u CPURegs:$addr)), (LUXC1 CPURegs:$addr, ZERO)>;
   def : MipsPat<(store_u FGR32:$src, CPURegs:$addr),
                 (SUXC1 FGR32:$src, CPURegs:$addr, ZERO)>;
 }
 
-let Predicates = [IsN64, HasStandardEncoding] in {
+let Predicates = [IsN64, NotNaCl/*@LOCALMOD*/] in {
   def : MipsPat<(f32 (load_u CPU64Regs:$addr)),
                 (LUXC1_P8 CPU64Regs:$addr, ZERO_64)>;
   def : MipsPat<(store_u FGR32:$src, CPU64Regs:$addr),
                 (SUXC1_P8 FGR32:$src, CPU64Regs:$addr, ZERO_64)>;
->>>>>>> c723eb1a
 }