--- conflicted
+++ resolved
@@ -282,11 +282,7 @@
 }
 
 // Indexed loads and stores.
-<<<<<<< HEAD
-let Predicates = [HasMips32r2Or64, IsNotNaCl/*@LOCALMOD*/] in {
-=======
-let Predicates = [HasFPIdx, HasStandardEncoding] in {
->>>>>>> 8d20b5f9
+let Predicates = [HasFPIdx, IsNotNaCl/*@LOCALMOD*/] in {
   def LWXC1 : FPIdxLoad<0x0, "lwxc1", FGR32, CPURegs, load>;
   def SWXC1 : FPIdxStore<0x8, "swxc1", FGR32, CPURegs, store>;
 }
