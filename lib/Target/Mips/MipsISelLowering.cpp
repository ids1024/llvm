//===-- MipsISelLowering.cpp - Mips DAG Lowering Implementation -----------===//
//
//                     The LLVM Compiler Infrastructure
//
// This file is distributed under the University of Illinois Open Source
// License. See LICENSE.TXT for details.
//
//===----------------------------------------------------------------------===//
//
// This file defines the interfaces that Mips uses to lower LLVM code into a
// selection DAG.
//
//===----------------------------------------------------------------------===//

#define DEBUG_TYPE "mips-lower"
#include "MipsISelLowering.h"
#include "MipsMachineFunction.h"
#include "MipsTargetMachine.h"
#include "MipsTargetObjectFile.h"
#include "MipsSubtarget.h"
#include "InstPrinter/MipsInstPrinter.h"
#include "MCTargetDesc/MipsBaseInfo.h"
#include "llvm/DerivedTypes.h"
#include "llvm/Function.h"
#include "llvm/GlobalVariable.h"
#include "llvm/Intrinsics.h"
#include "llvm/CallingConv.h"
#include "llvm/CodeGen/CallingConvLower.h"
#include "llvm/CodeGen/MachineFrameInfo.h"
#include "llvm/CodeGen/MachineFunction.h"
#include "llvm/CodeGen/MachineInstrBuilder.h"
#include "llvm/CodeGen/MachineRegisterInfo.h"
#include "llvm/CodeGen/SelectionDAGISel.h"
#include "llvm/CodeGen/ValueTypes.h"
#include "llvm/Support/Debug.h"
#include "llvm/Support/ErrorHandling.h"
#include "llvm/Support/raw_ostream.h"

using namespace llvm;

// If I is a shifted mask, set the size (Size) and the first bit of the
// mask (Pos), and return true.
// For example, if I is 0x003ff800, (Pos, Size) = (11, 11).
static bool IsShiftedMask(uint64_t I, uint64_t &Pos, uint64_t &Size) {
  if (!isShiftedMask_64(I))
     return false;

  Size = CountPopulation_64(I);
  Pos = CountTrailingZeros_64(I);
  return true;
}

static SDValue GetGlobalReg(SelectionDAG &DAG, EVT Ty) {
  MipsFunctionInfo *FI = DAG.getMachineFunction().getInfo<MipsFunctionInfo>();
  return DAG.getRegister(FI->getGlobalBaseReg(), Ty);
}

const char *MipsTargetLowering::getTargetNodeName(unsigned Opcode) const {
  switch (Opcode) {
  case MipsISD::JmpLink:           return "MipsISD::JmpLink";
  case MipsISD::Hi:                return "MipsISD::Hi";
  case MipsISD::Lo:                return "MipsISD::Lo";
  case MipsISD::GPRel:             return "MipsISD::GPRel";
  case MipsISD::ThreadPointer:     return "MipsISD::ThreadPointer";
  case MipsISD::Ret:               return "MipsISD::Ret";
  case MipsISD::FPBrcond:          return "MipsISD::FPBrcond";
  case MipsISD::FPCmp:             return "MipsISD::FPCmp";
  case MipsISD::CMovFP_T:          return "MipsISD::CMovFP_T";
  case MipsISD::CMovFP_F:          return "MipsISD::CMovFP_F";
  case MipsISD::FPRound:           return "MipsISD::FPRound";
  case MipsISD::MAdd:              return "MipsISD::MAdd";
  case MipsISD::MAddu:             return "MipsISD::MAddu";
  case MipsISD::MSub:              return "MipsISD::MSub";
  case MipsISD::MSubu:             return "MipsISD::MSubu";
  case MipsISD::DivRem:            return "MipsISD::DivRem";
  case MipsISD::DivRemU:           return "MipsISD::DivRemU";
  case MipsISD::BuildPairF64:      return "MipsISD::BuildPairF64";
  case MipsISD::ExtractElementF64: return "MipsISD::ExtractElementF64";
  case MipsISD::Wrapper:           return "MipsISD::Wrapper";
  case MipsISD::DynAlloc:          return "MipsISD::DynAlloc";
  case MipsISD::Sync:              return "MipsISD::Sync";
  case MipsISD::Ext:               return "MipsISD::Ext";
  case MipsISD::Ins:               return "MipsISD::Ins";
  case MipsISD::LWL:               return "MipsISD::LWL";
  case MipsISD::LWR:               return "MipsISD::LWR";
  case MipsISD::SWL:               return "MipsISD::SWL";
  case MipsISD::SWR:               return "MipsISD::SWR";
  case MipsISD::LDL:               return "MipsISD::LDL";
  case MipsISD::LDR:               return "MipsISD::LDR";
  case MipsISD::SDL:               return "MipsISD::SDL";
  case MipsISD::SDR:               return "MipsISD::SDR";
  default:                         return NULL;
  }
}

MipsTargetLowering::
MipsTargetLowering(MipsTargetMachine &TM)
  : TargetLowering(TM, new MipsTargetObjectFile()),
    Subtarget(&TM.getSubtarget<MipsSubtarget>()),
    HasMips64(Subtarget->hasMips64()), IsN64(Subtarget->isABI_N64()),
    IsO32(Subtarget->isABI_O32()) {

  // Mips does not have i1 type, so use i32 for
  // setcc operations results (slt, sgt, ...).
  setBooleanContents(ZeroOrOneBooleanContent);
  setBooleanVectorContents(ZeroOrOneBooleanContent); // FIXME: Is this correct?

  // Set up the register classes
  addRegisterClass(MVT::i32, &Mips::CPURegsRegClass);

  if (HasMips64)
    addRegisterClass(MVT::i64, &Mips::CPU64RegsRegClass);

  if (Subtarget->inMips16Mode()) {
    addRegisterClass(MVT::i32, &Mips::CPU16RegsRegClass);
    addRegisterClass(MVT::i32, &Mips::CPURARegRegClass);
  }

  if (!TM.Options.UseSoftFloat) {
    addRegisterClass(MVT::f32, &Mips::FGR32RegClass);

    // When dealing with single precision only, use libcalls
    if (!Subtarget->isSingleFloat()) {
      if (HasMips64)
        addRegisterClass(MVT::f64, &Mips::FGR64RegClass);
      else
        addRegisterClass(MVT::f64, &Mips::AFGR64RegClass);
    }
  }

  // Load extented operations for i1 types must be promoted
  setLoadExtAction(ISD::EXTLOAD,  MVT::i1,  Promote);
  setLoadExtAction(ISD::ZEXTLOAD, MVT::i1,  Promote);
  setLoadExtAction(ISD::SEXTLOAD, MVT::i1,  Promote);

  // MIPS doesn't have extending float->double load/store
  setLoadExtAction(ISD::EXTLOAD, MVT::f32, Expand);
  setTruncStoreAction(MVT::f64, MVT::f32, Expand);

  // Used by legalize types to correctly generate the setcc result.
  // Without this, every float setcc comes with a AND/OR with the result,
  // we don't want this, since the fpcmp result goes to a flag register,
  // which is used implicitly by brcond and select operations.
  AddPromotedToType(ISD::SETCC, MVT::i1, MVT::i32);

  // Mips Custom Operations
  setOperationAction(ISD::GlobalAddress,      MVT::i32,   Custom);
  setOperationAction(ISD::BlockAddress,       MVT::i32,   Custom);
  setOperationAction(ISD::GlobalTLSAddress,   MVT::i32,   Custom);
  setOperationAction(ISD::JumpTable,          MVT::i32,   Custom);
  setOperationAction(ISD::ConstantPool,       MVT::i32,   Custom);
  setOperationAction(ISD::SELECT,             MVT::f32,   Custom);
  setOperationAction(ISD::SELECT,             MVT::f64,   Custom);
  setOperationAction(ISD::SELECT,             MVT::i32,   Custom);
  setOperationAction(ISD::SELECT_CC,          MVT::f32,   Custom);
  setOperationAction(ISD::SELECT_CC,          MVT::f64,   Custom);
  setOperationAction(ISD::SETCC,              MVT::f32,   Custom);
  setOperationAction(ISD::SETCC,              MVT::f64,   Custom);
  setOperationAction(ISD::BRCOND,             MVT::Other, Custom);
  setOperationAction(ISD::VASTART,            MVT::Other, Custom);
  setOperationAction(ISD::FCOPYSIGN,          MVT::f32,   Custom);
  setOperationAction(ISD::FCOPYSIGN,          MVT::f64,   Custom);
  setOperationAction(ISD::MEMBARRIER,         MVT::Other, Custom);
  setOperationAction(ISD::ATOMIC_FENCE,       MVT::Other, Custom);
  setOperationAction(ISD::LOAD,               MVT::i32, Custom);
  setOperationAction(ISD::STORE,              MVT::i32, Custom);

  if (!TM.Options.NoNaNsFPMath) {
    setOperationAction(ISD::FABS,             MVT::f32,   Custom);
    setOperationAction(ISD::FABS,             MVT::f64,   Custom);
  }

  if (HasMips64) {
    setOperationAction(ISD::GlobalAddress,      MVT::i64,   Custom);
    setOperationAction(ISD::BlockAddress,       MVT::i64,   Custom);
    setOperationAction(ISD::GlobalTLSAddress,   MVT::i64,   Custom);
    setOperationAction(ISD::JumpTable,          MVT::i64,   Custom);
    setOperationAction(ISD::ConstantPool,       MVT::i64,   Custom);
    setOperationAction(ISD::SELECT,             MVT::i64,   Custom);
    setOperationAction(ISD::LOAD,               MVT::i64,   Custom);
    setOperationAction(ISD::STORE,              MVT::i64,   Custom);
  }

  if (!HasMips64) {
    setOperationAction(ISD::SHL_PARTS,          MVT::i32,   Custom);
    setOperationAction(ISD::SRA_PARTS,          MVT::i32,   Custom);
    setOperationAction(ISD::SRL_PARTS,          MVT::i32,   Custom);
  }

  setOperationAction(ISD::SDIV, MVT::i32, Expand);
  setOperationAction(ISD::SREM, MVT::i32, Expand);
  setOperationAction(ISD::UDIV, MVT::i32, Expand);
  setOperationAction(ISD::UREM, MVT::i32, Expand);
  setOperationAction(ISD::SDIV, MVT::i64, Expand);
  setOperationAction(ISD::SREM, MVT::i64, Expand);
  setOperationAction(ISD::UDIV, MVT::i64, Expand);
  setOperationAction(ISD::UREM, MVT::i64, Expand);

  // Operations not directly supported by Mips.
  setOperationAction(ISD::BR_JT,             MVT::Other, Expand);
  setOperationAction(ISD::BR_CC,             MVT::Other, Expand);
  setOperationAction(ISD::SELECT_CC,         MVT::Other, Expand);
  setOperationAction(ISD::UINT_TO_FP,        MVT::i32,   Expand);
  setOperationAction(ISD::UINT_TO_FP,        MVT::i64,   Expand);
  setOperationAction(ISD::FP_TO_UINT,        MVT::i32,   Expand);
  setOperationAction(ISD::FP_TO_UINT,        MVT::i64,   Expand);
  setOperationAction(ISD::SIGN_EXTEND_INREG, MVT::i1,    Expand);
  setOperationAction(ISD::CTPOP,             MVT::i32,   Expand);
  setOperationAction(ISD::CTPOP,             MVT::i64,   Expand);
  setOperationAction(ISD::CTTZ,              MVT::i32,   Expand);
  setOperationAction(ISD::CTTZ,              MVT::i64,   Expand);
  setOperationAction(ISD::CTTZ_ZERO_UNDEF,   MVT::i32,   Expand);
  setOperationAction(ISD::CTTZ_ZERO_UNDEF,   MVT::i64,   Expand);
  setOperationAction(ISD::CTLZ_ZERO_UNDEF,   MVT::i32,   Expand);
  setOperationAction(ISD::CTLZ_ZERO_UNDEF,   MVT::i64,   Expand);
  setOperationAction(ISD::ROTL,              MVT::i32,   Expand);
  setOperationAction(ISD::ROTL,              MVT::i64,   Expand);
  setOperationAction(ISD::DYNAMIC_STACKALLOC, MVT::i32,  Expand);
  setOperationAction(ISD::DYNAMIC_STACKALLOC, MVT::i64,  Expand);

  if (!Subtarget->hasMips32r2())
    setOperationAction(ISD::ROTR, MVT::i32,   Expand);

  if (!Subtarget->hasMips64r2())
    setOperationAction(ISD::ROTR, MVT::i64,   Expand);

  setOperationAction(ISD::FSIN,              MVT::f32,   Expand);
  setOperationAction(ISD::FSIN,              MVT::f64,   Expand);
  setOperationAction(ISD::FCOS,              MVT::f32,   Expand);
  setOperationAction(ISD::FCOS,              MVT::f64,   Expand);
  setOperationAction(ISD::FPOWI,             MVT::f32,   Expand);
  setOperationAction(ISD::FPOW,              MVT::f32,   Expand);
  setOperationAction(ISD::FPOW,              MVT::f64,   Expand);
  setOperationAction(ISD::FLOG,              MVT::f32,   Expand);
  setOperationAction(ISD::FLOG2,             MVT::f32,   Expand);
  setOperationAction(ISD::FLOG10,            MVT::f32,   Expand);
  setOperationAction(ISD::FEXP,              MVT::f32,   Expand);
  setOperationAction(ISD::FMA,               MVT::f32,   Expand);
  setOperationAction(ISD::FMA,               MVT::f64,   Expand);
  setOperationAction(ISD::FREM,              MVT::f32,   Expand);
  setOperationAction(ISD::FREM,              MVT::f64,   Expand);

  if (!TM.Options.NoNaNsFPMath) {
    setOperationAction(ISD::FNEG,             MVT::f32,   Expand);
    setOperationAction(ISD::FNEG,             MVT::f64,   Expand);
  }

  setOperationAction(ISD::EXCEPTIONADDR,     MVT::i32, Expand);
  setOperationAction(ISD::EXCEPTIONADDR,     MVT::i64, Expand);
  setOperationAction(ISD::EHSELECTION,       MVT::i32, Expand);
  setOperationAction(ISD::EHSELECTION,       MVT::i64, Expand);

  setOperationAction(ISD::VAARG,             MVT::Other, Expand);
  setOperationAction(ISD::VACOPY,            MVT::Other, Expand);
  setOperationAction(ISD::VAEND,             MVT::Other, Expand);

  // Use the default for now
  setOperationAction(ISD::STACKSAVE,         MVT::Other, Expand);
  setOperationAction(ISD::STACKRESTORE,      MVT::Other, Expand);

  setOperationAction(ISD::ATOMIC_LOAD,       MVT::i32,    Expand);
  setOperationAction(ISD::ATOMIC_LOAD,       MVT::i64,    Expand);
  setOperationAction(ISD::ATOMIC_STORE,      MVT::i32,    Expand);
  setOperationAction(ISD::ATOMIC_STORE,      MVT::i64,    Expand);

  setInsertFencesForAtomic(true);

  if (!Subtarget->hasSEInReg()) {
    setOperationAction(ISD::SIGN_EXTEND_INREG, MVT::i8,  Expand);
    setOperationAction(ISD::SIGN_EXTEND_INREG, MVT::i16, Expand);
  }

  if (!Subtarget->hasBitCount()) {
    setOperationAction(ISD::CTLZ, MVT::i32, Expand);
    setOperationAction(ISD::CTLZ, MVT::i64, Expand);
  }

  if (!Subtarget->hasSwap()) {
    setOperationAction(ISD::BSWAP, MVT::i32, Expand);
    setOperationAction(ISD::BSWAP, MVT::i64, Expand);
  }

  if (HasMips64) {
    setLoadExtAction(ISD::SEXTLOAD, MVT::i32, Custom);
    setLoadExtAction(ISD::ZEXTLOAD, MVT::i32, Custom);
    setLoadExtAction(ISD::EXTLOAD, MVT::i32, Custom);
    setTruncStoreAction(MVT::i64, MVT::i32, Custom);
  }

  // @LOCALMOD-BEGIN
  if (Subtarget->isTargetNaCl()) {
    setOperationAction(ISD::NACL_THREAD_STACK_PADDING, MVT::i32, Custom);
    setOperationAction(ISD::NACL_TP_ALIGN,             MVT::i32, Custom);
    setOperationAction(ISD::NACL_TP_TLS_OFFSET,        MVT::i32, Custom);
    setOperationAction(ISD::NACL_TP_TDB_OFFSET,        MVT::i32, Custom);
  }
  // @LOCALMOD-END

  setTargetDAGCombine(ISD::ADDE);
  setTargetDAGCombine(ISD::SUBE);
  setTargetDAGCombine(ISD::SDIVREM);
  setTargetDAGCombine(ISD::UDIVREM);
  setTargetDAGCombine(ISD::SELECT);
  setTargetDAGCombine(ISD::AND);
  setTargetDAGCombine(ISD::OR);
  setTargetDAGCombine(ISD::ADD);

  setMinFunctionAlignment(HasMips64 ? 3 : 2);

  setStackPointerRegisterToSaveRestore(IsN64 ? Mips::SP_64 : Mips::SP);
  computeRegisterProperties();

  setExceptionPointerRegister(IsN64 ? Mips::A0_64 : Mips::A0);
  setExceptionSelectorRegister(IsN64 ? Mips::A1_64 : Mips::A1);

  maxStoresPerMemcpy = 16;
}

bool MipsTargetLowering::allowsUnalignedMemoryAccesses(EVT VT) const {
  MVT::SimpleValueType SVT = VT.getSimpleVT().SimpleTy;

  switch (SVT) {
  case MVT::i64:
  case MVT::i32:
    return true;
<<<<<<< HEAD
  case MVT::f32:
    return Subtarget->hasMips32r2Or64() && !Subtarget->isTargetNaCl()/*@LOCALMOD*/;
=======
>>>>>>> bc363931
  default:
    return false;
  }
}

EVT MipsTargetLowering::getSetCCResultType(EVT VT) const {
  return MVT::i32;
}

// SelectMadd -
// Transforms a subgraph in CurDAG if the following pattern is found:
//  (addc multLo, Lo0), (adde multHi, Hi0),
// where,
//  multHi/Lo: product of multiplication
//  Lo0: initial value of Lo register
//  Hi0: initial value of Hi register
// Return true if pattern matching was successful.
static bool SelectMadd(SDNode *ADDENode, SelectionDAG *CurDAG) {
  // ADDENode's second operand must be a flag output of an ADDC node in order
  // for the matching to be successful.
  SDNode *ADDCNode = ADDENode->getOperand(2).getNode();

  if (ADDCNode->getOpcode() != ISD::ADDC)
    return false;

  SDValue MultHi = ADDENode->getOperand(0);
  SDValue MultLo = ADDCNode->getOperand(0);
  SDNode *MultNode = MultHi.getNode();
  unsigned MultOpc = MultHi.getOpcode();

  // MultHi and MultLo must be generated by the same node,
  if (MultLo.getNode() != MultNode)
    return false;

  // and it must be a multiplication.
  if (MultOpc != ISD::SMUL_LOHI && MultOpc != ISD::UMUL_LOHI)
    return false;

  // MultLo amd MultHi must be the first and second output of MultNode
  // respectively.
  if (MultHi.getResNo() != 1 || MultLo.getResNo() != 0)
    return false;

  // Transform this to a MADD only if ADDENode and ADDCNode are the only users
  // of the values of MultNode, in which case MultNode will be removed in later
  // phases.
  // If there exist users other than ADDENode or ADDCNode, this function returns
  // here, which will result in MultNode being mapped to a single MULT
  // instruction node rather than a pair of MULT and MADD instructions being
  // produced.
  if (!MultHi.hasOneUse() || !MultLo.hasOneUse())
    return false;

  SDValue Chain = CurDAG->getEntryNode();
  DebugLoc dl = ADDENode->getDebugLoc();

  // create MipsMAdd(u) node
  MultOpc = MultOpc == ISD::UMUL_LOHI ? MipsISD::MAddu : MipsISD::MAdd;

  SDValue MAdd = CurDAG->getNode(MultOpc, dl, MVT::Glue,
                                 MultNode->getOperand(0),// Factor 0
                                 MultNode->getOperand(1),// Factor 1
                                 ADDCNode->getOperand(1),// Lo0
                                 ADDENode->getOperand(1));// Hi0

  // create CopyFromReg nodes
  SDValue CopyFromLo = CurDAG->getCopyFromReg(Chain, dl, Mips::LO, MVT::i32,
                                              MAdd);
  SDValue CopyFromHi = CurDAG->getCopyFromReg(CopyFromLo.getValue(1), dl,
                                              Mips::HI, MVT::i32,
                                              CopyFromLo.getValue(2));

  // replace uses of adde and addc here
  if (!SDValue(ADDCNode, 0).use_empty())
    CurDAG->ReplaceAllUsesOfValueWith(SDValue(ADDCNode, 0), CopyFromLo);

  if (!SDValue(ADDENode, 0).use_empty())
    CurDAG->ReplaceAllUsesOfValueWith(SDValue(ADDENode, 0), CopyFromHi);

  return true;
}

// SelectMsub -
// Transforms a subgraph in CurDAG if the following pattern is found:
//  (addc Lo0, multLo), (sube Hi0, multHi),
// where,
//  multHi/Lo: product of multiplication
//  Lo0: initial value of Lo register
//  Hi0: initial value of Hi register
// Return true if pattern matching was successful.
static bool SelectMsub(SDNode *SUBENode, SelectionDAG *CurDAG) {
  // SUBENode's second operand must be a flag output of an SUBC node in order
  // for the matching to be successful.
  SDNode *SUBCNode = SUBENode->getOperand(2).getNode();

  if (SUBCNode->getOpcode() != ISD::SUBC)
    return false;

  SDValue MultHi = SUBENode->getOperand(1);
  SDValue MultLo = SUBCNode->getOperand(1);
  SDNode *MultNode = MultHi.getNode();
  unsigned MultOpc = MultHi.getOpcode();

  // MultHi and MultLo must be generated by the same node,
  if (MultLo.getNode() != MultNode)
    return false;

  // and it must be a multiplication.
  if (MultOpc != ISD::SMUL_LOHI && MultOpc != ISD::UMUL_LOHI)
    return false;

  // MultLo amd MultHi must be the first and second output of MultNode
  // respectively.
  if (MultHi.getResNo() != 1 || MultLo.getResNo() != 0)
    return false;

  // Transform this to a MSUB only if SUBENode and SUBCNode are the only users
  // of the values of MultNode, in which case MultNode will be removed in later
  // phases.
  // If there exist users other than SUBENode or SUBCNode, this function returns
  // here, which will result in MultNode being mapped to a single MULT
  // instruction node rather than a pair of MULT and MSUB instructions being
  // produced.
  if (!MultHi.hasOneUse() || !MultLo.hasOneUse())
    return false;

  SDValue Chain = CurDAG->getEntryNode();
  DebugLoc dl = SUBENode->getDebugLoc();

  // create MipsSub(u) node
  MultOpc = MultOpc == ISD::UMUL_LOHI ? MipsISD::MSubu : MipsISD::MSub;

  SDValue MSub = CurDAG->getNode(MultOpc, dl, MVT::Glue,
                                 MultNode->getOperand(0),// Factor 0
                                 MultNode->getOperand(1),// Factor 1
                                 SUBCNode->getOperand(0),// Lo0
                                 SUBENode->getOperand(0));// Hi0

  // create CopyFromReg nodes
  SDValue CopyFromLo = CurDAG->getCopyFromReg(Chain, dl, Mips::LO, MVT::i32,
                                              MSub);
  SDValue CopyFromHi = CurDAG->getCopyFromReg(CopyFromLo.getValue(1), dl,
                                              Mips::HI, MVT::i32,
                                              CopyFromLo.getValue(2));

  // replace uses of sube and subc here
  if (!SDValue(SUBCNode, 0).use_empty())
    CurDAG->ReplaceAllUsesOfValueWith(SDValue(SUBCNode, 0), CopyFromLo);

  if (!SDValue(SUBENode, 0).use_empty())
    CurDAG->ReplaceAllUsesOfValueWith(SDValue(SUBENode, 0), CopyFromHi);

  return true;
}

static SDValue PerformADDECombine(SDNode *N, SelectionDAG &DAG,
                                  TargetLowering::DAGCombinerInfo &DCI,
                                  const MipsSubtarget *Subtarget) {
  if (DCI.isBeforeLegalize())
    return SDValue();

  if (Subtarget->hasMips32() && N->getValueType(0) == MVT::i32 &&
      SelectMadd(N, &DAG))
    return SDValue(N, 0);

  return SDValue();
}

static SDValue PerformSUBECombine(SDNode *N, SelectionDAG &DAG,
                                  TargetLowering::DAGCombinerInfo &DCI,
                                  const MipsSubtarget *Subtarget) {
  if (DCI.isBeforeLegalize())
    return SDValue();

  if (Subtarget->hasMips32() && N->getValueType(0) == MVT::i32 &&
      SelectMsub(N, &DAG))
    return SDValue(N, 0);

  return SDValue();
}

static SDValue PerformDivRemCombine(SDNode *N, SelectionDAG &DAG,
                                    TargetLowering::DAGCombinerInfo &DCI,
                                    const MipsSubtarget *Subtarget) {
  if (DCI.isBeforeLegalizeOps())
    return SDValue();

  EVT Ty = N->getValueType(0);
  unsigned LO = (Ty == MVT::i32) ? Mips::LO : Mips::LO64;
  unsigned HI = (Ty == MVT::i32) ? Mips::HI : Mips::HI64;
  unsigned opc = N->getOpcode() == ISD::SDIVREM ? MipsISD::DivRem :
                                                  MipsISD::DivRemU;
  DebugLoc dl = N->getDebugLoc();

  SDValue DivRem = DAG.getNode(opc, dl, MVT::Glue,
                               N->getOperand(0), N->getOperand(1));
  SDValue InChain = DAG.getEntryNode();
  SDValue InGlue = DivRem;

  // insert MFLO
  if (N->hasAnyUseOfValue(0)) {
    SDValue CopyFromLo = DAG.getCopyFromReg(InChain, dl, LO, Ty,
                                            InGlue);
    DAG.ReplaceAllUsesOfValueWith(SDValue(N, 0), CopyFromLo);
    InChain = CopyFromLo.getValue(1);
    InGlue = CopyFromLo.getValue(2);
  }

  // insert MFHI
  if (N->hasAnyUseOfValue(1)) {
    SDValue CopyFromHi = DAG.getCopyFromReg(InChain, dl,
                                            HI, Ty, InGlue);
    DAG.ReplaceAllUsesOfValueWith(SDValue(N, 1), CopyFromHi);
  }

  return SDValue();
}

static Mips::CondCode FPCondCCodeToFCC(ISD::CondCode CC) {
  switch (CC) {
  default: llvm_unreachable("Unknown fp condition code!");
  case ISD::SETEQ:
  case ISD::SETOEQ: return Mips::FCOND_OEQ;
  case ISD::SETUNE: return Mips::FCOND_UNE;
  case ISD::SETLT:
  case ISD::SETOLT: return Mips::FCOND_OLT;
  case ISD::SETGT:
  case ISD::SETOGT: return Mips::FCOND_OGT;
  case ISD::SETLE:
  case ISD::SETOLE: return Mips::FCOND_OLE;
  case ISD::SETGE:
  case ISD::SETOGE: return Mips::FCOND_OGE;
  case ISD::SETULT: return Mips::FCOND_ULT;
  case ISD::SETULE: return Mips::FCOND_ULE;
  case ISD::SETUGT: return Mips::FCOND_UGT;
  case ISD::SETUGE: return Mips::FCOND_UGE;
  case ISD::SETUO:  return Mips::FCOND_UN;
  case ISD::SETO:   return Mips::FCOND_OR;
  case ISD::SETNE:
  case ISD::SETONE: return Mips::FCOND_ONE;
  case ISD::SETUEQ: return Mips::FCOND_UEQ;
  }
}


// Returns true if condition code has to be inverted.
static bool InvertFPCondCode(Mips::CondCode CC) {
  if (CC >= Mips::FCOND_F && CC <= Mips::FCOND_NGT)
    return false;

  assert((CC >= Mips::FCOND_T && CC <= Mips::FCOND_GT) &&
         "Illegal Condition Code");

  return true;
}

// Creates and returns an FPCmp node from a setcc node.
// Returns Op if setcc is not a floating point comparison.
static SDValue CreateFPCmp(SelectionDAG &DAG, const SDValue &Op) {
  // must be a SETCC node
  if (Op.getOpcode() != ISD::SETCC)
    return Op;

  SDValue LHS = Op.getOperand(0);

  if (!LHS.getValueType().isFloatingPoint())
    return Op;

  SDValue RHS = Op.getOperand(1);
  DebugLoc dl = Op.getDebugLoc();

  // Assume the 3rd operand is a CondCodeSDNode. Add code to check the type of
  // node if necessary.
  ISD::CondCode CC = cast<CondCodeSDNode>(Op.getOperand(2))->get();

  return DAG.getNode(MipsISD::FPCmp, dl, MVT::Glue, LHS, RHS,
                     DAG.getConstant(FPCondCCodeToFCC(CC), MVT::i32));
}

// Creates and returns a CMovFPT/F node.
static SDValue CreateCMovFP(SelectionDAG &DAG, SDValue Cond, SDValue True,
                            SDValue False, DebugLoc DL) {
  bool invert = InvertFPCondCode((Mips::CondCode)
                                 cast<ConstantSDNode>(Cond.getOperand(2))
                                 ->getSExtValue());

  return DAG.getNode((invert ? MipsISD::CMovFP_F : MipsISD::CMovFP_T), DL,
                     True.getValueType(), True, False, Cond);
}

static SDValue PerformSELECTCombine(SDNode *N, SelectionDAG &DAG,
                                    TargetLowering::DAGCombinerInfo &DCI,
                                    const MipsSubtarget *Subtarget) {
  if (DCI.isBeforeLegalizeOps())
    return SDValue();

  SDValue SetCC = N->getOperand(0);

  if ((SetCC.getOpcode() != ISD::SETCC) ||
      !SetCC.getOperand(0).getValueType().isInteger())
    return SDValue();

  SDValue False = N->getOperand(2);
  EVT FalseTy = False.getValueType();

  if (!FalseTy.isInteger())
    return SDValue();

  ConstantSDNode *CN = dyn_cast<ConstantSDNode>(False);

  if (!CN || CN->getZExtValue())
    return SDValue();

  const DebugLoc DL = N->getDebugLoc();
  ISD::CondCode CC = cast<CondCodeSDNode>(SetCC.getOperand(2))->get();
  SDValue True = N->getOperand(1);

  SetCC = DAG.getSetCC(DL, SetCC.getValueType(), SetCC.getOperand(0),
                       SetCC.getOperand(1), ISD::getSetCCInverse(CC, true));

  return DAG.getNode(ISD::SELECT, DL, FalseTy, SetCC, False, True);
}

static SDValue PerformANDCombine(SDNode *N, SelectionDAG &DAG,
                                 TargetLowering::DAGCombinerInfo &DCI,
                                 const MipsSubtarget *Subtarget) {
  // Pattern match EXT.
  //  $dst = and ((sra or srl) $src , pos), (2**size - 1)
  //  => ext $dst, $src, size, pos
  if (DCI.isBeforeLegalizeOps() || !Subtarget->hasMips32r2())
    return SDValue();

  SDValue ShiftRight = N->getOperand(0), Mask = N->getOperand(1);
  unsigned ShiftRightOpc = ShiftRight.getOpcode();

  // Op's first operand must be a shift right.
  if (ShiftRightOpc != ISD::SRA && ShiftRightOpc != ISD::SRL)
    return SDValue();

  // The second operand of the shift must be an immediate.
  ConstantSDNode *CN;
  if (!(CN = dyn_cast<ConstantSDNode>(ShiftRight.getOperand(1))))
    return SDValue();

  uint64_t Pos = CN->getZExtValue();
  uint64_t SMPos, SMSize;

  // Op's second operand must be a shifted mask.
  if (!(CN = dyn_cast<ConstantSDNode>(Mask)) ||
      !IsShiftedMask(CN->getZExtValue(), SMPos, SMSize))
    return SDValue();

  // Return if the shifted mask does not start at bit 0 or the sum of its size
  // and Pos exceeds the word's size.
  EVT ValTy = N->getValueType(0);
  if (SMPos != 0 || Pos + SMSize > ValTy.getSizeInBits())
    return SDValue();

  return DAG.getNode(MipsISD::Ext, N->getDebugLoc(), ValTy,
                     ShiftRight.getOperand(0), DAG.getConstant(Pos, MVT::i32),
                     DAG.getConstant(SMSize, MVT::i32));
}

static SDValue PerformORCombine(SDNode *N, SelectionDAG &DAG,
                                TargetLowering::DAGCombinerInfo &DCI,
                                const MipsSubtarget *Subtarget) {
  // Pattern match INS.
  //  $dst = or (and $src1 , mask0), (and (shl $src, pos), mask1),
  //  where mask1 = (2**size - 1) << pos, mask0 = ~mask1
  //  => ins $dst, $src, size, pos, $src1
  if (DCI.isBeforeLegalizeOps() || !Subtarget->hasMips32r2())
    return SDValue();

  SDValue And0 = N->getOperand(0), And1 = N->getOperand(1);
  uint64_t SMPos0, SMSize0, SMPos1, SMSize1;
  ConstantSDNode *CN;

  // See if Op's first operand matches (and $src1 , mask0).
  if (And0.getOpcode() != ISD::AND)
    return SDValue();

  if (!(CN = dyn_cast<ConstantSDNode>(And0.getOperand(1))) ||
      !IsShiftedMask(~CN->getSExtValue(), SMPos0, SMSize0))
    return SDValue();

  // See if Op's second operand matches (and (shl $src, pos), mask1).
  if (And1.getOpcode() != ISD::AND)
    return SDValue();

  if (!(CN = dyn_cast<ConstantSDNode>(And1.getOperand(1))) ||
      !IsShiftedMask(CN->getZExtValue(), SMPos1, SMSize1))
    return SDValue();

  // The shift masks must have the same position and size.
  if (SMPos0 != SMPos1 || SMSize0 != SMSize1)
    return SDValue();

  SDValue Shl = And1.getOperand(0);
  if (Shl.getOpcode() != ISD::SHL)
    return SDValue();

  if (!(CN = dyn_cast<ConstantSDNode>(Shl.getOperand(1))))
    return SDValue();

  unsigned Shamt = CN->getZExtValue();

  // Return if the shift amount and the first bit position of mask are not the
  // same.
  EVT ValTy = N->getValueType(0);
  if ((Shamt != SMPos0) || (SMPos0 + SMSize0 > ValTy.getSizeInBits()))
    return SDValue();

  return DAG.getNode(MipsISD::Ins, N->getDebugLoc(), ValTy, Shl.getOperand(0),
                     DAG.getConstant(SMPos0, MVT::i32),
                     DAG.getConstant(SMSize0, MVT::i32), And0.getOperand(0));
}

static SDValue PerformADDCombine(SDNode *N, SelectionDAG &DAG,
                                 TargetLowering::DAGCombinerInfo &DCI,
                                 const MipsSubtarget *Subtarget) {
  // (add v0, (add v1, abs_lo(tjt))) => (add (add v0, v1), abs_lo(tjt))

  if (DCI.isBeforeLegalizeOps())
    return SDValue();

  SDValue Add = N->getOperand(1);

  if (Add.getOpcode() != ISD::ADD)
    return SDValue();

  SDValue Lo = Add.getOperand(1);

  if ((Lo.getOpcode() != MipsISD::Lo) ||
      (Lo.getOperand(0).getOpcode() != ISD::TargetJumpTable))
    return SDValue();

  EVT ValTy = N->getValueType(0);
  DebugLoc DL = N->getDebugLoc();

  SDValue Add1 = DAG.getNode(ISD::ADD, DL, ValTy, N->getOperand(0),
                             Add.getOperand(0));
  return DAG.getNode(ISD::ADD, DL, ValTy, Add1, Lo);
}

SDValue  MipsTargetLowering::PerformDAGCombine(SDNode *N, DAGCombinerInfo &DCI)
  const {
  SelectionDAG &DAG = DCI.DAG;
  unsigned opc = N->getOpcode();

  switch (opc) {
  default: break;
  case ISD::ADDE:
    return PerformADDECombine(N, DAG, DCI, Subtarget);
  case ISD::SUBE:
    return PerformSUBECombine(N, DAG, DCI, Subtarget);
  case ISD::SDIVREM:
  case ISD::UDIVREM:
    return PerformDivRemCombine(N, DAG, DCI, Subtarget);
  case ISD::SELECT:
    return PerformSELECTCombine(N, DAG, DCI, Subtarget);
  case ISD::AND:
    return PerformANDCombine(N, DAG, DCI, Subtarget);
  case ISD::OR:
    return PerformORCombine(N, DAG, DCI, Subtarget);
  case ISD::ADD:
    return PerformADDCombine(N, DAG, DCI, Subtarget);
  }

  return SDValue();
}

SDValue MipsTargetLowering::
LowerOperation(SDValue Op, SelectionDAG &DAG) const
{
  switch (Op.getOpcode())
  {
    case ISD::BRCOND:             return LowerBRCOND(Op, DAG);
    case ISD::ConstantPool:       return LowerConstantPool(Op, DAG);
    case ISD::GlobalAddress:      return LowerGlobalAddress(Op, DAG);
    case ISD::BlockAddress:       return LowerBlockAddress(Op, DAG);
    case ISD::GlobalTLSAddress:   return LowerGlobalTLSAddress(Op, DAG);
    case ISD::JumpTable:          return LowerJumpTable(Op, DAG);
    case ISD::SELECT:             return LowerSELECT(Op, DAG);
    case ISD::SELECT_CC:          return LowerSELECT_CC(Op, DAG);
    case ISD::SETCC:              return LowerSETCC(Op, DAG);
    case ISD::VASTART:            return LowerVASTART(Op, DAG);
    case ISD::FCOPYSIGN:          return LowerFCOPYSIGN(Op, DAG);
    case ISD::FABS:               return LowerFABS(Op, DAG);
    case ISD::FRAMEADDR:          return LowerFRAMEADDR(Op, DAG);
    case ISD::RETURNADDR:         return LowerRETURNADDR(Op, DAG);
    case ISD::MEMBARRIER:         return LowerMEMBARRIER(Op, DAG);
    case ISD::ATOMIC_FENCE:       return LowerATOMIC_FENCE(Op, DAG);
    case ISD::SHL_PARTS:          return LowerShiftLeftParts(Op, DAG);
    case ISD::SRA_PARTS:          return LowerShiftRightParts(Op, DAG, true);
    case ISD::SRL_PARTS:          return LowerShiftRightParts(Op, DAG, false);
    case ISD::LOAD:               return LowerLOAD(Op, DAG);
    case ISD::STORE:              return LowerSTORE(Op, DAG);

    // @LOCALMOD-BEGIN
    case ISD::NACL_THREAD_STACK_PADDING:
      return LowerNaClThreadStackPadding(Op, DAG);
    case ISD::NACL_TP_ALIGN:      return LowerNaClTpAlign(Op, DAG);
    case ISD::NACL_TP_TLS_OFFSET: return LowerNaClTpTlsOffset(Op, DAG);
    case ISD::NACL_TP_TDB_OFFSET: return LowerNaClTpTdbOffset(Op, DAG);
    // @LOCALMOD-END
  }
  return SDValue();
}

//===----------------------------------------------------------------------===//
//  Lower helper functions
//===----------------------------------------------------------------------===//

// AddLiveIn - This helper function adds the specified physical register to the
// MachineFunction as a live in value.  It also creates a corresponding
// virtual register for it.
static unsigned
AddLiveIn(MachineFunction &MF, unsigned PReg, const TargetRegisterClass *RC)
{
  assert(RC->contains(PReg) && "Not the correct regclass!");
  unsigned VReg = MF.getRegInfo().createVirtualRegister(RC);
  MF.getRegInfo().addLiveIn(PReg, VReg);
  return VReg;
}

// Get fp branch code (not opcode) from condition code.
static Mips::FPBranchCode GetFPBranchCodeFromCond(Mips::CondCode CC) {
  if (CC >= Mips::FCOND_F && CC <= Mips::FCOND_NGT)
    return Mips::BRANCH_T;

  assert((CC >= Mips::FCOND_T && CC <= Mips::FCOND_GT) &&
         "Invalid CondCode.");

  return Mips::BRANCH_F;
}

/*
static MachineBasicBlock* ExpandCondMov(MachineInstr *MI, MachineBasicBlock *BB,
                                        DebugLoc dl,
                                        const MipsSubtarget *Subtarget,
                                        const TargetInstrInfo *TII,
                                        bool isFPCmp, unsigned Opc) {
  // There is no need to expand CMov instructions if target has
  // conditional moves.
  if (Subtarget->hasCondMov())
    return BB;

  // To "insert" a SELECT_CC instruction, we actually have to insert the
  // diamond control-flow pattern.  The incoming instruction knows the
  // destination vreg to set, the condition code register to branch on, the
  // true/false values to select between, and a branch opcode to use.
  const BasicBlock *LLVM_BB = BB->getBasicBlock();
  MachineFunction::iterator It = BB;
  ++It;

  //  thisMBB:
  //  ...
  //   TrueVal = ...
  //   setcc r1, r2, r3
  //   bNE   r1, r0, copy1MBB
  //   fallthrough --> copy0MBB
  MachineBasicBlock *thisMBB  = BB;
  MachineFunction *F = BB->getParent();
  MachineBasicBlock *copy0MBB = F->CreateMachineBasicBlock(LLVM_BB);
  MachineBasicBlock *sinkMBB  = F->CreateMachineBasicBlock(LLVM_BB);
  F->insert(It, copy0MBB);
  F->insert(It, sinkMBB);

  // Transfer the remainder of BB and its successor edges to sinkMBB.
  sinkMBB->splice(sinkMBB->begin(), BB,
                  llvm::next(MachineBasicBlock::iterator(MI)),
                  BB->end());
  sinkMBB->transferSuccessorsAndUpdatePHIs(BB);

  // Next, add the true and fallthrough blocks as its successors.
  BB->addSuccessor(copy0MBB);
  BB->addSuccessor(sinkMBB);

  // Emit the right instruction according to the type of the operands compared
  if (isFPCmp)
    BuildMI(BB, dl, TII->get(Opc)).addMBB(sinkMBB);
  else
    BuildMI(BB, dl, TII->get(Opc)).addReg(MI->getOperand(2).getReg())
      .addReg(Mips::ZERO).addMBB(sinkMBB);

  //  copy0MBB:
  //   %FalseValue = ...
  //   # fallthrough to sinkMBB
  BB = copy0MBB;

  // Update machine-CFG edges
  BB->addSuccessor(sinkMBB);

  //  sinkMBB:
  //   %Result = phi [ %TrueValue, thisMBB ], [ %FalseValue, copy0MBB ]
  //  ...
  BB = sinkMBB;

  if (isFPCmp)
    BuildMI(*BB, BB->begin(), dl,
            TII->get(Mips::PHI), MI->getOperand(0).getReg())
      .addReg(MI->getOperand(2).getReg()).addMBB(thisMBB)
      .addReg(MI->getOperand(1).getReg()).addMBB(copy0MBB);
  else
    BuildMI(*BB, BB->begin(), dl,
            TII->get(Mips::PHI), MI->getOperand(0).getReg())
      .addReg(MI->getOperand(3).getReg()).addMBB(thisMBB)
      .addReg(MI->getOperand(1).getReg()).addMBB(copy0MBB);

  MI->eraseFromParent();   // The pseudo instruction is gone now.
  return BB;
}
*/
MachineBasicBlock *
MipsTargetLowering::EmitInstrWithCustomInserter(MachineInstr *MI,
                                                MachineBasicBlock *BB) const {
  switch (MI->getOpcode()) {
  default: llvm_unreachable("Unexpected instr type to insert");
  case Mips::ATOMIC_LOAD_ADD_I8:
  case Mips::ATOMIC_LOAD_ADD_I8_P8:
    return EmitAtomicBinaryPartword(MI, BB, 1, Mips::ADDu);
  case Mips::ATOMIC_LOAD_ADD_I16:
  case Mips::ATOMIC_LOAD_ADD_I16_P8:
    return EmitAtomicBinaryPartword(MI, BB, 2, Mips::ADDu);
  case Mips::ATOMIC_LOAD_ADD_I32:
  case Mips::ATOMIC_LOAD_ADD_I32_P8:
    return EmitAtomicBinary(MI, BB, 4, Mips::ADDu);
  case Mips::ATOMIC_LOAD_ADD_I64:
  case Mips::ATOMIC_LOAD_ADD_I64_P8:
    return EmitAtomicBinary(MI, BB, 8, Mips::DADDu);

  case Mips::ATOMIC_LOAD_AND_I8:
  case Mips::ATOMIC_LOAD_AND_I8_P8:
    return EmitAtomicBinaryPartword(MI, BB, 1, Mips::AND);
  case Mips::ATOMIC_LOAD_AND_I16:
  case Mips::ATOMIC_LOAD_AND_I16_P8:
    return EmitAtomicBinaryPartword(MI, BB, 2, Mips::AND);
  case Mips::ATOMIC_LOAD_AND_I32:
  case Mips::ATOMIC_LOAD_AND_I32_P8:
    return EmitAtomicBinary(MI, BB, 4, Mips::AND);
  case Mips::ATOMIC_LOAD_AND_I64:
  case Mips::ATOMIC_LOAD_AND_I64_P8:
    return EmitAtomicBinary(MI, BB, 8, Mips::AND64);

  case Mips::ATOMIC_LOAD_OR_I8:
  case Mips::ATOMIC_LOAD_OR_I8_P8:
    return EmitAtomicBinaryPartword(MI, BB, 1, Mips::OR);
  case Mips::ATOMIC_LOAD_OR_I16:
  case Mips::ATOMIC_LOAD_OR_I16_P8:
    return EmitAtomicBinaryPartword(MI, BB, 2, Mips::OR);
  case Mips::ATOMIC_LOAD_OR_I32:
  case Mips::ATOMIC_LOAD_OR_I32_P8:
    return EmitAtomicBinary(MI, BB, 4, Mips::OR);
  case Mips::ATOMIC_LOAD_OR_I64:
  case Mips::ATOMIC_LOAD_OR_I64_P8:
    return EmitAtomicBinary(MI, BB, 8, Mips::OR64);

  case Mips::ATOMIC_LOAD_XOR_I8:
  case Mips::ATOMIC_LOAD_XOR_I8_P8:
    return EmitAtomicBinaryPartword(MI, BB, 1, Mips::XOR);
  case Mips::ATOMIC_LOAD_XOR_I16:
  case Mips::ATOMIC_LOAD_XOR_I16_P8:
    return EmitAtomicBinaryPartword(MI, BB, 2, Mips::XOR);
  case Mips::ATOMIC_LOAD_XOR_I32:
  case Mips::ATOMIC_LOAD_XOR_I32_P8:
    return EmitAtomicBinary(MI, BB, 4, Mips::XOR);
  case Mips::ATOMIC_LOAD_XOR_I64:
  case Mips::ATOMIC_LOAD_XOR_I64_P8:
    return EmitAtomicBinary(MI, BB, 8, Mips::XOR64);

  case Mips::ATOMIC_LOAD_NAND_I8:
  case Mips::ATOMIC_LOAD_NAND_I8_P8:
    return EmitAtomicBinaryPartword(MI, BB, 1, 0, true);
  case Mips::ATOMIC_LOAD_NAND_I16:
  case Mips::ATOMIC_LOAD_NAND_I16_P8:
    return EmitAtomicBinaryPartword(MI, BB, 2, 0, true);
  case Mips::ATOMIC_LOAD_NAND_I32:
  case Mips::ATOMIC_LOAD_NAND_I32_P8:
    return EmitAtomicBinary(MI, BB, 4, 0, true);
  case Mips::ATOMIC_LOAD_NAND_I64:
  case Mips::ATOMIC_LOAD_NAND_I64_P8:
    return EmitAtomicBinary(MI, BB, 8, 0, true);

  case Mips::ATOMIC_LOAD_SUB_I8:
  case Mips::ATOMIC_LOAD_SUB_I8_P8:
    return EmitAtomicBinaryPartword(MI, BB, 1, Mips::SUBu);
  case Mips::ATOMIC_LOAD_SUB_I16:
  case Mips::ATOMIC_LOAD_SUB_I16_P8:
    return EmitAtomicBinaryPartword(MI, BB, 2, Mips::SUBu);
  case Mips::ATOMIC_LOAD_SUB_I32:
  case Mips::ATOMIC_LOAD_SUB_I32_P8:
    return EmitAtomicBinary(MI, BB, 4, Mips::SUBu);
  case Mips::ATOMIC_LOAD_SUB_I64:
  case Mips::ATOMIC_LOAD_SUB_I64_P8:
    return EmitAtomicBinary(MI, BB, 8, Mips::DSUBu);

  case Mips::ATOMIC_SWAP_I8:
  case Mips::ATOMIC_SWAP_I8_P8:
    return EmitAtomicBinaryPartword(MI, BB, 1, 0);
  case Mips::ATOMIC_SWAP_I16:
  case Mips::ATOMIC_SWAP_I16_P8:
    return EmitAtomicBinaryPartword(MI, BB, 2, 0);
  case Mips::ATOMIC_SWAP_I32:
  case Mips::ATOMIC_SWAP_I32_P8:
    return EmitAtomicBinary(MI, BB, 4, 0);
  case Mips::ATOMIC_SWAP_I64:
  case Mips::ATOMIC_SWAP_I64_P8:
    return EmitAtomicBinary(MI, BB, 8, 0);

  case Mips::ATOMIC_CMP_SWAP_I8:
  case Mips::ATOMIC_CMP_SWAP_I8_P8:
    return EmitAtomicCmpSwapPartword(MI, BB, 1);
  case Mips::ATOMIC_CMP_SWAP_I16:
  case Mips::ATOMIC_CMP_SWAP_I16_P8:
    return EmitAtomicCmpSwapPartword(MI, BB, 2);
  case Mips::ATOMIC_CMP_SWAP_I32:
  case Mips::ATOMIC_CMP_SWAP_I32_P8:
    return EmitAtomicCmpSwap(MI, BB, 4);
  case Mips::ATOMIC_CMP_SWAP_I64:
  case Mips::ATOMIC_CMP_SWAP_I64_P8:
    return EmitAtomicCmpSwap(MI, BB, 8);
  }
}

// This function also handles Mips::ATOMIC_SWAP_I32 (when BinOpcode == 0), and
// Mips::ATOMIC_LOAD_NAND_I32 (when Nand == true)
MachineBasicBlock *
MipsTargetLowering::EmitAtomicBinary(MachineInstr *MI, MachineBasicBlock *BB,
                                     unsigned Size, unsigned BinOpcode,
                                     bool Nand) const {
  assert((Size == 4 || Size == 8) && "Unsupported size for EmitAtomicBinary.");

  MachineFunction *MF = BB->getParent();
  MachineRegisterInfo &RegInfo = MF->getRegInfo();
  const TargetRegisterClass *RC = getRegClassFor(MVT::getIntegerVT(Size * 8));
  const TargetInstrInfo *TII = getTargetMachine().getInstrInfo();
  DebugLoc dl = MI->getDebugLoc();
  unsigned LL, SC, AND, NOR, ZERO, BEQ;

  if (Size == 4) {
    LL = IsN64 ? Mips::LL_P8 : Mips::LL;
    SC = IsN64 ? Mips::SC_P8 : Mips::SC;
    AND = Mips::AND;
    NOR = Mips::NOR;
    ZERO = Mips::ZERO;
    BEQ = Mips::BEQ;
  }
  else {
    LL = IsN64 ? Mips::LLD_P8 : Mips::LLD;
    SC = IsN64 ? Mips::SCD_P8 : Mips::SCD;
    AND = Mips::AND64;
    NOR = Mips::NOR64;
    ZERO = Mips::ZERO_64;
    BEQ = Mips::BEQ64;
  }

  unsigned OldVal = MI->getOperand(0).getReg();
  unsigned Ptr = MI->getOperand(1).getReg();
  unsigned Incr = MI->getOperand(2).getReg();

  unsigned StoreVal = RegInfo.createVirtualRegister(RC);
  unsigned AndRes = RegInfo.createVirtualRegister(RC);
  unsigned Success = RegInfo.createVirtualRegister(RC);

  // insert new blocks after the current block
  const BasicBlock *LLVM_BB = BB->getBasicBlock();
  MachineBasicBlock *loopMBB = MF->CreateMachineBasicBlock(LLVM_BB);
  MachineBasicBlock *exitMBB = MF->CreateMachineBasicBlock(LLVM_BB);
  MachineFunction::iterator It = BB;
  ++It;
  MF->insert(It, loopMBB);
  MF->insert(It, exitMBB);

  // Transfer the remainder of BB and its successor edges to exitMBB.
  exitMBB->splice(exitMBB->begin(), BB,
                  llvm::next(MachineBasicBlock::iterator(MI)),
                  BB->end());
  exitMBB->transferSuccessorsAndUpdatePHIs(BB);

  //  thisMBB:
  //    ...
  //    fallthrough --> loopMBB
  BB->addSuccessor(loopMBB);
  loopMBB->addSuccessor(loopMBB);
  loopMBB->addSuccessor(exitMBB);

  //  loopMBB:
  //    ll oldval, 0(ptr)
  //    <binop> storeval, oldval, incr
  //    sc success, storeval, 0(ptr)
  //    beq success, $0, loopMBB
  BB = loopMBB;
  BuildMI(BB, dl, TII->get(LL), OldVal).addReg(Ptr).addImm(0);
  if (Nand) {
    //  and andres, oldval, incr
    //  nor storeval, $0, andres
    BuildMI(BB, dl, TII->get(AND), AndRes).addReg(OldVal).addReg(Incr);
    BuildMI(BB, dl, TII->get(NOR), StoreVal).addReg(ZERO).addReg(AndRes);
  } else if (BinOpcode) {
    //  <binop> storeval, oldval, incr
    BuildMI(BB, dl, TII->get(BinOpcode), StoreVal).addReg(OldVal).addReg(Incr);
  } else {
    StoreVal = Incr;
  }
  BuildMI(BB, dl, TII->get(SC), Success).addReg(StoreVal).addReg(Ptr).addImm(0);
  BuildMI(BB, dl, TII->get(BEQ)).addReg(Success).addReg(ZERO).addMBB(loopMBB);

  MI->eraseFromParent();   // The instruction is gone now.

  return exitMBB;
}

MachineBasicBlock *
MipsTargetLowering::EmitAtomicBinaryPartword(MachineInstr *MI,
                                             MachineBasicBlock *BB,
                                             unsigned Size, unsigned BinOpcode,
                                             bool Nand) const {
  assert((Size == 1 || Size == 2) &&
      "Unsupported size for EmitAtomicBinaryPartial.");

  MachineFunction *MF = BB->getParent();
  MachineRegisterInfo &RegInfo = MF->getRegInfo();
  const TargetRegisterClass *RC = getRegClassFor(MVT::i32);
  const TargetInstrInfo *TII = getTargetMachine().getInstrInfo();
  DebugLoc dl = MI->getDebugLoc();
  unsigned LL = IsN64 ? Mips::LL_P8 : Mips::LL;
  unsigned SC = IsN64 ? Mips::SC_P8 : Mips::SC;

  unsigned Dest = MI->getOperand(0).getReg();
  unsigned Ptr = MI->getOperand(1).getReg();
  unsigned Incr = MI->getOperand(2).getReg();

  unsigned AlignedAddr = RegInfo.createVirtualRegister(RC);
  unsigned ShiftAmt = RegInfo.createVirtualRegister(RC);
  unsigned Mask = RegInfo.createVirtualRegister(RC);
  unsigned Mask2 = RegInfo.createVirtualRegister(RC);
  unsigned NewVal = RegInfo.createVirtualRegister(RC);
  unsigned OldVal = RegInfo.createVirtualRegister(RC);
  unsigned Incr2 = RegInfo.createVirtualRegister(RC);
  unsigned MaskLSB2 = RegInfo.createVirtualRegister(RC);
  unsigned PtrLSB2 = RegInfo.createVirtualRegister(RC);
  unsigned MaskUpper = RegInfo.createVirtualRegister(RC);
  unsigned AndRes = RegInfo.createVirtualRegister(RC);
  unsigned BinOpRes = RegInfo.createVirtualRegister(RC);
  unsigned MaskedOldVal0 = RegInfo.createVirtualRegister(RC);
  unsigned StoreVal = RegInfo.createVirtualRegister(RC);
  unsigned MaskedOldVal1 = RegInfo.createVirtualRegister(RC);
  unsigned SrlRes = RegInfo.createVirtualRegister(RC);
  unsigned SllRes = RegInfo.createVirtualRegister(RC);
  unsigned Success = RegInfo.createVirtualRegister(RC);

  // insert new blocks after the current block
  const BasicBlock *LLVM_BB = BB->getBasicBlock();
  MachineBasicBlock *loopMBB = MF->CreateMachineBasicBlock(LLVM_BB);
  MachineBasicBlock *sinkMBB = MF->CreateMachineBasicBlock(LLVM_BB);
  MachineBasicBlock *exitMBB = MF->CreateMachineBasicBlock(LLVM_BB);
  MachineFunction::iterator It = BB;
  ++It;
  MF->insert(It, loopMBB);
  MF->insert(It, sinkMBB);
  MF->insert(It, exitMBB);

  // Transfer the remainder of BB and its successor edges to exitMBB.
  exitMBB->splice(exitMBB->begin(), BB,
                  llvm::next(MachineBasicBlock::iterator(MI)), BB->end());
  exitMBB->transferSuccessorsAndUpdatePHIs(BB);

  BB->addSuccessor(loopMBB);
  loopMBB->addSuccessor(loopMBB);
  loopMBB->addSuccessor(sinkMBB);
  sinkMBB->addSuccessor(exitMBB);

  //  thisMBB:
  //    addiu   masklsb2,$0,-4                # 0xfffffffc
  //    and     alignedaddr,ptr,masklsb2
  //    andi    ptrlsb2,ptr,3
  //    sll     shiftamt,ptrlsb2,3
  //    ori     maskupper,$0,255               # 0xff
  //    sll     mask,maskupper,shiftamt
  //    nor     mask2,$0,mask
  //    sll     incr2,incr,shiftamt

  int64_t MaskImm = (Size == 1) ? 255 : 65535;
  BuildMI(BB, dl, TII->get(Mips::ADDiu), MaskLSB2)
    .addReg(Mips::ZERO).addImm(-4);
  BuildMI(BB, dl, TII->get(Mips::AND), AlignedAddr)
    .addReg(Ptr).addReg(MaskLSB2);
  BuildMI(BB, dl, TII->get(Mips::ANDi), PtrLSB2).addReg(Ptr).addImm(3);
  BuildMI(BB, dl, TII->get(Mips::SLL), ShiftAmt).addReg(PtrLSB2).addImm(3);
  BuildMI(BB, dl, TII->get(Mips::ORi), MaskUpper)
    .addReg(Mips::ZERO).addImm(MaskImm);
  BuildMI(BB, dl, TII->get(Mips::SLLV), Mask)
    .addReg(ShiftAmt).addReg(MaskUpper);
  BuildMI(BB, dl, TII->get(Mips::NOR), Mask2).addReg(Mips::ZERO).addReg(Mask);
  BuildMI(BB, dl, TII->get(Mips::SLLV), Incr2).addReg(ShiftAmt).addReg(Incr);

  // atomic.load.binop
  // loopMBB:
  //   ll      oldval,0(alignedaddr)
  //   binop   binopres,oldval,incr2
  //   and     newval,binopres,mask
  //   and     maskedoldval0,oldval,mask2
  //   or      storeval,maskedoldval0,newval
  //   sc      success,storeval,0(alignedaddr)
  //   beq     success,$0,loopMBB

  // atomic.swap
  // loopMBB:
  //   ll      oldval,0(alignedaddr)
  //   and     newval,incr2,mask
  //   and     maskedoldval0,oldval,mask2
  //   or      storeval,maskedoldval0,newval
  //   sc      success,storeval,0(alignedaddr)
  //   beq     success,$0,loopMBB

  BB = loopMBB;
  BuildMI(BB, dl, TII->get(LL), OldVal).addReg(AlignedAddr).addImm(0);
  if (Nand) {
    //  and andres, oldval, incr2
    //  nor binopres, $0, andres
    //  and newval, binopres, mask
    BuildMI(BB, dl, TII->get(Mips::AND), AndRes).addReg(OldVal).addReg(Incr2);
    BuildMI(BB, dl, TII->get(Mips::NOR), BinOpRes)
      .addReg(Mips::ZERO).addReg(AndRes);
    BuildMI(BB, dl, TII->get(Mips::AND), NewVal).addReg(BinOpRes).addReg(Mask);
  } else if (BinOpcode) {
    //  <binop> binopres, oldval, incr2
    //  and newval, binopres, mask
    BuildMI(BB, dl, TII->get(BinOpcode), BinOpRes).addReg(OldVal).addReg(Incr2);
    BuildMI(BB, dl, TII->get(Mips::AND), NewVal).addReg(BinOpRes).addReg(Mask);
  } else {// atomic.swap
    //  and newval, incr2, mask
    BuildMI(BB, dl, TII->get(Mips::AND), NewVal).addReg(Incr2).addReg(Mask);
  }

  BuildMI(BB, dl, TII->get(Mips::AND), MaskedOldVal0)
    .addReg(OldVal).addReg(Mask2);
  BuildMI(BB, dl, TII->get(Mips::OR), StoreVal)
    .addReg(MaskedOldVal0).addReg(NewVal);
  BuildMI(BB, dl, TII->get(SC), Success)
    .addReg(StoreVal).addReg(AlignedAddr).addImm(0);
  BuildMI(BB, dl, TII->get(Mips::BEQ))
    .addReg(Success).addReg(Mips::ZERO).addMBB(loopMBB);

  //  sinkMBB:
  //    and     maskedoldval1,oldval,mask
  //    srl     srlres,maskedoldval1,shiftamt
  //    sll     sllres,srlres,24
  //    sra     dest,sllres,24
  BB = sinkMBB;
  int64_t ShiftImm = (Size == 1) ? 24 : 16;

  BuildMI(BB, dl, TII->get(Mips::AND), MaskedOldVal1)
    .addReg(OldVal).addReg(Mask);
  BuildMI(BB, dl, TII->get(Mips::SRLV), SrlRes)
      .addReg(ShiftAmt).addReg(MaskedOldVal1);
  BuildMI(BB, dl, TII->get(Mips::SLL), SllRes)
      .addReg(SrlRes).addImm(ShiftImm);
  BuildMI(BB, dl, TII->get(Mips::SRA), Dest)
      .addReg(SllRes).addImm(ShiftImm);

  MI->eraseFromParent();   // The instruction is gone now.

  return exitMBB;
}

MachineBasicBlock *
MipsTargetLowering::EmitAtomicCmpSwap(MachineInstr *MI,
                                      MachineBasicBlock *BB,
                                      unsigned Size) const {
  assert((Size == 4 || Size == 8) && "Unsupported size for EmitAtomicCmpSwap.");

  MachineFunction *MF = BB->getParent();
  MachineRegisterInfo &RegInfo = MF->getRegInfo();
  const TargetRegisterClass *RC = getRegClassFor(MVT::getIntegerVT(Size * 8));
  const TargetInstrInfo *TII = getTargetMachine().getInstrInfo();
  DebugLoc dl = MI->getDebugLoc();
  unsigned LL, SC, ZERO, BNE, BEQ;

  if (Size == 4) {
    LL = IsN64 ? Mips::LL_P8 : Mips::LL;
    SC = IsN64 ? Mips::SC_P8 : Mips::SC;
    ZERO = Mips::ZERO;
    BNE = Mips::BNE;
    BEQ = Mips::BEQ;
  }
  else {
    LL = IsN64 ? Mips::LLD_P8 : Mips::LLD;
    SC = IsN64 ? Mips::SCD_P8 : Mips::SCD;
    ZERO = Mips::ZERO_64;
    BNE = Mips::BNE64;
    BEQ = Mips::BEQ64;
  }

  unsigned Dest    = MI->getOperand(0).getReg();
  unsigned Ptr     = MI->getOperand(1).getReg();
  unsigned OldVal  = MI->getOperand(2).getReg();
  unsigned NewVal  = MI->getOperand(3).getReg();

  unsigned Success = RegInfo.createVirtualRegister(RC);

  // insert new blocks after the current block
  const BasicBlock *LLVM_BB = BB->getBasicBlock();
  MachineBasicBlock *loop1MBB = MF->CreateMachineBasicBlock(LLVM_BB);
  MachineBasicBlock *loop2MBB = MF->CreateMachineBasicBlock(LLVM_BB);
  MachineBasicBlock *exitMBB = MF->CreateMachineBasicBlock(LLVM_BB);
  MachineFunction::iterator It = BB;
  ++It;
  MF->insert(It, loop1MBB);
  MF->insert(It, loop2MBB);
  MF->insert(It, exitMBB);

  // Transfer the remainder of BB and its successor edges to exitMBB.
  exitMBB->splice(exitMBB->begin(), BB,
                  llvm::next(MachineBasicBlock::iterator(MI)), BB->end());
  exitMBB->transferSuccessorsAndUpdatePHIs(BB);

  //  thisMBB:
  //    ...
  //    fallthrough --> loop1MBB
  BB->addSuccessor(loop1MBB);
  loop1MBB->addSuccessor(exitMBB);
  loop1MBB->addSuccessor(loop2MBB);
  loop2MBB->addSuccessor(loop1MBB);
  loop2MBB->addSuccessor(exitMBB);

  // loop1MBB:
  //   ll dest, 0(ptr)
  //   bne dest, oldval, exitMBB
  BB = loop1MBB;
  BuildMI(BB, dl, TII->get(LL), Dest).addReg(Ptr).addImm(0);
  BuildMI(BB, dl, TII->get(BNE))
    .addReg(Dest).addReg(OldVal).addMBB(exitMBB);

  // loop2MBB:
  //   sc success, newval, 0(ptr)
  //   beq success, $0, loop1MBB
  BB = loop2MBB;
  BuildMI(BB, dl, TII->get(SC), Success)
    .addReg(NewVal).addReg(Ptr).addImm(0);
  BuildMI(BB, dl, TII->get(BEQ))
    .addReg(Success).addReg(ZERO).addMBB(loop1MBB);

  MI->eraseFromParent();   // The instruction is gone now.

  return exitMBB;
}

MachineBasicBlock *
MipsTargetLowering::EmitAtomicCmpSwapPartword(MachineInstr *MI,
                                              MachineBasicBlock *BB,
                                              unsigned Size) const {
  assert((Size == 1 || Size == 2) &&
      "Unsupported size for EmitAtomicCmpSwapPartial.");

  MachineFunction *MF = BB->getParent();
  MachineRegisterInfo &RegInfo = MF->getRegInfo();
  const TargetRegisterClass *RC = getRegClassFor(MVT::i32);
  const TargetInstrInfo *TII = getTargetMachine().getInstrInfo();
  DebugLoc dl = MI->getDebugLoc();
  unsigned LL = IsN64 ? Mips::LL_P8 : Mips::LL;
  unsigned SC = IsN64 ? Mips::SC_P8 : Mips::SC;

  unsigned Dest    = MI->getOperand(0).getReg();
  unsigned Ptr     = MI->getOperand(1).getReg();
  unsigned CmpVal  = MI->getOperand(2).getReg();
  unsigned NewVal  = MI->getOperand(3).getReg();

  unsigned AlignedAddr = RegInfo.createVirtualRegister(RC);
  unsigned ShiftAmt = RegInfo.createVirtualRegister(RC);
  unsigned Mask = RegInfo.createVirtualRegister(RC);
  unsigned Mask2 = RegInfo.createVirtualRegister(RC);
  unsigned ShiftedCmpVal = RegInfo.createVirtualRegister(RC);
  unsigned OldVal = RegInfo.createVirtualRegister(RC);
  unsigned MaskedOldVal0 = RegInfo.createVirtualRegister(RC);
  unsigned ShiftedNewVal = RegInfo.createVirtualRegister(RC);
  unsigned MaskLSB2 = RegInfo.createVirtualRegister(RC);
  unsigned PtrLSB2 = RegInfo.createVirtualRegister(RC);
  unsigned MaskUpper = RegInfo.createVirtualRegister(RC);
  unsigned MaskedCmpVal = RegInfo.createVirtualRegister(RC);
  unsigned MaskedNewVal = RegInfo.createVirtualRegister(RC);
  unsigned MaskedOldVal1 = RegInfo.createVirtualRegister(RC);
  unsigned StoreVal = RegInfo.createVirtualRegister(RC);
  unsigned SrlRes = RegInfo.createVirtualRegister(RC);
  unsigned SllRes = RegInfo.createVirtualRegister(RC);
  unsigned Success = RegInfo.createVirtualRegister(RC);

  // insert new blocks after the current block
  const BasicBlock *LLVM_BB = BB->getBasicBlock();
  MachineBasicBlock *loop1MBB = MF->CreateMachineBasicBlock(LLVM_BB);
  MachineBasicBlock *loop2MBB = MF->CreateMachineBasicBlock(LLVM_BB);
  MachineBasicBlock *sinkMBB = MF->CreateMachineBasicBlock(LLVM_BB);
  MachineBasicBlock *exitMBB = MF->CreateMachineBasicBlock(LLVM_BB);
  MachineFunction::iterator It = BB;
  ++It;
  MF->insert(It, loop1MBB);
  MF->insert(It, loop2MBB);
  MF->insert(It, sinkMBB);
  MF->insert(It, exitMBB);

  // Transfer the remainder of BB and its successor edges to exitMBB.
  exitMBB->splice(exitMBB->begin(), BB,
                  llvm::next(MachineBasicBlock::iterator(MI)), BB->end());
  exitMBB->transferSuccessorsAndUpdatePHIs(BB);

  BB->addSuccessor(loop1MBB);
  loop1MBB->addSuccessor(sinkMBB);
  loop1MBB->addSuccessor(loop2MBB);
  loop2MBB->addSuccessor(loop1MBB);
  loop2MBB->addSuccessor(sinkMBB);
  sinkMBB->addSuccessor(exitMBB);

  // FIXME: computation of newval2 can be moved to loop2MBB.
  //  thisMBB:
  //    addiu   masklsb2,$0,-4                # 0xfffffffc
  //    and     alignedaddr,ptr,masklsb2
  //    andi    ptrlsb2,ptr,3
  //    sll     shiftamt,ptrlsb2,3
  //    ori     maskupper,$0,255               # 0xff
  //    sll     mask,maskupper,shiftamt
  //    nor     mask2,$0,mask
  //    andi    maskedcmpval,cmpval,255
  //    sll     shiftedcmpval,maskedcmpval,shiftamt
  //    andi    maskednewval,newval,255
  //    sll     shiftednewval,maskednewval,shiftamt
  int64_t MaskImm = (Size == 1) ? 255 : 65535;
  BuildMI(BB, dl, TII->get(Mips::ADDiu), MaskLSB2)
    .addReg(Mips::ZERO).addImm(-4);
  BuildMI(BB, dl, TII->get(Mips::AND), AlignedAddr)
    .addReg(Ptr).addReg(MaskLSB2);
  BuildMI(BB, dl, TII->get(Mips::ANDi), PtrLSB2).addReg(Ptr).addImm(3);
  BuildMI(BB, dl, TII->get(Mips::SLL), ShiftAmt).addReg(PtrLSB2).addImm(3);
  BuildMI(BB, dl, TII->get(Mips::ORi), MaskUpper)
    .addReg(Mips::ZERO).addImm(MaskImm);
  BuildMI(BB, dl, TII->get(Mips::SLLV), Mask)
    .addReg(ShiftAmt).addReg(MaskUpper);
  BuildMI(BB, dl, TII->get(Mips::NOR), Mask2).addReg(Mips::ZERO).addReg(Mask);
  BuildMI(BB, dl, TII->get(Mips::ANDi), MaskedCmpVal)
    .addReg(CmpVal).addImm(MaskImm);
  BuildMI(BB, dl, TII->get(Mips::SLLV), ShiftedCmpVal)
    .addReg(ShiftAmt).addReg(MaskedCmpVal);
  BuildMI(BB, dl, TII->get(Mips::ANDi), MaskedNewVal)
    .addReg(NewVal).addImm(MaskImm);
  BuildMI(BB, dl, TII->get(Mips::SLLV), ShiftedNewVal)
    .addReg(ShiftAmt).addReg(MaskedNewVal);

  //  loop1MBB:
  //    ll      oldval,0(alginedaddr)
  //    and     maskedoldval0,oldval,mask
  //    bne     maskedoldval0,shiftedcmpval,sinkMBB
  BB = loop1MBB;
  BuildMI(BB, dl, TII->get(LL), OldVal).addReg(AlignedAddr).addImm(0);
  BuildMI(BB, dl, TII->get(Mips::AND), MaskedOldVal0)
    .addReg(OldVal).addReg(Mask);
  BuildMI(BB, dl, TII->get(Mips::BNE))
    .addReg(MaskedOldVal0).addReg(ShiftedCmpVal).addMBB(sinkMBB);

  //  loop2MBB:
  //    and     maskedoldval1,oldval,mask2
  //    or      storeval,maskedoldval1,shiftednewval
  //    sc      success,storeval,0(alignedaddr)
  //    beq     success,$0,loop1MBB
  BB = loop2MBB;
  BuildMI(BB, dl, TII->get(Mips::AND), MaskedOldVal1)
    .addReg(OldVal).addReg(Mask2);
  BuildMI(BB, dl, TII->get(Mips::OR), StoreVal)
    .addReg(MaskedOldVal1).addReg(ShiftedNewVal);
  BuildMI(BB, dl, TII->get(SC), Success)
      .addReg(StoreVal).addReg(AlignedAddr).addImm(0);
  BuildMI(BB, dl, TII->get(Mips::BEQ))
      .addReg(Success).addReg(Mips::ZERO).addMBB(loop1MBB);

  //  sinkMBB:
  //    srl     srlres,maskedoldval0,shiftamt
  //    sll     sllres,srlres,24
  //    sra     dest,sllres,24
  BB = sinkMBB;
  int64_t ShiftImm = (Size == 1) ? 24 : 16;

  BuildMI(BB, dl, TII->get(Mips::SRLV), SrlRes)
      .addReg(ShiftAmt).addReg(MaskedOldVal0);
  BuildMI(BB, dl, TII->get(Mips::SLL), SllRes)
      .addReg(SrlRes).addImm(ShiftImm);
  BuildMI(BB, dl, TII->get(Mips::SRA), Dest)
      .addReg(SllRes).addImm(ShiftImm);

  MI->eraseFromParent();   // The instruction is gone now.

  return exitMBB;
}

//===----------------------------------------------------------------------===//
//  Misc Lower Operation implementation
//===----------------------------------------------------------------------===//
SDValue MipsTargetLowering::
LowerBRCOND(SDValue Op, SelectionDAG &DAG) const
{
  // The first operand is the chain, the second is the condition, the third is
  // the block to branch to if the condition is true.
  SDValue Chain = Op.getOperand(0);
  SDValue Dest = Op.getOperand(2);
  DebugLoc dl = Op.getDebugLoc();

  SDValue CondRes = CreateFPCmp(DAG, Op.getOperand(1));

  // Return if flag is not set by a floating point comparison.
  if (CondRes.getOpcode() != MipsISD::FPCmp)
    return Op;

  SDValue CCNode  = CondRes.getOperand(2);
  Mips::CondCode CC =
    (Mips::CondCode)cast<ConstantSDNode>(CCNode)->getZExtValue();
  SDValue BrCode = DAG.getConstant(GetFPBranchCodeFromCond(CC), MVT::i32);

  return DAG.getNode(MipsISD::FPBrcond, dl, Op.getValueType(), Chain, BrCode,
                     Dest, CondRes);
}

SDValue MipsTargetLowering::
LowerSELECT(SDValue Op, SelectionDAG &DAG) const
{
  SDValue Cond = CreateFPCmp(DAG, Op.getOperand(0));

  // Return if flag is not set by a floating point comparison.
  if (Cond.getOpcode() != MipsISD::FPCmp)
    return Op;

  return CreateCMovFP(DAG, Cond, Op.getOperand(1), Op.getOperand(2),
                      Op.getDebugLoc());
}

SDValue MipsTargetLowering::
LowerSELECT_CC(SDValue Op, SelectionDAG &DAG) const
{
  DebugLoc DL = Op.getDebugLoc();
  EVT Ty = Op.getOperand(0).getValueType();
  SDValue Cond = DAG.getNode(ISD::SETCC, DL, getSetCCResultType(Ty),
                             Op.getOperand(0), Op.getOperand(1),
                             Op.getOperand(4));

  return DAG.getNode(ISD::SELECT, DL, Op.getValueType(), Cond, Op.getOperand(2),
                     Op.getOperand(3));
}

SDValue MipsTargetLowering::LowerSETCC(SDValue Op, SelectionDAG &DAG) const {
  SDValue Cond = CreateFPCmp(DAG, Op);

  assert(Cond.getOpcode() == MipsISD::FPCmp &&
         "Floating point operand expected.");

  SDValue True  = DAG.getConstant(1, MVT::i32);
  SDValue False = DAG.getConstant(0, MVT::i32);

  return CreateCMovFP(DAG, Cond, True, False, Op.getDebugLoc());
}

SDValue MipsTargetLowering::LowerGlobalAddress(SDValue Op,
                                               SelectionDAG &DAG) const {
  // FIXME there isn't actually debug info here
  DebugLoc dl = Op.getDebugLoc();
  const GlobalValue *GV = cast<GlobalAddressSDNode>(Op)->getGlobal();

  if (getTargetMachine().getRelocationModel() != Reloc::PIC_ && !IsN64) {
    SDVTList VTs = DAG.getVTList(MVT::i32);

    MipsTargetObjectFile &TLOF = (MipsTargetObjectFile&)getObjFileLowering();

    // %gp_rel relocation
    if (TLOF.IsGlobalInSmallSection(GV, getTargetMachine())) {
      SDValue GA = DAG.getTargetGlobalAddress(GV, dl, MVT::i32, 0,
                                              MipsII::MO_GPREL);
      SDValue GPRelNode = DAG.getNode(MipsISD::GPRel, dl, VTs, &GA, 1);
      SDValue GOT = DAG.getGLOBAL_OFFSET_TABLE(MVT::i32);
      return DAG.getNode(ISD::ADD, dl, MVT::i32, GOT, GPRelNode);
    }
    // %hi/%lo relocation
    SDValue GAHi = DAG.getTargetGlobalAddress(GV, dl, MVT::i32, 0,
                                              MipsII::MO_ABS_HI);
    SDValue GALo = DAG.getTargetGlobalAddress(GV, dl, MVT::i32, 0,
                                              MipsII::MO_ABS_LO);
    SDValue HiPart = DAG.getNode(MipsISD::Hi, dl, VTs, &GAHi, 1);
    SDValue Lo = DAG.getNode(MipsISD::Lo, dl, MVT::i32, GALo);
    return DAG.getNode(ISD::ADD, dl, MVT::i32, HiPart, Lo);
  }

  EVT ValTy = Op.getValueType();
  bool HasGotOfst = (GV->hasInternalLinkage() ||
                     (GV->hasLocalLinkage() && !isa<Function>(GV)));
  unsigned GotFlag = HasMips64 ?
                     (HasGotOfst ? MipsII::MO_GOT_PAGE : MipsII::MO_GOT_DISP) :
                     (HasGotOfst ? MipsII::MO_GOT : MipsII::MO_GOT16);
  SDValue GA = DAG.getTargetGlobalAddress(GV, dl, ValTy, 0, GotFlag);
  GA = DAG.getNode(MipsISD::Wrapper, dl, ValTy, GetGlobalReg(DAG, ValTy), GA);
  SDValue ResNode = DAG.getLoad(ValTy, dl, DAG.getEntryNode(), GA,
                                MachinePointerInfo(), false, false, false, 0);
  // On functions and global targets not internal linked only
  // a load from got/GP is necessary for PIC to work.
  if (!HasGotOfst)
    return ResNode;
  SDValue GALo = DAG.getTargetGlobalAddress(GV, dl, ValTy, 0,
                                            HasMips64 ? MipsII::MO_GOT_OFST :
                                                        MipsII::MO_ABS_LO);
  SDValue Lo = DAG.getNode(MipsISD::Lo, dl, ValTy, GALo);
  return DAG.getNode(ISD::ADD, dl, ValTy, ResNode, Lo);
}

SDValue MipsTargetLowering::LowerBlockAddress(SDValue Op,
                                              SelectionDAG &DAG) const {
  const BlockAddress *BA = cast<BlockAddressSDNode>(Op)->getBlockAddress();
  // FIXME there isn't actually debug info here
  DebugLoc dl = Op.getDebugLoc();

  if (getTargetMachine().getRelocationModel() != Reloc::PIC_ && !IsN64) {
    // %hi/%lo relocation
    SDValue BAHi = DAG.getBlockAddress(BA, MVT::i32, true, MipsII::MO_ABS_HI);
    SDValue BALo = DAG.getBlockAddress(BA, MVT::i32, true, MipsII::MO_ABS_LO);
    SDValue Hi = DAG.getNode(MipsISD::Hi, dl, MVT::i32, BAHi);
    SDValue Lo = DAG.getNode(MipsISD::Lo, dl, MVT::i32, BALo);
    return DAG.getNode(ISD::ADD, dl, MVT::i32, Hi, Lo);
  }

  EVT ValTy = Op.getValueType();
  unsigned GOTFlag = HasMips64 ? MipsII::MO_GOT_PAGE : MipsII::MO_GOT;
  unsigned OFSTFlag = HasMips64 ? MipsII::MO_GOT_OFST : MipsII::MO_ABS_LO;
  SDValue BAGOTOffset = DAG.getBlockAddress(BA, ValTy, true, GOTFlag);
  BAGOTOffset = DAG.getNode(MipsISD::Wrapper, dl, ValTy,
                            GetGlobalReg(DAG, ValTy), BAGOTOffset);
  SDValue BALOOffset = DAG.getBlockAddress(BA, ValTy, true, OFSTFlag);
  SDValue Load = DAG.getLoad(ValTy, dl, DAG.getEntryNode(), BAGOTOffset,
                             MachinePointerInfo(), false, false, false, 0);
  SDValue Lo = DAG.getNode(MipsISD::Lo, dl, ValTy, BALOOffset);
  return DAG.getNode(ISD::ADD, dl, ValTy, Load, Lo);
}

// @LOCALMOD-BEGIN

// NaCl TLS setup / layout intrinsics.
// See: native_client/src/untrusted/nacl/tls_params.h

SDValue MipsTargetLowering::LowerNaClThreadStackPadding(SDValue Op,
                                                      SelectionDAG &DAG) const {
  return DAG.getConstant(0, Op.getValueType().getSimpleVT());
}

SDValue MipsTargetLowering::LowerNaClTpAlign(SDValue Op,
                                             SelectionDAG &DAG) const {
  return DAG.getConstant(4, Op.getValueType().getSimpleVT());
}

SDValue MipsTargetLowering::LowerNaClTpTlsOffset(SDValue Op,
                                                 SelectionDAG &DAG) const {
  return DAG.getConstant(0, Op.getValueType().getSimpleVT());
}

SDValue MipsTargetLowering::LowerNaClTpTdbOffset(SDValue Op,
                                                 SelectionDAG &DAG) const {
  DebugLoc dl = Op.getDebugLoc();
  return DAG.getNode(ISD::SUB, dl, Op.getValueType().getSimpleVT(),
                     DAG.getConstant(0, Op.getValueType().getSimpleVT()),
		     Op.getOperand(0));
}
// @LOCALMOD-END

SDValue MipsTargetLowering::
LowerGlobalTLSAddress(SDValue Op, SelectionDAG &DAG) const
{
  // If the relocation model is PIC, use the General Dynamic TLS Model or
  // Local Dynamic TLS model, otherwise use the Initial Exec or
  // Local Exec TLS Model.

  GlobalAddressSDNode *GA = cast<GlobalAddressSDNode>(Op);
  DebugLoc dl = GA->getDebugLoc();
  const GlobalValue *GV = GA->getGlobal();
  EVT PtrVT = getPointerTy();

  TLSModel::Model model = getTargetMachine().getTLSModel(GV);

  // @LOCALMOD-BEGIN
  if (getTargetMachine().getSubtarget<MipsSubtarget>().isTargetNaCl()) {
    SDVTList VTs = DAG.getVTList(MVT::i32);
    SDValue TGAHi = DAG.getTargetGlobalAddress(GV, dl, MVT::i32, 0,
                                                 MipsII::MO_TPREL_HI);
    SDValue TGALo = DAG.getTargetGlobalAddress(GV, dl, MVT::i32, 0,
                                                 MipsII::MO_TPREL_LO);
    SDValue Hi = DAG.getNode(MipsISD::Hi, dl, VTs, &TGAHi, 1);
    SDValue Lo = DAG.getNode(MipsISD::Lo, dl, MVT::i32, TGALo);
    SDValue Offset = DAG.getNode(ISD::ADD, dl, MVT::i32, Hi, Lo);

    unsigned PtrSize = PtrVT.getSizeInBits();
    IntegerType *PtrTy = Type::getIntNTy(*DAG.getContext(), PtrSize);

    SDValue TlsGetAddr = DAG.getExternalSymbol("__tls_get_addr", PtrVT);

    ArgListTy Args;
    std::pair<SDValue, SDValue> CallResult =
        LowerCallTo(DAG.getEntryNode(),
                   (Type *) Type::getInt32Ty(*DAG.getContext()),
                   false, false, false, false, 0, CallingConv::C, false,
                   false, true, TlsGetAddr, Args, DAG, dl);

    SDValue ThreadPointer = CallResult.first;
    return DAG.getNode(ISD::ADD, dl, PtrVT, ThreadPointer, Offset);
  }
  // @LOCALMOD-END

  if (model == TLSModel::GeneralDynamic || model == TLSModel::LocalDynamic) {
    // General Dynamic and Local Dynamic TLS Model.
    unsigned Flag = (model == TLSModel::LocalDynamic) ? MipsII::MO_TLSLDM
                                                      : MipsII::MO_TLSGD;

    SDValue TGA = DAG.getTargetGlobalAddress(GV, dl, PtrVT, 0, Flag);
    SDValue Argument = DAG.getNode(MipsISD::Wrapper, dl, PtrVT,
                                   GetGlobalReg(DAG, PtrVT), TGA);
    unsigned PtrSize = PtrVT.getSizeInBits();
    IntegerType *PtrTy = Type::getIntNTy(*DAG.getContext(), PtrSize);

    SDValue TlsGetAddr = DAG.getExternalSymbol("__tls_get_addr", PtrVT);

    ArgListTy Args;
    ArgListEntry Entry;
    Entry.Node = Argument;
    Entry.Ty = PtrTy;
    Args.push_back(Entry);

    TargetLowering::CallLoweringInfo CLI(DAG.getEntryNode(), PtrTy,
                  false, false, false, false, 0, CallingConv::C,
                  /*isTailCall=*/false, /*doesNotRet=*/false,
                  /*isReturnValueUsed=*/true,
                  TlsGetAddr, Args, DAG, dl);
    std::pair<SDValue, SDValue> CallResult = LowerCallTo(CLI);

    SDValue Ret = CallResult.first;

    if (model != TLSModel::LocalDynamic)
      return Ret;

    SDValue TGAHi = DAG.getTargetGlobalAddress(GV, dl, PtrVT, 0,
                                               MipsII::MO_DTPREL_HI);
    SDValue Hi = DAG.getNode(MipsISD::Hi, dl, PtrVT, TGAHi);
    SDValue TGALo = DAG.getTargetGlobalAddress(GV, dl, PtrVT, 0,
                                               MipsII::MO_DTPREL_LO);
    SDValue Lo = DAG.getNode(MipsISD::Lo, dl, PtrVT, TGALo);
    SDValue Add = DAG.getNode(ISD::ADD, dl, PtrVT, Hi, Ret);
    return DAG.getNode(ISD::ADD, dl, PtrVT, Add, Lo);
  }

  SDValue Offset;
  if (model == TLSModel::InitialExec) {
    // Initial Exec TLS Model
    SDValue TGA = DAG.getTargetGlobalAddress(GV, dl, PtrVT, 0,
                                             MipsII::MO_GOTTPREL);
    TGA = DAG.getNode(MipsISD::Wrapper, dl, PtrVT, GetGlobalReg(DAG, PtrVT),
                      TGA);
    Offset = DAG.getLoad(PtrVT, dl,
                         DAG.getEntryNode(), TGA, MachinePointerInfo(),
                         false, false, false, 0);
  } else {
    // Local Exec TLS Model
    assert(model == TLSModel::LocalExec);
    SDValue TGAHi = DAG.getTargetGlobalAddress(GV, dl, PtrVT, 0,
                                               MipsII::MO_TPREL_HI);
    SDValue TGALo = DAG.getTargetGlobalAddress(GV, dl, PtrVT, 0,
                                               MipsII::MO_TPREL_LO);
    SDValue Hi = DAG.getNode(MipsISD::Hi, dl, PtrVT, TGAHi);
    SDValue Lo = DAG.getNode(MipsISD::Lo, dl, PtrVT, TGALo);
    Offset = DAG.getNode(ISD::ADD, dl, PtrVT, Hi, Lo);
  }

  SDValue ThreadPointer = DAG.getNode(MipsISD::ThreadPointer, dl, PtrVT);
  return DAG.getNode(ISD::ADD, dl, PtrVT, ThreadPointer, Offset);
}

SDValue MipsTargetLowering::
LowerJumpTable(SDValue Op, SelectionDAG &DAG) const
{
  SDValue HiPart, JTI, JTILo;
  // FIXME there isn't actually debug info here
  DebugLoc dl = Op.getDebugLoc();
  bool IsPIC = getTargetMachine().getRelocationModel() == Reloc::PIC_;
  EVT PtrVT = Op.getValueType();
  JumpTableSDNode *JT = cast<JumpTableSDNode>(Op);

  if (!IsPIC && !IsN64) {
    JTI = DAG.getTargetJumpTable(JT->getIndex(), PtrVT, MipsII::MO_ABS_HI);
    HiPart = DAG.getNode(MipsISD::Hi, dl, PtrVT, JTI);
    JTILo = DAG.getTargetJumpTable(JT->getIndex(), PtrVT, MipsII::MO_ABS_LO);
  } else {// Emit Load from Global Pointer
    unsigned GOTFlag = HasMips64 ? MipsII::MO_GOT_PAGE : MipsII::MO_GOT;
    unsigned OfstFlag = HasMips64 ? MipsII::MO_GOT_OFST : MipsII::MO_ABS_LO;
    JTI = DAG.getTargetJumpTable(JT->getIndex(), PtrVT, GOTFlag);
    JTI = DAG.getNode(MipsISD::Wrapper, dl, PtrVT, GetGlobalReg(DAG, PtrVT),
                      JTI);
    HiPart = DAG.getLoad(PtrVT, dl, DAG.getEntryNode(), JTI,
                         MachinePointerInfo(), false, false, false, 0);
    JTILo = DAG.getTargetJumpTable(JT->getIndex(), PtrVT, OfstFlag);
  }

  SDValue Lo = DAG.getNode(MipsISD::Lo, dl, PtrVT, JTILo);
  return DAG.getNode(ISD::ADD, dl, PtrVT, HiPart, Lo);
}

SDValue MipsTargetLowering::
LowerConstantPool(SDValue Op, SelectionDAG &DAG) const
{
  SDValue ResNode;
  ConstantPoolSDNode *N = cast<ConstantPoolSDNode>(Op);
  const Constant *C = N->getConstVal();
  // FIXME there isn't actually debug info here
  DebugLoc dl = Op.getDebugLoc();

  // gp_rel relocation
  // FIXME: we should reference the constant pool using small data sections,
  // but the asm printer currently doesn't support this feature without
  // hacking it. This feature should come soon so we can uncomment the
  // stuff below.
  //if (IsInSmallSection(C->getType())) {
  //  SDValue GPRelNode = DAG.getNode(MipsISD::GPRel, MVT::i32, CP);
  //  SDValue GOT = DAG.getGLOBAL_OFFSET_TABLE(MVT::i32);
  //  ResNode = DAG.getNode(ISD::ADD, MVT::i32, GOT, GPRelNode);

  if (getTargetMachine().getRelocationModel() != Reloc::PIC_ && !IsN64) {
    SDValue CPHi = DAG.getTargetConstantPool(C, MVT::i32, N->getAlignment(),
                                             N->getOffset(), MipsII::MO_ABS_HI);
    SDValue CPLo = DAG.getTargetConstantPool(C, MVT::i32, N->getAlignment(),
                                             N->getOffset(), MipsII::MO_ABS_LO);
    SDValue HiPart = DAG.getNode(MipsISD::Hi, dl, MVT::i32, CPHi);
    SDValue Lo = DAG.getNode(MipsISD::Lo, dl, MVT::i32, CPLo);
    ResNode = DAG.getNode(ISD::ADD, dl, MVT::i32, HiPart, Lo);
  } else {
    EVT ValTy = Op.getValueType();
    unsigned GOTFlag = HasMips64 ? MipsII::MO_GOT_PAGE : MipsII::MO_GOT;
    unsigned OFSTFlag = HasMips64 ? MipsII::MO_GOT_OFST : MipsII::MO_ABS_LO;
    SDValue CP = DAG.getTargetConstantPool(C, ValTy, N->getAlignment(),
                                           N->getOffset(), GOTFlag);
    CP = DAG.getNode(MipsISD::Wrapper, dl, ValTy, GetGlobalReg(DAG, ValTy), CP);
    SDValue Load = DAG.getLoad(ValTy, dl, DAG.getEntryNode(), CP,
                               MachinePointerInfo::getConstantPool(), false,
                               false, false, 0);
    SDValue CPLo = DAG.getTargetConstantPool(C, ValTy, N->getAlignment(),
                                             N->getOffset(), OFSTFlag);
    SDValue Lo = DAG.getNode(MipsISD::Lo, dl, ValTy, CPLo);
    ResNode = DAG.getNode(ISD::ADD, dl, ValTy, Load, Lo);
  }

  return ResNode;
}

SDValue MipsTargetLowering::LowerVASTART(SDValue Op, SelectionDAG &DAG) const {
  MachineFunction &MF = DAG.getMachineFunction();
  MipsFunctionInfo *FuncInfo = MF.getInfo<MipsFunctionInfo>();

  DebugLoc dl = Op.getDebugLoc();
  SDValue FI = DAG.getFrameIndex(FuncInfo->getVarArgsFrameIndex(),
                                 getPointerTy());

  // vastart just stores the address of the VarArgsFrameIndex slot into the
  // memory location argument.
  const Value *SV = cast<SrcValueSDNode>(Op.getOperand(2))->getValue();
  return DAG.getStore(Op.getOperand(0), dl, FI, Op.getOperand(1),
                      MachinePointerInfo(SV), false, false, 0);
}

static SDValue LowerFCOPYSIGN32(SDValue Op, SelectionDAG &DAG, bool HasR2) {
  EVT TyX = Op.getOperand(0).getValueType();
  EVT TyY = Op.getOperand(1).getValueType();
  SDValue Const1 = DAG.getConstant(1, MVT::i32);
  SDValue Const31 = DAG.getConstant(31, MVT::i32);
  DebugLoc DL = Op.getDebugLoc();
  SDValue Res;

  // If operand is of type f64, extract the upper 32-bit. Otherwise, bitcast it
  // to i32.
  SDValue X = (TyX == MVT::f32) ?
    DAG.getNode(ISD::BITCAST, DL, MVT::i32, Op.getOperand(0)) :
    DAG.getNode(MipsISD::ExtractElementF64, DL, MVT::i32, Op.getOperand(0),
                Const1);
  SDValue Y = (TyY == MVT::f32) ?
    DAG.getNode(ISD::BITCAST, DL, MVT::i32, Op.getOperand(1)) :
    DAG.getNode(MipsISD::ExtractElementF64, DL, MVT::i32, Op.getOperand(1),
                Const1);

  if (HasR2) {
    // ext  E, Y, 31, 1  ; extract bit31 of Y
    // ins  X, E, 31, 1  ; insert extracted bit at bit31 of X
    SDValue E = DAG.getNode(MipsISD::Ext, DL, MVT::i32, Y, Const31, Const1);
    Res = DAG.getNode(MipsISD::Ins, DL, MVT::i32, E, Const31, Const1, X);
  } else {
    // sll SllX, X, 1
    // srl SrlX, SllX, 1
    // srl SrlY, Y, 31
    // sll SllY, SrlX, 31
    // or  Or, SrlX, SllY
    SDValue SllX = DAG.getNode(ISD::SHL, DL, MVT::i32, X, Const1);
    SDValue SrlX = DAG.getNode(ISD::SRL, DL, MVT::i32, SllX, Const1);
    SDValue SrlY = DAG.getNode(ISD::SRL, DL, MVT::i32, Y, Const31);
    SDValue SllY = DAG.getNode(ISD::SHL, DL, MVT::i32, SrlY, Const31);
    Res = DAG.getNode(ISD::OR, DL, MVT::i32, SrlX, SllY);
  }

  if (TyX == MVT::f32)
    return DAG.getNode(ISD::BITCAST, DL, Op.getOperand(0).getValueType(), Res);

  SDValue LowX = DAG.getNode(MipsISD::ExtractElementF64, DL, MVT::i32,
                             Op.getOperand(0), DAG.getConstant(0, MVT::i32));
  return DAG.getNode(MipsISD::BuildPairF64, DL, MVT::f64, LowX, Res);
}

static SDValue LowerFCOPYSIGN64(SDValue Op, SelectionDAG &DAG, bool HasR2) {
  unsigned WidthX = Op.getOperand(0).getValueSizeInBits();
  unsigned WidthY = Op.getOperand(1).getValueSizeInBits();
  EVT TyX = MVT::getIntegerVT(WidthX), TyY = MVT::getIntegerVT(WidthY);
  SDValue Const1 = DAG.getConstant(1, MVT::i32);
  DebugLoc DL = Op.getDebugLoc();

  // Bitcast to integer nodes.
  SDValue X = DAG.getNode(ISD::BITCAST, DL, TyX, Op.getOperand(0));
  SDValue Y = DAG.getNode(ISD::BITCAST, DL, TyY, Op.getOperand(1));

  if (HasR2) {
    // ext  E, Y, width(Y) - 1, 1  ; extract bit width(Y)-1 of Y
    // ins  X, E, width(X) - 1, 1  ; insert extracted bit at bit width(X)-1 of X
    SDValue E = DAG.getNode(MipsISD::Ext, DL, TyY, Y,
                            DAG.getConstant(WidthY - 1, MVT::i32), Const1);

    if (WidthX > WidthY)
      E = DAG.getNode(ISD::ZERO_EXTEND, DL, TyX, E);
    else if (WidthY > WidthX)
      E = DAG.getNode(ISD::TRUNCATE, DL, TyX, E);

    SDValue I = DAG.getNode(MipsISD::Ins, DL, TyX, E,
                            DAG.getConstant(WidthX - 1, MVT::i32), Const1, X);
    return DAG.getNode(ISD::BITCAST, DL, Op.getOperand(0).getValueType(), I);
  }

  // (d)sll SllX, X, 1
  // (d)srl SrlX, SllX, 1
  // (d)srl SrlY, Y, width(Y)-1
  // (d)sll SllY, SrlX, width(Y)-1
  // or     Or, SrlX, SllY
  SDValue SllX = DAG.getNode(ISD::SHL, DL, TyX, X, Const1);
  SDValue SrlX = DAG.getNode(ISD::SRL, DL, TyX, SllX, Const1);
  SDValue SrlY = DAG.getNode(ISD::SRL, DL, TyY, Y,
                             DAG.getConstant(WidthY - 1, MVT::i32));

  if (WidthX > WidthY)
    SrlY = DAG.getNode(ISD::ZERO_EXTEND, DL, TyX, SrlY);
  else if (WidthY > WidthX)
    SrlY = DAG.getNode(ISD::TRUNCATE, DL, TyX, SrlY);

  SDValue SllY = DAG.getNode(ISD::SHL, DL, TyX, SrlY,
                             DAG.getConstant(WidthX - 1, MVT::i32));
  SDValue Or = DAG.getNode(ISD::OR, DL, TyX, SrlX, SllY);
  return DAG.getNode(ISD::BITCAST, DL, Op.getOperand(0).getValueType(), Or);
}

SDValue
MipsTargetLowering::LowerFCOPYSIGN(SDValue Op, SelectionDAG &DAG) const {
  if (Subtarget->hasMips64())
    return LowerFCOPYSIGN64(Op, DAG, Subtarget->hasMips32r2());

  return LowerFCOPYSIGN32(Op, DAG, Subtarget->hasMips32r2());
}

static SDValue LowerFABS32(SDValue Op, SelectionDAG &DAG, bool HasR2) {
  SDValue Res, Const1 = DAG.getConstant(1, MVT::i32);
  DebugLoc DL = Op.getDebugLoc();

  // If operand is of type f64, extract the upper 32-bit. Otherwise, bitcast it
  // to i32.
  SDValue X = (Op.getValueType() == MVT::f32) ?
    DAG.getNode(ISD::BITCAST, DL, MVT::i32, Op.getOperand(0)) :
    DAG.getNode(MipsISD::ExtractElementF64, DL, MVT::i32, Op.getOperand(0),
                Const1);

  // Clear MSB.
  if (HasR2)
    Res = DAG.getNode(MipsISD::Ins, DL, MVT::i32,
                      DAG.getRegister(Mips::ZERO, MVT::i32),
                      DAG.getConstant(31, MVT::i32), Const1, X);
  else {
    SDValue SllX = DAG.getNode(ISD::SHL, DL, MVT::i32, X, Const1);
    Res = DAG.getNode(ISD::SRL, DL, MVT::i32, SllX, Const1);
  }

  if (Op.getValueType() == MVT::f32)
    return DAG.getNode(ISD::BITCAST, DL, MVT::f32, Res);

  SDValue LowX = DAG.getNode(MipsISD::ExtractElementF64, DL, MVT::i32,
                             Op.getOperand(0), DAG.getConstant(0, MVT::i32));
  return DAG.getNode(MipsISD::BuildPairF64, DL, MVT::f64, LowX, Res);
}

static SDValue LowerFABS64(SDValue Op, SelectionDAG &DAG, bool HasR2) {
  SDValue Res, Const1 = DAG.getConstant(1, MVT::i32);
  DebugLoc DL = Op.getDebugLoc();

  // Bitcast to integer node.
  SDValue X = DAG.getNode(ISD::BITCAST, DL, MVT::i64, Op.getOperand(0));

  // Clear MSB.
  if (HasR2)
    Res = DAG.getNode(MipsISD::Ins, DL, MVT::i64,
                      DAG.getRegister(Mips::ZERO_64, MVT::i64),
                      DAG.getConstant(63, MVT::i32), Const1, X);
  else {
    SDValue SllX = DAG.getNode(ISD::SHL, DL, MVT::i64, X, Const1);
    Res = DAG.getNode(ISD::SRL, DL, MVT::i64, SllX, Const1);
  }

  return DAG.getNode(ISD::BITCAST, DL, MVT::f64, Res);
}

SDValue
MipsTargetLowering::LowerFABS(SDValue Op, SelectionDAG &DAG) const {
  if (Subtarget->hasMips64() && (Op.getValueType() == MVT::f64))
    return LowerFABS64(Op, DAG, Subtarget->hasMips32r2());

  return LowerFABS32(Op, DAG, Subtarget->hasMips32r2());
}

SDValue MipsTargetLowering::
LowerFRAMEADDR(SDValue Op, SelectionDAG &DAG) const {
  // check the depth
  assert((cast<ConstantSDNode>(Op.getOperand(0))->getZExtValue() == 0) &&
         "Frame address can only be determined for current frame.");

  MachineFrameInfo *MFI = DAG.getMachineFunction().getFrameInfo();
  MFI->setFrameAddressIsTaken(true);
  EVT VT = Op.getValueType();
  DebugLoc dl = Op.getDebugLoc();
  SDValue FrameAddr = DAG.getCopyFromReg(DAG.getEntryNode(), dl,
                                         IsN64 ? Mips::FP_64 : Mips::FP, VT);
  return FrameAddr;
}

SDValue MipsTargetLowering::LowerRETURNADDR(SDValue Op,
                                            SelectionDAG &DAG) const {
  // check the depth
  assert((cast<ConstantSDNode>(Op.getOperand(0))->getZExtValue() == 0) &&
         "Return address can be determined only for current frame.");

  MachineFunction &MF = DAG.getMachineFunction();
  MachineFrameInfo *MFI = MF.getFrameInfo();
  EVT VT = Op.getValueType();
  unsigned RA = IsN64 ? Mips::RA_64 : Mips::RA;
  MFI->setReturnAddressIsTaken(true);

  // Return RA, which contains the return address. Mark it an implicit live-in.
  unsigned Reg = MF.addLiveIn(RA, getRegClassFor(VT));
  return DAG.getCopyFromReg(DAG.getEntryNode(), Op.getDebugLoc(), Reg, VT);
}

// TODO: set SType according to the desired memory barrier behavior.
SDValue
MipsTargetLowering::LowerMEMBARRIER(SDValue Op, SelectionDAG &DAG) const {
  unsigned SType = 0;
  DebugLoc dl = Op.getDebugLoc();
  return DAG.getNode(MipsISD::Sync, dl, MVT::Other, Op.getOperand(0),
                     DAG.getConstant(SType, MVT::i32));
}

SDValue MipsTargetLowering::LowerATOMIC_FENCE(SDValue Op,
                                              SelectionDAG &DAG) const {
  // FIXME: Need pseudo-fence for 'singlethread' fences
  // FIXME: Set SType for weaker fences where supported/appropriate.
  unsigned SType = 0;
  DebugLoc dl = Op.getDebugLoc();
  return DAG.getNode(MipsISD::Sync, dl, MVT::Other, Op.getOperand(0),
                     DAG.getConstant(SType, MVT::i32));
}

SDValue MipsTargetLowering::LowerShiftLeftParts(SDValue Op,
                                                SelectionDAG &DAG) const {
  DebugLoc DL = Op.getDebugLoc();
  SDValue Lo = Op.getOperand(0), Hi = Op.getOperand(1);
  SDValue Shamt = Op.getOperand(2);

  // if shamt < 32:
  //  lo = (shl lo, shamt)
  //  hi = (or (shl hi, shamt) (srl (srl lo, 1), ~shamt))
  // else:
  //  lo = 0
  //  hi = (shl lo, shamt[4:0])
  SDValue Not = DAG.getNode(ISD::XOR, DL, MVT::i32, Shamt,
                            DAG.getConstant(-1, MVT::i32));
  SDValue ShiftRight1Lo = DAG.getNode(ISD::SRL, DL, MVT::i32, Lo,
                                      DAG.getConstant(1, MVT::i32));
  SDValue ShiftRightLo = DAG.getNode(ISD::SRL, DL, MVT::i32, ShiftRight1Lo,
                                     Not);
  SDValue ShiftLeftHi = DAG.getNode(ISD::SHL, DL, MVT::i32, Hi, Shamt);
  SDValue Or = DAG.getNode(ISD::OR, DL, MVT::i32, ShiftLeftHi, ShiftRightLo);
  SDValue ShiftLeftLo = DAG.getNode(ISD::SHL, DL, MVT::i32, Lo, Shamt);
  SDValue Cond = DAG.getNode(ISD::AND, DL, MVT::i32, Shamt,
                             DAG.getConstant(0x20, MVT::i32));
  Lo = DAG.getNode(ISD::SELECT, DL, MVT::i32, Cond,
                   DAG.getConstant(0, MVT::i32), ShiftLeftLo);
  Hi = DAG.getNode(ISD::SELECT, DL, MVT::i32, Cond, ShiftLeftLo, Or);

  SDValue Ops[2] = {Lo, Hi};
  return DAG.getMergeValues(Ops, 2, DL);
}

SDValue MipsTargetLowering::LowerShiftRightParts(SDValue Op, SelectionDAG &DAG,
                                                 bool IsSRA) const {
  DebugLoc DL = Op.getDebugLoc();
  SDValue Lo = Op.getOperand(0), Hi = Op.getOperand(1);
  SDValue Shamt = Op.getOperand(2);

  // if shamt < 32:
  //  lo = (or (shl (shl hi, 1), ~shamt) (srl lo, shamt))
  //  if isSRA:
  //    hi = (sra hi, shamt)
  //  else:
  //    hi = (srl hi, shamt)
  // else:
  //  if isSRA:
  //   lo = (sra hi, shamt[4:0])
  //   hi = (sra hi, 31)
  //  else:
  //   lo = (srl hi, shamt[4:0])
  //   hi = 0
  SDValue Not = DAG.getNode(ISD::XOR, DL, MVT::i32, Shamt,
                            DAG.getConstant(-1, MVT::i32));
  SDValue ShiftLeft1Hi = DAG.getNode(ISD::SHL, DL, MVT::i32, Hi,
                                     DAG.getConstant(1, MVT::i32));
  SDValue ShiftLeftHi = DAG.getNode(ISD::SHL, DL, MVT::i32, ShiftLeft1Hi, Not);
  SDValue ShiftRightLo = DAG.getNode(ISD::SRL, DL, MVT::i32, Lo, Shamt);
  SDValue Or = DAG.getNode(ISD::OR, DL, MVT::i32, ShiftLeftHi, ShiftRightLo);
  SDValue ShiftRightHi = DAG.getNode(IsSRA ? ISD::SRA : ISD::SRL, DL, MVT::i32,
                                     Hi, Shamt);
  SDValue Cond = DAG.getNode(ISD::AND, DL, MVT::i32, Shamt,
                             DAG.getConstant(0x20, MVT::i32));
  SDValue Shift31 = DAG.getNode(ISD::SRA, DL, MVT::i32, Hi,
                                DAG.getConstant(31, MVT::i32));
  Lo = DAG.getNode(ISD::SELECT, DL, MVT::i32, Cond, ShiftRightHi, Or);
  Hi = DAG.getNode(ISD::SELECT, DL, MVT::i32, Cond,
                   IsSRA ? Shift31 : DAG.getConstant(0, MVT::i32),
                   ShiftRightHi);

  SDValue Ops[2] = {Lo, Hi};
  return DAG.getMergeValues(Ops, 2, DL);
}

static SDValue CreateLoadLR(unsigned Opc, SelectionDAG &DAG, LoadSDNode *LD,
                            SDValue Chain, SDValue Src, unsigned Offset) {
  SDValue Ptr = LD->getBasePtr();
  EVT VT = LD->getValueType(0), MemVT = LD->getMemoryVT();
  EVT BasePtrVT = Ptr.getValueType();
  DebugLoc DL = LD->getDebugLoc();
  SDVTList VTList = DAG.getVTList(VT, MVT::Other);

  if (Offset)
    Ptr = DAG.getNode(ISD::ADD, DL, BasePtrVT, Ptr,
                      DAG.getConstant(Offset, BasePtrVT));

  SDValue Ops[] = { Chain, Ptr, Src };
  return DAG.getMemIntrinsicNode(Opc, DL, VTList, Ops, 3, MemVT,
                                 LD->getMemOperand());
}

// Expand an unaligned 32 or 64-bit integer load node.
SDValue MipsTargetLowering::LowerLOAD(SDValue Op, SelectionDAG &DAG) const {
  LoadSDNode *LD = cast<LoadSDNode>(Op);
  EVT MemVT = LD->getMemoryVT();

  // Return if load is aligned or if MemVT is neither i32 nor i64.
  if ((LD->getAlignment() >= MemVT.getSizeInBits() / 8) ||
      ((MemVT != MVT::i32) && (MemVT != MVT::i64)))
    return SDValue();

  bool IsLittle = Subtarget->isLittle();
  EVT VT = Op.getValueType();
  ISD::LoadExtType ExtType = LD->getExtensionType();
  SDValue Chain = LD->getChain(), Undef = DAG.getUNDEF(VT);

  assert((VT == MVT::i32) || (VT == MVT::i64));

  // Expand
  //  (set dst, (i64 (load baseptr)))
  // to
  //  (set tmp, (ldl (add baseptr, 7), undef))
  //  (set dst, (ldr baseptr, tmp))
  if ((VT == MVT::i64) && (ExtType == ISD::NON_EXTLOAD)) {
    SDValue LDL = CreateLoadLR(MipsISD::LDL, DAG, LD, Chain, Undef,
                               IsLittle ? 7 : 0);
    return CreateLoadLR(MipsISD::LDR, DAG, LD, LDL.getValue(1), LDL,
                        IsLittle ? 0 : 7);
  }

  SDValue LWL = CreateLoadLR(MipsISD::LWL, DAG, LD, Chain, Undef,
                             IsLittle ? 3 : 0);
  SDValue LWR = CreateLoadLR(MipsISD::LWR, DAG, LD, LWL.getValue(1), LWL,
                             IsLittle ? 0 : 3);

  // Expand
  //  (set dst, (i32 (load baseptr))) or
  //  (set dst, (i64 (sextload baseptr))) or
  //  (set dst, (i64 (extload baseptr)))
  // to
  //  (set tmp, (lwl (add baseptr, 3), undef))
  //  (set dst, (lwr baseptr, tmp))
  if ((VT == MVT::i32) || (ExtType == ISD::SEXTLOAD) ||
      (ExtType == ISD::EXTLOAD))
    return LWR;

  assert((VT == MVT::i64) && (ExtType == ISD::ZEXTLOAD));

  // Expand
  //  (set dst, (i64 (zextload baseptr)))
  // to
  //  (set tmp0, (lwl (add baseptr, 3), undef))
  //  (set tmp1, (lwr baseptr, tmp0))
  //  (set tmp2, (shl tmp1, 32))
  //  (set dst, (srl tmp2, 32))
  DebugLoc DL = LD->getDebugLoc();
  SDValue Const32 = DAG.getConstant(32, MVT::i32);
  SDValue SLL = DAG.getNode(ISD::SHL, DL, MVT::i64, LWR, Const32);
  SDValue SRL = DAG.getNode(ISD::SRL, DL, MVT::i64, SLL, Const32);
  SDValue Ops[] = { SRL, LWR.getValue(1) };
  return DAG.getMergeValues(Ops, 2, DL);
}

static SDValue CreateStoreLR(unsigned Opc, SelectionDAG &DAG, StoreSDNode *SD,
                             SDValue Chain, unsigned Offset) {
  SDValue Ptr = SD->getBasePtr(), Value = SD->getValue();
  EVT MemVT = SD->getMemoryVT(), BasePtrVT = Ptr.getValueType();
  DebugLoc DL = SD->getDebugLoc();
  SDVTList VTList = DAG.getVTList(MVT::Other);

  if (Offset)
    Ptr = DAG.getNode(ISD::ADD, DL, BasePtrVT, Ptr,
                      DAG.getConstant(Offset, BasePtrVT));

  SDValue Ops[] = { Chain, Value, Ptr };
  return DAG.getMemIntrinsicNode(Opc, DL, VTList, Ops, 3, MemVT,
                                 SD->getMemOperand());
}

// Expand an unaligned 32 or 64-bit integer store node.
SDValue MipsTargetLowering::LowerSTORE(SDValue Op, SelectionDAG &DAG) const {
  StoreSDNode *SD = cast<StoreSDNode>(Op);
  EVT MemVT = SD->getMemoryVT();

  // Return if store is aligned or if MemVT is neither i32 nor i64.
  if ((SD->getAlignment() >= MemVT.getSizeInBits() / 8) ||
      ((MemVT != MVT::i32) && (MemVT != MVT::i64)))
    return SDValue();

  bool IsLittle = Subtarget->isLittle();
  SDValue Value = SD->getValue(), Chain = SD->getChain();
  EVT VT = Value.getValueType();

  // Expand
  //  (store val, baseptr) or
  //  (truncstore val, baseptr)
  // to
  //  (swl val, (add baseptr, 3))
  //  (swr val, baseptr)
  if ((VT == MVT::i32) || SD->isTruncatingStore()) {
    SDValue SWL = CreateStoreLR(MipsISD::SWL, DAG, SD, Chain,
                                IsLittle ? 3 : 0);
    return CreateStoreLR(MipsISD::SWR, DAG, SD, SWL, IsLittle ? 0 : 3);
  }

  assert(VT == MVT::i64);

  // Expand
  //  (store val, baseptr)
  // to
  //  (sdl val, (add baseptr, 7))
  //  (sdr val, baseptr)
  SDValue SDL = CreateStoreLR(MipsISD::SDL, DAG, SD, Chain, IsLittle ? 7 : 0);
  return CreateStoreLR(MipsISD::SDR, DAG, SD, SDL, IsLittle ? 0 : 7);
}

//===----------------------------------------------------------------------===//
//                      Calling Convention Implementation
//===----------------------------------------------------------------------===//

//===----------------------------------------------------------------------===//
// TODO: Implement a generic logic using tblgen that can support this.
// Mips O32 ABI rules:
// ---
// i32 - Passed in A0, A1, A2, A3 and stack
// f32 - Only passed in f32 registers if no int reg has been used yet to hold
//       an argument. Otherwise, passed in A1, A2, A3 and stack.
// f64 - Only passed in two aliased f32 registers if no int reg has been used
//       yet to hold an argument. Otherwise, use A2, A3 and stack. If A1 is
//       not used, it must be shadowed. If only A3 is avaiable, shadow it and
//       go to stack.
//
//  For vararg functions, all arguments are passed in A0, A1, A2, A3 and stack.
//===----------------------------------------------------------------------===//

static bool CC_MipsO32(unsigned ValNo, MVT ValVT,
                       MVT LocVT, CCValAssign::LocInfo LocInfo,
                       ISD::ArgFlagsTy ArgFlags, CCState &State) {

  static const unsigned IntRegsSize=4, FloatRegsSize=2;

  static const uint16_t IntRegs[] = {
      Mips::A0, Mips::A1, Mips::A2, Mips::A3
  };
  static const uint16_t F32Regs[] = {
      Mips::F12, Mips::F14
  };
  static const uint16_t F64Regs[] = {
      Mips::D6, Mips::D7
  };

  // ByVal Args
  if (ArgFlags.isByVal()) {
    State.HandleByVal(ValNo, ValVT, LocVT, LocInfo,
                      1 /*MinSize*/, 4 /*MinAlign*/, ArgFlags);
    unsigned NextReg = (State.getNextStackOffset() + 3) / 4;
    for (unsigned r = State.getFirstUnallocated(IntRegs, IntRegsSize);
         r < std::min(IntRegsSize, NextReg); ++r)
      State.AllocateReg(IntRegs[r]);
    return false;
  }

  // Promote i8 and i16
  if (LocVT == MVT::i8 || LocVT == MVT::i16) {
    LocVT = MVT::i32;
    if (ArgFlags.isSExt())
      LocInfo = CCValAssign::SExt;
    else if (ArgFlags.isZExt())
      LocInfo = CCValAssign::ZExt;
    else
      LocInfo = CCValAssign::AExt;
  }

  unsigned Reg;

  // f32 and f64 are allocated in A0, A1, A2, A3 when either of the following
  // is true: function is vararg, argument is 3rd or higher, there is previous
  // argument which is not f32 or f64.
  bool AllocateFloatsInIntReg = State.isVarArg() || ValNo > 1
      || State.getFirstUnallocated(F32Regs, FloatRegsSize) != ValNo;
  unsigned OrigAlign = ArgFlags.getOrigAlign();
  bool isI64 = (ValVT == MVT::i32 && OrigAlign == 8);

  if (ValVT == MVT::i32 || (ValVT == MVT::f32 && AllocateFloatsInIntReg)) {
    Reg = State.AllocateReg(IntRegs, IntRegsSize);
    // If this is the first part of an i64 arg,
    // the allocated register must be either A0 or A2.
    if (isI64 && (Reg == Mips::A1 || Reg == Mips::A3))
      Reg = State.AllocateReg(IntRegs, IntRegsSize);
    LocVT = MVT::i32;
  } else if (ValVT == MVT::f64 && AllocateFloatsInIntReg) {
    // Allocate int register and shadow next int register. If first
    // available register is Mips::A1 or Mips::A3, shadow it too.
    Reg = State.AllocateReg(IntRegs, IntRegsSize);
    if (Reg == Mips::A1 || Reg == Mips::A3)
      Reg = State.AllocateReg(IntRegs, IntRegsSize);
    State.AllocateReg(IntRegs, IntRegsSize);
    LocVT = MVT::i32;
  } else if (ValVT.isFloatingPoint() && !AllocateFloatsInIntReg) {
    // we are guaranteed to find an available float register
    if (ValVT == MVT::f32) {
      Reg = State.AllocateReg(F32Regs, FloatRegsSize);
      // Shadow int register
      State.AllocateReg(IntRegs, IntRegsSize);
    } else {
      Reg = State.AllocateReg(F64Regs, FloatRegsSize);
      // Shadow int registers
      unsigned Reg2 = State.AllocateReg(IntRegs, IntRegsSize);
      if (Reg2 == Mips::A1 || Reg2 == Mips::A3)
        State.AllocateReg(IntRegs, IntRegsSize);
      State.AllocateReg(IntRegs, IntRegsSize);
    }
  } else
    llvm_unreachable("Cannot handle this ValVT.");

  unsigned SizeInBytes = ValVT.getSizeInBits() >> 3;
  unsigned Offset = State.AllocateStack(SizeInBytes, OrigAlign);

  if (!Reg)
    State.addLoc(CCValAssign::getMem(ValNo, ValVT, Offset, LocVT, LocInfo));
  else
    State.addLoc(CCValAssign::getReg(ValNo, ValVT, Reg, LocVT, LocInfo));

  return false; // CC must always match
}

static const uint16_t Mips64IntRegs[8] =
  {Mips::A0_64, Mips::A1_64, Mips::A2_64, Mips::A3_64,
   Mips::T0_64, Mips::T1_64, Mips::T2_64, Mips::T3_64};
static const uint16_t Mips64DPRegs[8] =
  {Mips::D12_64, Mips::D13_64, Mips::D14_64, Mips::D15_64,
   Mips::D16_64, Mips::D17_64, Mips::D18_64, Mips::D19_64};

static bool CC_Mips64Byval(unsigned ValNo, MVT ValVT, MVT LocVT,
                           CCValAssign::LocInfo LocInfo,
                           ISD::ArgFlagsTy ArgFlags, CCState &State) {
  unsigned Align = std::max(ArgFlags.getByValAlign(), (unsigned)8);
  unsigned Size  = (ArgFlags.getByValSize() + 7) / 8 * 8;
  unsigned FirstIdx = State.getFirstUnallocated(Mips64IntRegs, 8);

  assert(Align <= 16 && "Cannot handle alignments larger than 16.");

  // If byval is 16-byte aligned, the first arg register must be even.
  if ((Align == 16) && (FirstIdx % 2)) {
    State.AllocateReg(Mips64IntRegs[FirstIdx], Mips64DPRegs[FirstIdx]);
    ++FirstIdx;
  }

  // Mark the registers allocated.
  for (unsigned I = FirstIdx; Size && (I < 8); Size -= 8, ++I)
    State.AllocateReg(Mips64IntRegs[I], Mips64DPRegs[I]);

  // Allocate space on caller's stack.
  unsigned Offset = State.AllocateStack(Size, Align);

  if (FirstIdx < 8)
    State.addLoc(CCValAssign::getReg(ValNo, ValVT, Mips64IntRegs[FirstIdx],
                                     LocVT, LocInfo));
  else
    State.addLoc(CCValAssign::getMem(ValNo, ValVT, Offset, LocVT, LocInfo));

  return true;
}

#include "MipsGenCallingConv.inc"

static void
AnalyzeMips64CallOperands(CCState &CCInfo,
                          const SmallVectorImpl<ISD::OutputArg> &Outs) {
  unsigned NumOps = Outs.size();
  for (unsigned i = 0; i != NumOps; ++i) {
    MVT ArgVT = Outs[i].VT;
    ISD::ArgFlagsTy ArgFlags = Outs[i].Flags;
    bool R;

    if (Outs[i].IsFixed)
      R = CC_MipsN(i, ArgVT, ArgVT, CCValAssign::Full, ArgFlags, CCInfo);
    else
      R = CC_MipsN_VarArg(i, ArgVT, ArgVT, CCValAssign::Full, ArgFlags, CCInfo);

    if (R) {
#ifndef NDEBUG
      dbgs() << "Call operand #" << i << " has unhandled type "
             << EVT(ArgVT).getEVTString();
#endif
      llvm_unreachable(0);
    }
  }
}

//===----------------------------------------------------------------------===//
//                  Call Calling Convention Implementation
//===----------------------------------------------------------------------===//

static const unsigned O32IntRegsSize = 4;

static const uint16_t O32IntRegs[] = {
  Mips::A0, Mips::A1, Mips::A2, Mips::A3
};

// Return next O32 integer argument register.
static unsigned getNextIntArgReg(unsigned Reg) {
  assert((Reg == Mips::A0) || (Reg == Mips::A2));
  return (Reg == Mips::A0) ? Mips::A1 : Mips::A3;
}

// Write ByVal Arg to arg registers and stack.
static void
WriteByValArg(SDValue Chain, DebugLoc dl,
              SmallVector<std::pair<unsigned, SDValue>, 16> &RegsToPass,
              SmallVector<SDValue, 8> &MemOpChains, SDValue StackPtr,
              MachineFrameInfo *MFI, SelectionDAG &DAG, SDValue Arg,
              const CCValAssign &VA, const ISD::ArgFlagsTy &Flags,
              MVT PtrType, bool isLittle) {
  unsigned LocMemOffset = VA.getLocMemOffset();
  unsigned Offset = 0;
  uint32_t RemainingSize = Flags.getByValSize();
  unsigned ByValAlign = Flags.getByValAlign();

  // Copy the first 4 words of byval arg to registers A0 - A3.
  // FIXME: Use a stricter alignment if it enables better optimization in passes
  //        run later.
  for (; RemainingSize >= 4 && LocMemOffset < 4 * 4;
       Offset += 4, RemainingSize -= 4, LocMemOffset += 4) {
    SDValue LoadPtr = DAG.getNode(ISD::ADD, dl, MVT::i32, Arg,
                                  DAG.getConstant(Offset, MVT::i32));
    SDValue LoadVal = DAG.getLoad(MVT::i32, dl, Chain, LoadPtr,
                                  MachinePointerInfo(), false, false, false,
                                  std::min(ByValAlign, (unsigned )4));
    MemOpChains.push_back(LoadVal.getValue(1));
    unsigned DstReg = O32IntRegs[LocMemOffset / 4];
    RegsToPass.push_back(std::make_pair(DstReg, LoadVal));
  }

  if (RemainingSize == 0)
    return;

  // If there still is a register available for argument passing, write the
  // remaining part of the structure to it using subword loads and shifts.
  if (LocMemOffset < 4 * 4) {
    assert(RemainingSize <= 3 && RemainingSize >= 1 &&
           "There must be one to three bytes remaining.");
    unsigned LoadSize = (RemainingSize == 3 ? 2 : RemainingSize);
    SDValue LoadPtr = DAG.getNode(ISD::ADD, dl, MVT::i32, Arg,
                                  DAG.getConstant(Offset, MVT::i32));
    unsigned Alignment = std::min(ByValAlign, (unsigned )4);
    SDValue LoadVal = DAG.getExtLoad(ISD::ZEXTLOAD, dl, MVT::i32, Chain,
                                     LoadPtr, MachinePointerInfo(),
                                     MVT::getIntegerVT(LoadSize * 8), false,
                                     false, Alignment);
    MemOpChains.push_back(LoadVal.getValue(1));

    // If target is big endian, shift it to the most significant half-word or
    // byte.
    if (!isLittle)
      LoadVal = DAG.getNode(ISD::SHL, dl, MVT::i32, LoadVal,
                            DAG.getConstant(32 - LoadSize * 8, MVT::i32));

    Offset += LoadSize;
    RemainingSize -= LoadSize;

    // Read second subword if necessary.
    if (RemainingSize != 0)  {
      assert(RemainingSize == 1 && "There must be one byte remaining.");
      LoadPtr = DAG.getNode(ISD::ADD, dl, MVT::i32, Arg,
                            DAG.getConstant(Offset, MVT::i32));
      unsigned Alignment = std::min(ByValAlign, (unsigned )2);
      SDValue Subword = DAG.getExtLoad(ISD::ZEXTLOAD, dl, MVT::i32, Chain,
                                       LoadPtr, MachinePointerInfo(),
                                       MVT::i8, false, false, Alignment);
      MemOpChains.push_back(Subword.getValue(1));
      // Insert the loaded byte to LoadVal.
      // FIXME: Use INS if supported by target.
      unsigned ShiftAmt = isLittle ? 16 : 8;
      SDValue Shift = DAG.getNode(ISD::SHL, dl, MVT::i32, Subword,
                                  DAG.getConstant(ShiftAmt, MVT::i32));
      LoadVal = DAG.getNode(ISD::OR, dl, MVT::i32, LoadVal, Shift);
    }

    unsigned DstReg = O32IntRegs[LocMemOffset / 4];
    RegsToPass.push_back(std::make_pair(DstReg, LoadVal));
    return;
  }

  // Copy remaining part of byval arg using memcpy.
  SDValue Src = DAG.getNode(ISD::ADD, dl, MVT::i32, Arg,
                            DAG.getConstant(Offset, MVT::i32));
  SDValue Dst = DAG.getNode(ISD::ADD, dl, MVT::i32, StackPtr,
                            DAG.getIntPtrConstant(LocMemOffset));
  Chain = DAG.getMemcpy(Chain, dl, Dst, Src,
                        DAG.getConstant(RemainingSize, MVT::i32),
                        std::min(ByValAlign, (unsigned)4),
                        /*isVolatile=*/false, /*AlwaysInline=*/false,
                        MachinePointerInfo(0), MachinePointerInfo(0));
  MemOpChains.push_back(Chain);
}

// Copy Mips64 byVal arg to registers and stack.
void static
PassByValArg64(SDValue Chain, DebugLoc dl,
               SmallVector<std::pair<unsigned, SDValue>, 16> &RegsToPass,
               SmallVector<SDValue, 8> &MemOpChains, SDValue StackPtr,
               MachineFrameInfo *MFI, SelectionDAG &DAG, SDValue Arg,
               const CCValAssign &VA, const ISD::ArgFlagsTy &Flags,
               EVT PtrTy, bool isLittle) {
  unsigned ByValSize = Flags.getByValSize();
  unsigned Alignment = std::min(Flags.getByValAlign(), (unsigned)8);
  bool IsRegLoc = VA.isRegLoc();
  unsigned Offset = 0; // Offset in # of bytes from the beginning of struct.
  unsigned LocMemOffset = 0;
  unsigned MemCpySize = ByValSize;

  if (!IsRegLoc)
    LocMemOffset = VA.getLocMemOffset();
  else {
    const uint16_t *Reg = std::find(Mips64IntRegs, Mips64IntRegs + 8,
                                    VA.getLocReg());
    const uint16_t *RegEnd = Mips64IntRegs + 8;

    // Copy double words to registers.
    for (; (Reg != RegEnd) && (ByValSize >= Offset + 8); ++Reg, Offset += 8) {
      SDValue LoadPtr = DAG.getNode(ISD::ADD, dl, PtrTy, Arg,
                                    DAG.getConstant(Offset, PtrTy));
      SDValue LoadVal = DAG.getLoad(MVT::i64, dl, Chain, LoadPtr,
                                    MachinePointerInfo(), false, false, false,
                                    Alignment);
      MemOpChains.push_back(LoadVal.getValue(1));
      RegsToPass.push_back(std::make_pair(*Reg, LoadVal));
    }

    // Return if the struct has been fully copied.
    if (!(MemCpySize = ByValSize - Offset))
      return;

    // If there is an argument register available, copy the remainder of the
    // byval argument with sub-doubleword loads and shifts.
    if (Reg != RegEnd) {
      assert((ByValSize < Offset + 8) &&
             "Size of the remainder should be smaller than 8-byte.");
      SDValue Val;
      for (unsigned LoadSize = 4; Offset < ByValSize; LoadSize /= 2) {
        unsigned RemSize = ByValSize - Offset;

        if (RemSize < LoadSize)
          continue;

        SDValue LoadPtr = DAG.getNode(ISD::ADD, dl, PtrTy, Arg,
                                      DAG.getConstant(Offset, PtrTy));
        SDValue LoadVal =
          DAG.getExtLoad(ISD::ZEXTLOAD, dl, MVT::i64, Chain, LoadPtr,
                         MachinePointerInfo(), MVT::getIntegerVT(LoadSize * 8),
                         false, false, Alignment);
        MemOpChains.push_back(LoadVal.getValue(1));

        // Offset in number of bits from double word boundary.
        unsigned OffsetDW = (Offset % 8) * 8;
        unsigned Shamt = isLittle ? OffsetDW : 64 - (OffsetDW + LoadSize * 8);
        SDValue Shift = DAG.getNode(ISD::SHL, dl, MVT::i64, LoadVal,
                                    DAG.getConstant(Shamt, MVT::i32));

        Val = Val.getNode() ? DAG.getNode(ISD::OR, dl, MVT::i64, Val, Shift) :
                              Shift;
        Offset += LoadSize;
        Alignment = std::min(Alignment, LoadSize);
      }

      RegsToPass.push_back(std::make_pair(*Reg, Val));
      return;
    }
  }

  assert(MemCpySize && "MemCpySize must not be zero.");

  // Copy remainder of byval arg to it with memcpy.
  SDValue Src = DAG.getNode(ISD::ADD, dl, PtrTy, Arg,
                            DAG.getConstant(Offset, PtrTy));
  SDValue Dst = DAG.getNode(ISD::ADD, dl, MVT::i64, StackPtr,
                            DAG.getIntPtrConstant(LocMemOffset));
  Chain = DAG.getMemcpy(Chain, dl, Dst, Src,
                        DAG.getConstant(MemCpySize, PtrTy), Alignment,
                        /*isVolatile=*/false, /*AlwaysInline=*/false,
                        MachinePointerInfo(0), MachinePointerInfo(0));
  MemOpChains.push_back(Chain);
}

/// LowerCall - functions arguments are copied from virtual regs to
/// (physical regs)/(stack frame), CALLSEQ_START and CALLSEQ_END are emitted.
/// TODO: isTailCall.
SDValue
MipsTargetLowering::LowerCall(TargetLowering::CallLoweringInfo &CLI,
                              SmallVectorImpl<SDValue> &InVals) const {
  SelectionDAG &DAG                     = CLI.DAG;
  DebugLoc &dl                          = CLI.DL;
  SmallVector<ISD::OutputArg, 32> &Outs = CLI.Outs;
  SmallVector<SDValue, 32> &OutVals     = CLI.OutVals;
  SmallVector<ISD::InputArg, 32> &Ins   = CLI.Ins;
  SDValue Chain                         = CLI.Chain;
  SDValue Callee                        = CLI.Callee;
  bool &isTailCall                      = CLI.IsTailCall;
  CallingConv::ID CallConv              = CLI.CallConv;
  bool isVarArg                         = CLI.IsVarArg;

  // MIPs target does not yet support tail call optimization.
  isTailCall = false;

  MachineFunction &MF = DAG.getMachineFunction();
  MachineFrameInfo *MFI = MF.getFrameInfo();
  const TargetFrameLowering *TFL = MF.getTarget().getFrameLowering();
  bool IsPIC = getTargetMachine().getRelocationModel() == Reloc::PIC_;
  MipsFunctionInfo *MipsFI = MF.getInfo<MipsFunctionInfo>();

  // Analyze operands of the call, assigning locations to each operand.
  SmallVector<CCValAssign, 16> ArgLocs;
  CCState CCInfo(CallConv, isVarArg, DAG.getMachineFunction(),
                 getTargetMachine(), ArgLocs, *DAG.getContext());

  if (CallConv == CallingConv::Fast)
    CCInfo.AnalyzeCallOperands(Outs, CC_Mips_FastCC);
  else if (IsO32)
    CCInfo.AnalyzeCallOperands(Outs, CC_MipsO32);
  else if (HasMips64)
    AnalyzeMips64CallOperands(CCInfo, Outs);
  else
    CCInfo.AnalyzeCallOperands(Outs, CC_Mips);

  // Get a count of how many bytes are to be pushed on the stack.
  unsigned NextStackOffset = CCInfo.getNextStackOffset();
  unsigned StackAlignment = TFL->getStackAlignment();
  NextStackOffset = RoundUpToAlignment(NextStackOffset, StackAlignment);

  // Update size of the maximum argument space.
  // For O32, a minimum of four words (16 bytes) of argument space is
  // allocated.
  if (IsO32 && (CallConv != CallingConv::Fast))
    NextStackOffset = std::max(NextStackOffset, (unsigned)16);

  // Chain is the output chain of the last Load/Store or CopyToReg node.
  // ByValChain is the output chain of the last Memcpy node created for copying
  // byval arguments to the stack.
  SDValue NextStackOffsetVal = DAG.getIntPtrConstant(NextStackOffset, true);
  Chain = DAG.getCALLSEQ_START(Chain, NextStackOffsetVal);

  SDValue StackPtr = DAG.getCopyFromReg(Chain, dl,
                                        IsN64 ? Mips::SP_64 : Mips::SP,
                                        getPointerTy());

  if (MipsFI->getMaxCallFrameSize() < NextStackOffset)
    MipsFI->setMaxCallFrameSize(NextStackOffset);

  // With EABI is it possible to have 16 args on registers.
  SmallVector<std::pair<unsigned, SDValue>, 16> RegsToPass;
  SmallVector<SDValue, 8> MemOpChains;

  // Walk the register/memloc assignments, inserting copies/loads.
  for (unsigned i = 0, e = ArgLocs.size(); i != e; ++i) {
    SDValue Arg = OutVals[i];
    CCValAssign &VA = ArgLocs[i];
    MVT ValVT = VA.getValVT(), LocVT = VA.getLocVT();
    ISD::ArgFlagsTy Flags = Outs[i].Flags;

    // ByVal Arg.
    if (Flags.isByVal()) {
      assert(Flags.getByValSize() &&
             "ByVal args of size 0 should have been ignored by front-end.");
      if (IsO32)
        WriteByValArg(Chain, dl, RegsToPass, MemOpChains, StackPtr,
                      MFI, DAG, Arg, VA, Flags, getPointerTy(),
                      Subtarget->isLittle());
      else
        PassByValArg64(Chain, dl, RegsToPass, MemOpChains, StackPtr,
                       MFI, DAG, Arg, VA, Flags, getPointerTy(),
                       Subtarget->isLittle());
      continue;
    }

    // Promote the value if needed.
    switch (VA.getLocInfo()) {
    default: llvm_unreachable("Unknown loc info!");
    case CCValAssign::Full:
      if (VA.isRegLoc()) {
        if ((ValVT == MVT::f32 && LocVT == MVT::i32) ||
            (ValVT == MVT::f64 && LocVT == MVT::i64))
          Arg = DAG.getNode(ISD::BITCAST, dl, LocVT, Arg);
        else if (ValVT == MVT::f64 && LocVT == MVT::i32) {
          SDValue Lo = DAG.getNode(MipsISD::ExtractElementF64, dl, MVT::i32,
                                   Arg, DAG.getConstant(0, MVT::i32));
          SDValue Hi = DAG.getNode(MipsISD::ExtractElementF64, dl, MVT::i32,
                                   Arg, DAG.getConstant(1, MVT::i32));
          if (!Subtarget->isLittle())
            std::swap(Lo, Hi);
          unsigned LocRegLo = VA.getLocReg();
          unsigned LocRegHigh = getNextIntArgReg(LocRegLo);
          RegsToPass.push_back(std::make_pair(LocRegLo, Lo));
          RegsToPass.push_back(std::make_pair(LocRegHigh, Hi));
          continue;
        }
      }
      break;
    case CCValAssign::SExt:
      Arg = DAG.getNode(ISD::SIGN_EXTEND, dl, LocVT, Arg);
      break;
    case CCValAssign::ZExt:
      Arg = DAG.getNode(ISD::ZERO_EXTEND, dl, LocVT, Arg);
      break;
    case CCValAssign::AExt:
      Arg = DAG.getNode(ISD::ANY_EXTEND, dl, LocVT, Arg);
      break;
    }

    // Arguments that can be passed on register must be kept at
    // RegsToPass vector
    if (VA.isRegLoc()) {
      RegsToPass.push_back(std::make_pair(VA.getLocReg(), Arg));
      continue;
    }

    // Register can't get to this point...
    assert(VA.isMemLoc());

    // emit ISD::STORE whichs stores the
    // parameter value to a stack Location
    SDValue PtrOff = DAG.getNode(ISD::ADD, dl, getPointerTy(), StackPtr,
                                 DAG.getIntPtrConstant(VA.getLocMemOffset()));
    MemOpChains.push_back(DAG.getStore(Chain, dl, Arg, PtrOff,
                                       MachinePointerInfo(), false, false, 0));
  }

  // Transform all store nodes into one single node because all store
  // nodes are independent of each other.
  if (!MemOpChains.empty())
    Chain = DAG.getNode(ISD::TokenFactor, dl, MVT::Other,
                        &MemOpChains[0], MemOpChains.size());

  // If the callee is a GlobalAddress/ExternalSymbol node (quite common, every
  // direct call is) turn it into a TargetGlobalAddress/TargetExternalSymbol
  // node so that legalize doesn't hack it.
  unsigned char OpFlag;
  bool IsPICCall = (IsN64 || IsPIC); // true if calls are translated to jalr $25
  bool GlobalOrExternal = false;
  SDValue CalleeLo;

  if (GlobalAddressSDNode *G = dyn_cast<GlobalAddressSDNode>(Callee)) {
    if (IsPICCall && G->getGlobal()->hasInternalLinkage()) {
      OpFlag = IsO32 ? MipsII::MO_GOT : MipsII::MO_GOT_PAGE;
      unsigned char LoFlag = IsO32 ? MipsII::MO_ABS_LO : MipsII::MO_GOT_OFST;
      Callee = DAG.getTargetGlobalAddress(G->getGlobal(), dl, getPointerTy(), 0,
                                          OpFlag);
      CalleeLo = DAG.getTargetGlobalAddress(G->getGlobal(), dl, getPointerTy(),
                                            0, LoFlag);
    } else {
      OpFlag = IsPICCall ? MipsII::MO_GOT_CALL : MipsII::MO_NO_FLAG;
      Callee = DAG.getTargetGlobalAddress(G->getGlobal(), dl,
                                          getPointerTy(), 0, OpFlag);
    }

    GlobalOrExternal = true;
  }
  else if (ExternalSymbolSDNode *S = dyn_cast<ExternalSymbolSDNode>(Callee)) {
    if (IsN64 || (!IsO32 && IsPIC))
      OpFlag = MipsII::MO_GOT_DISP;
    else if (!IsPIC) // !N64 && static
      OpFlag = MipsII::MO_NO_FLAG;
    else // O32 & PIC
      OpFlag = MipsII::MO_GOT_CALL;
    Callee = DAG.getTargetExternalSymbol(S->getSymbol(), getPointerTy(),
                                         OpFlag);
    GlobalOrExternal = true;
  }

  SDValue InFlag;

  // Create nodes that load address of callee and copy it to T9
  if (IsPICCall) {
    if (GlobalOrExternal) {
      // Load callee address
      Callee = DAG.getNode(MipsISD::Wrapper, dl, getPointerTy(),
                           GetGlobalReg(DAG, getPointerTy()), Callee);
      SDValue LoadValue = DAG.getLoad(getPointerTy(), dl, DAG.getEntryNode(),
                                      Callee, MachinePointerInfo::getGOT(),
                                      false, false, false, 0);

      // Use GOT+LO if callee has internal linkage.
      if (CalleeLo.getNode()) {
        SDValue Lo = DAG.getNode(MipsISD::Lo, dl, getPointerTy(), CalleeLo);
        Callee = DAG.getNode(ISD::ADD, dl, getPointerTy(), LoadValue, Lo);
      } else
        Callee = LoadValue;
    }
  }

  // T9 register operand.
  SDValue T9;

  // T9 should contain the address of the callee function if
  // -reloction-model=pic or it is an indirect call.
  if (IsPICCall || !GlobalOrExternal) {
    // copy to T9
    unsigned T9Reg = IsN64 ? Mips::T9_64 : Mips::T9;
    Chain = DAG.getCopyToReg(Chain, dl, T9Reg, Callee, SDValue(0, 0));
    InFlag = Chain.getValue(1);

    if (Subtarget->inMips16Mode())
      T9 = DAG.getRegister(T9Reg, getPointerTy());
    else
      Callee = DAG.getRegister(T9Reg, getPointerTy());
  }

  // Insert node "GP copy globalreg" before call to function.
  // Lazy-binding stubs require GP to point to the GOT.
  if (IsPICCall) {
    unsigned GPReg = IsN64 ? Mips::GP_64 : Mips::GP;
    EVT Ty = IsN64 ? MVT::i64 : MVT::i32;
    RegsToPass.push_back(std::make_pair(GPReg, GetGlobalReg(DAG, Ty)));
  }

  // Build a sequence of copy-to-reg nodes chained together with token
  // chain and flag operands which copy the outgoing args into registers.
  // The InFlag in necessary since all emitted instructions must be
  // stuck together.
  for (unsigned i = 0, e = RegsToPass.size(); i != e; ++i) {
    Chain = DAG.getCopyToReg(Chain, dl, RegsToPass[i].first,
                             RegsToPass[i].second, InFlag);
    InFlag = Chain.getValue(1);
  }

  // MipsJmpLink = #chain, #target_address, #opt_in_flags...
  //             = Chain, Callee, Reg#1, Reg#2, ...
  //
  // Returns a chain & a flag for retval copy to use.
  SDVTList NodeTys = DAG.getVTList(MVT::Other, MVT::Glue);
  SmallVector<SDValue, 8> Ops;
  Ops.push_back(Chain);
  Ops.push_back(Callee);

  // Add argument registers to the end of the list so that they are
  // known live into the call.
  for (unsigned i = 0, e = RegsToPass.size(); i != e; ++i)
    Ops.push_back(DAG.getRegister(RegsToPass[i].first,
                                  RegsToPass[i].second.getValueType()));

  // Add T9 register operand.
  if (T9.getNode())
    Ops.push_back(T9);

  // Add a register mask operand representing the call-preserved registers.
  const TargetRegisterInfo *TRI = getTargetMachine().getRegisterInfo();
  const uint32_t *Mask = TRI->getCallPreservedMask(CallConv);
  assert(Mask && "Missing call preserved mask for calling convention");
  Ops.push_back(DAG.getRegisterMask(Mask));

  if (InFlag.getNode())
    Ops.push_back(InFlag);

  Chain  = DAG.getNode(MipsISD::JmpLink, dl, NodeTys, &Ops[0], Ops.size());
  InFlag = Chain.getValue(1);

  // Create the CALLSEQ_END node.
  Chain = DAG.getCALLSEQ_END(Chain, NextStackOffsetVal,
                             DAG.getIntPtrConstant(0, true), InFlag);
  InFlag = Chain.getValue(1);

  // Handle result values, copying them out of physregs into vregs that we
  // return.
  return LowerCallResult(Chain, InFlag, CallConv, isVarArg,
                         Ins, dl, DAG, InVals);
}

/// LowerCallResult - Lower the result values of a call into the
/// appropriate copies out of appropriate physical registers.
SDValue
MipsTargetLowering::LowerCallResult(SDValue Chain, SDValue InFlag,
                                    CallingConv::ID CallConv, bool isVarArg,
                                    const SmallVectorImpl<ISD::InputArg> &Ins,
                                    DebugLoc dl, SelectionDAG &DAG,
                                    SmallVectorImpl<SDValue> &InVals) const {
  // Assign locations to each value returned by this call.
  SmallVector<CCValAssign, 16> RVLocs;
  CCState CCInfo(CallConv, isVarArg, DAG.getMachineFunction(),
                 getTargetMachine(), RVLocs, *DAG.getContext());

  CCInfo.AnalyzeCallResult(Ins, RetCC_Mips);

  // Copy all of the result registers out of their specified physreg.
  for (unsigned i = 0; i != RVLocs.size(); ++i) {
    Chain = DAG.getCopyFromReg(Chain, dl, RVLocs[i].getLocReg(),
                               RVLocs[i].getValVT(), InFlag).getValue(1);
    InFlag = Chain.getValue(2);
    InVals.push_back(Chain.getValue(0));
  }

  return Chain;
}

//===----------------------------------------------------------------------===//
//             Formal Arguments Calling Convention Implementation
//===----------------------------------------------------------------------===//
static void ReadByValArg(MachineFunction &MF, SDValue Chain, DebugLoc dl,
                         std::vector<SDValue> &OutChains,
                         SelectionDAG &DAG, unsigned NumWords, SDValue FIN,
                         const CCValAssign &VA, const ISD::ArgFlagsTy &Flags,
                         const Argument *FuncArg) {
  unsigned LocMem = VA.getLocMemOffset();
  unsigned FirstWord = LocMem / 4;

  // copy register A0 - A3 to frame object
  for (unsigned i = 0; i < NumWords; ++i) {
    unsigned CurWord = FirstWord + i;
    if (CurWord >= O32IntRegsSize)
      break;

    unsigned SrcReg = O32IntRegs[CurWord];
    unsigned Reg = AddLiveIn(MF, SrcReg, &Mips::CPURegsRegClass);
    SDValue StorePtr = DAG.getNode(ISD::ADD, dl, MVT::i32, FIN,
                                   DAG.getConstant(i * 4, MVT::i32));
    SDValue Store = DAG.getStore(Chain, dl, DAG.getRegister(Reg, MVT::i32),
                                 StorePtr, MachinePointerInfo(FuncArg, i * 4),
                                 false, false, 0);
    OutChains.push_back(Store);
  }
}

// Create frame object on stack and copy registers used for byval passing to it.
static unsigned
CopyMips64ByValRegs(MachineFunction &MF, SDValue Chain, DebugLoc dl,
                    std::vector<SDValue> &OutChains, SelectionDAG &DAG,
                    const CCValAssign &VA, const ISD::ArgFlagsTy &Flags,
                    MachineFrameInfo *MFI, bool IsRegLoc,
                    SmallVectorImpl<SDValue> &InVals, MipsFunctionInfo *MipsFI,
                    EVT PtrTy, const Argument *FuncArg) {
  const uint16_t *Reg = Mips64IntRegs + 8;
  int FOOffset; // Frame object offset from virtual frame pointer.

  if (IsRegLoc) {
    Reg = std::find(Mips64IntRegs, Mips64IntRegs + 8, VA.getLocReg());
    FOOffset = (Reg - Mips64IntRegs) * 8 - 8 * 8;
  }
  else
    FOOffset = VA.getLocMemOffset();

  // Create frame object.
  unsigned NumRegs = (Flags.getByValSize() + 7) / 8;
  unsigned LastFI = MFI->CreateFixedObject(NumRegs * 8, FOOffset, true);
  SDValue FIN = DAG.getFrameIndex(LastFI, PtrTy);
  InVals.push_back(FIN);

  // Copy arg registers.
  for (unsigned I = 0; (Reg != Mips64IntRegs + 8) && (I < NumRegs);
       ++Reg, ++I) {
    unsigned VReg = AddLiveIn(MF, *Reg, &Mips::CPU64RegsRegClass);
    SDValue StorePtr = DAG.getNode(ISD::ADD, dl, PtrTy, FIN,
                                   DAG.getConstant(I * 8, PtrTy));
    SDValue Store = DAG.getStore(Chain, dl, DAG.getRegister(VReg, MVT::i64),
                                 StorePtr, MachinePointerInfo(FuncArg, I * 8),
                                 false, false, 0);
    OutChains.push_back(Store);
  }

  return LastFI;
}

/// LowerFormalArguments - transform physical registers into virtual registers
/// and generate load operations for arguments places on the stack.
SDValue
MipsTargetLowering::LowerFormalArguments(SDValue Chain,
                                         CallingConv::ID CallConv,
                                         bool isVarArg,
                                      const SmallVectorImpl<ISD::InputArg> &Ins,
                                         DebugLoc dl, SelectionDAG &DAG,
                                         SmallVectorImpl<SDValue> &InVals)
                                          const {
  MachineFunction &MF = DAG.getMachineFunction();
  MachineFrameInfo *MFI = MF.getFrameInfo();
  MipsFunctionInfo *MipsFI = MF.getInfo<MipsFunctionInfo>();

  MipsFI->setVarArgsFrameIndex(0);

  // Used with vargs to acumulate store chains.
  std::vector<SDValue> OutChains;

  // Assign locations to all of the incoming arguments.
  SmallVector<CCValAssign, 16> ArgLocs;
  CCState CCInfo(CallConv, isVarArg, DAG.getMachineFunction(),
                 getTargetMachine(), ArgLocs, *DAG.getContext());

  if (CallConv == CallingConv::Fast)
    CCInfo.AnalyzeFormalArguments(Ins, CC_Mips_FastCC);
  else if (IsO32)
    CCInfo.AnalyzeFormalArguments(Ins, CC_MipsO32);
  else
    CCInfo.AnalyzeFormalArguments(Ins, CC_Mips);

  Function::const_arg_iterator FuncArg =
    DAG.getMachineFunction().getFunction()->arg_begin();
  int LastFI = 0;// MipsFI->LastInArgFI is 0 at the entry of this function.

  for (unsigned i = 0, e = ArgLocs.size(); i != e; ++i, ++FuncArg) {
    CCValAssign &VA = ArgLocs[i];
    EVT ValVT = VA.getValVT();
    ISD::ArgFlagsTy Flags = Ins[i].Flags;
    bool IsRegLoc = VA.isRegLoc();

    if (Flags.isByVal()) {
      assert(Flags.getByValSize() &&
             "ByVal args of size 0 should have been ignored by front-end.");
      if (IsO32) {
        unsigned NumWords = (Flags.getByValSize() + 3) / 4;
        LastFI = MFI->CreateFixedObject(NumWords * 4, VA.getLocMemOffset(),
                                        true);
        SDValue FIN = DAG.getFrameIndex(LastFI, getPointerTy());
        InVals.push_back(FIN);
        ReadByValArg(MF, Chain, dl, OutChains, DAG, NumWords, FIN, VA, Flags,
                     &*FuncArg);
      } else // N32/64
        LastFI = CopyMips64ByValRegs(MF, Chain, dl, OutChains, DAG, VA, Flags,
                                     MFI, IsRegLoc, InVals, MipsFI,
                                     getPointerTy(), &*FuncArg);
      continue;
    }

    // Arguments stored on registers
    if (IsRegLoc) {
      EVT RegVT = VA.getLocVT();
      unsigned ArgReg = VA.getLocReg();
      const TargetRegisterClass *RC;

      if (RegVT == MVT::i32)
        RC = &Mips::CPURegsRegClass;
      else if (RegVT == MVT::i64)
        RC = &Mips::CPU64RegsRegClass;
      else if (RegVT == MVT::f32)
        RC = &Mips::FGR32RegClass;
      else if (RegVT == MVT::f64)
        RC = HasMips64 ? &Mips::FGR64RegClass : &Mips::AFGR64RegClass;
      else
        llvm_unreachable("RegVT not supported by FormalArguments Lowering");

      // Transform the arguments stored on
      // physical registers into virtual ones
      unsigned Reg = AddLiveIn(DAG.getMachineFunction(), ArgReg, RC);
      SDValue ArgValue = DAG.getCopyFromReg(Chain, dl, Reg, RegVT);

      // If this is an 8 or 16-bit value, it has been passed promoted
      // to 32 bits.  Insert an assert[sz]ext to capture this, then
      // truncate to the right size.
      if (VA.getLocInfo() != CCValAssign::Full) {
        unsigned Opcode = 0;
        if (VA.getLocInfo() == CCValAssign::SExt)
          Opcode = ISD::AssertSext;
        else if (VA.getLocInfo() == CCValAssign::ZExt)
          Opcode = ISD::AssertZext;
        if (Opcode)
          ArgValue = DAG.getNode(Opcode, dl, RegVT, ArgValue,
                                 DAG.getValueType(ValVT));
        ArgValue = DAG.getNode(ISD::TRUNCATE, dl, ValVT, ArgValue);
      }

      // Handle floating point arguments passed in integer registers.
      if ((RegVT == MVT::i32 && ValVT == MVT::f32) ||
          (RegVT == MVT::i64 && ValVT == MVT::f64))
        ArgValue = DAG.getNode(ISD::BITCAST, dl, ValVT, ArgValue);
      else if (IsO32 && RegVT == MVT::i32 && ValVT == MVT::f64) {
        unsigned Reg2 = AddLiveIn(DAG.getMachineFunction(),
                                  getNextIntArgReg(ArgReg), RC);
        SDValue ArgValue2 = DAG.getCopyFromReg(Chain, dl, Reg2, RegVT);
        if (!Subtarget->isLittle())
          std::swap(ArgValue, ArgValue2);
        ArgValue = DAG.getNode(MipsISD::BuildPairF64, dl, MVT::f64,
                               ArgValue, ArgValue2);
      }

      InVals.push_back(ArgValue);
    } else { // VA.isRegLoc()

      // sanity check
      assert(VA.isMemLoc());

      // The stack pointer offset is relative to the caller stack frame.
      LastFI = MFI->CreateFixedObject(ValVT.getSizeInBits()/8,
                                      VA.getLocMemOffset(), true);

      // Create load nodes to retrieve arguments from the stack
      SDValue FIN = DAG.getFrameIndex(LastFI, getPointerTy());
      InVals.push_back(DAG.getLoad(ValVT, dl, Chain, FIN,
                                   MachinePointerInfo::getFixedStack(LastFI),
                                   false, false, false, 0));
    }
  }

  // The mips ABIs for returning structs by value requires that we copy
  // the sret argument into $v0 for the return. Save the argument into
  // a virtual register so that we can access it from the return points.
  if (DAG.getMachineFunction().getFunction()->hasStructRetAttr()) {
    unsigned Reg = MipsFI->getSRetReturnReg();
    if (!Reg) {
      Reg = MF.getRegInfo().createVirtualRegister(getRegClassFor(MVT::i32));
      MipsFI->setSRetReturnReg(Reg);
    }
    SDValue Copy = DAG.getCopyToReg(DAG.getEntryNode(), dl, Reg, InVals[0]);
    Chain = DAG.getNode(ISD::TokenFactor, dl, MVT::Other, Copy, Chain);
  }

  if (isVarArg) {
    unsigned NumOfRegs = IsO32 ? 4 : 8;
    const uint16_t *ArgRegs = IsO32 ? O32IntRegs : Mips64IntRegs;
    unsigned Idx = CCInfo.getFirstUnallocated(ArgRegs, NumOfRegs);
    int FirstRegSlotOffset = IsO32 ? 0 : -64 ; // offset of $a0's slot.
    const TargetRegisterClass *RC = IsO32 ?
      (const TargetRegisterClass*)&Mips::CPURegsRegClass :
      (const TargetRegisterClass*)&Mips::CPU64RegsRegClass;
    unsigned RegSize = RC->getSize();
    int RegSlotOffset = FirstRegSlotOffset + Idx * RegSize;

    // Offset of the first variable argument from stack pointer.
    int FirstVaArgOffset;

    if (IsO32 || (Idx == NumOfRegs)) {
      FirstVaArgOffset =
        (CCInfo.getNextStackOffset() + RegSize - 1) / RegSize * RegSize;
    } else
      FirstVaArgOffset = RegSlotOffset;

    // Record the frame index of the first variable argument
    // which is a value necessary to VASTART.
    LastFI = MFI->CreateFixedObject(RegSize, FirstVaArgOffset, true);
    MipsFI->setVarArgsFrameIndex(LastFI);

    // Copy the integer registers that have not been used for argument passing
    // to the argument register save area. For O32, the save area is allocated
    // in the caller's stack frame, while for N32/64, it is allocated in the
    // callee's stack frame.
    for (int StackOffset = RegSlotOffset;
         Idx < NumOfRegs; ++Idx, StackOffset += RegSize) {
      unsigned Reg = AddLiveIn(DAG.getMachineFunction(), ArgRegs[Idx], RC);
      SDValue ArgValue = DAG.getCopyFromReg(Chain, dl, Reg,
                                            MVT::getIntegerVT(RegSize * 8));
      LastFI = MFI->CreateFixedObject(RegSize, StackOffset, true);
      SDValue PtrOff = DAG.getFrameIndex(LastFI, getPointerTy());
      OutChains.push_back(DAG.getStore(Chain, dl, ArgValue, PtrOff,
                                       MachinePointerInfo(), false, false, 0));
    }
  }

  MipsFI->setLastInArgFI(LastFI);

  // All stores are grouped in one node to allow the matching between
  // the size of Ins and InVals. This only happens when on varg functions
  if (!OutChains.empty()) {
    OutChains.push_back(Chain);
    Chain = DAG.getNode(ISD::TokenFactor, dl, MVT::Other,
                        &OutChains[0], OutChains.size());
  }

  return Chain;
}

//===----------------------------------------------------------------------===//
//               Return Value Calling Convention Implementation
//===----------------------------------------------------------------------===//

SDValue
MipsTargetLowering::LowerReturn(SDValue Chain,
                                CallingConv::ID CallConv, bool isVarArg,
                                const SmallVectorImpl<ISD::OutputArg> &Outs,
                                const SmallVectorImpl<SDValue> &OutVals,
                                DebugLoc dl, SelectionDAG &DAG) const {

  // CCValAssign - represent the assignment of
  // the return value to a location
  SmallVector<CCValAssign, 16> RVLocs;

  // CCState - Info about the registers and stack slot.
  CCState CCInfo(CallConv, isVarArg, DAG.getMachineFunction(),
                 getTargetMachine(), RVLocs, *DAG.getContext());

  // Analize return values.
  CCInfo.AnalyzeReturn(Outs, RetCC_Mips);

  // If this is the first return lowered for this function, add
  // the regs to the liveout set for the function.
  if (DAG.getMachineFunction().getRegInfo().liveout_empty()) {
    for (unsigned i = 0; i != RVLocs.size(); ++i)
      if (RVLocs[i].isRegLoc())
        DAG.getMachineFunction().getRegInfo().addLiveOut(RVLocs[i].getLocReg());
  }

  SDValue Flag;

  // Copy the result values into the output registers.
  for (unsigned i = 0; i != RVLocs.size(); ++i) {
    CCValAssign &VA = RVLocs[i];
    assert(VA.isRegLoc() && "Can only return in registers!");

    Chain = DAG.getCopyToReg(Chain, dl, VA.getLocReg(), OutVals[i], Flag);

    // guarantee that all emitted copies are
    // stuck together, avoiding something bad
    Flag = Chain.getValue(1);
  }

  // The mips ABIs for returning structs by value requires that we copy
  // the sret argument into $v0 for the return. We saved the argument into
  // a virtual register in the entry block, so now we copy the value out
  // and into $v0.
  if (DAG.getMachineFunction().getFunction()->hasStructRetAttr()) {
    MachineFunction &MF      = DAG.getMachineFunction();
    MipsFunctionInfo *MipsFI = MF.getInfo<MipsFunctionInfo>();
    unsigned Reg = MipsFI->getSRetReturnReg();

    if (!Reg)
      llvm_unreachable("sret virtual register not created in the entry block");
    SDValue Val = DAG.getCopyFromReg(Chain, dl, Reg, getPointerTy());

    Chain = DAG.getCopyToReg(Chain, dl, Mips::V0, Val, Flag);
    Flag = Chain.getValue(1);
  }

  // Return on Mips is always a "jr $ra"
  if (Flag.getNode())
    return DAG.getNode(MipsISD::Ret, dl, MVT::Other, Chain, Flag);

  // Return Void
  return DAG.getNode(MipsISD::Ret, dl, MVT::Other, Chain);
}

//===----------------------------------------------------------------------===//
//                           Mips Inline Assembly Support
//===----------------------------------------------------------------------===//

/// getConstraintType - Given a constraint letter, return the type of
/// constraint it is for this target.
MipsTargetLowering::ConstraintType MipsTargetLowering::
getConstraintType(const std::string &Constraint) const
{
  // Mips specific constrainy
  // GCC config/mips/constraints.md
  //
  // 'd' : An address register. Equivalent to r
  //       unless generating MIPS16 code.
  // 'y' : Equivalent to r; retained for
  //       backwards compatibility.
  // 'c' : A register suitable for use in an indirect
  //       jump. This will always be $25 for -mabicalls.
  // 'l' : The lo register. 1 word storage.
  // 'x' : The hilo register pair. Double word storage.
  if (Constraint.size() == 1) {
    switch (Constraint[0]) {
      default : break;
      case 'd':
      case 'y':
      case 'f':
      case 'c':
      case 'l':
      case 'x':
        return C_RegisterClass;
    }
  }
  return TargetLowering::getConstraintType(Constraint);
}

/// Examine constraint type and operand type and determine a weight value.
/// This object must already have been set up with the operand type
/// and the current alternative constraint selected.
TargetLowering::ConstraintWeight
MipsTargetLowering::getSingleConstraintMatchWeight(
    AsmOperandInfo &info, const char *constraint) const {
  ConstraintWeight weight = CW_Invalid;
  Value *CallOperandVal = info.CallOperandVal;
    // If we don't have a value, we can't do a match,
    // but allow it at the lowest weight.
  if (CallOperandVal == NULL)
    return CW_Default;
  Type *type = CallOperandVal->getType();
  // Look at the constraint type.
  switch (*constraint) {
  default:
    weight = TargetLowering::getSingleConstraintMatchWeight(info, constraint);
    break;
  case 'd':
  case 'y':
    if (type->isIntegerTy())
      weight = CW_Register;
    break;
  case 'f':
    if (type->isFloatTy())
      weight = CW_Register;
    break;
  case 'c': // $25 for indirect jumps
  case 'l': // lo register
  case 'x': // hilo register pair
      if (type->isIntegerTy())
      weight = CW_SpecificReg;
      break;
  case 'I': // signed 16 bit immediate
  case 'J': // integer zero
  case 'K': // unsigned 16 bit immediate
  case 'L': // signed 32 bit immediate where lower 16 bits are 0
  case 'N': // immediate in the range of -65535 to -1 (inclusive)
  case 'O': // signed 15 bit immediate (+- 16383)
  case 'P': // immediate in the range of 65535 to 1 (inclusive)
    if (isa<ConstantInt>(CallOperandVal))
      weight = CW_Constant;
    break;
  }
  return weight;
}

/// Given a register class constraint, like 'r', if this corresponds directly
/// to an LLVM register class, return a register of 0 and the register class
/// pointer.
std::pair<unsigned, const TargetRegisterClass*> MipsTargetLowering::
getRegForInlineAsmConstraint(const std::string &Constraint, EVT VT) const
{
  if (Constraint.size() == 1) {
    switch (Constraint[0]) {
    case 'd': // Address register. Same as 'r' unless generating MIPS16 code.
    case 'y': // Same as 'r'. Exists for compatibility.
    case 'r':
      if (VT == MVT::i32 || VT == MVT::i16 || VT == MVT::i8)
        return std::make_pair(0U, &Mips::CPURegsRegClass);
      if (VT == MVT::i64 && !HasMips64)
        return std::make_pair(0U, &Mips::CPURegsRegClass);
      if (VT == MVT::i64 && HasMips64)
        return std::make_pair(0U, &Mips::CPU64RegsRegClass);
      // This will generate an error message
      return std::make_pair(0u, static_cast<const TargetRegisterClass*>(0));
    case 'f':
      if (VT == MVT::f32)
        return std::make_pair(0U, &Mips::FGR32RegClass);
      if ((VT == MVT::f64) && (!Subtarget->isSingleFloat())) {
        if (Subtarget->isFP64bit())
          return std::make_pair(0U, &Mips::FGR64RegClass);
        return std::make_pair(0U, &Mips::AFGR64RegClass);
      }
      break;
    case 'c': // register suitable for indirect jump
      if (VT == MVT::i32)
        return std::make_pair((unsigned)Mips::T9, &Mips::CPURegsRegClass);
      assert(VT == MVT::i64 && "Unexpected type.");
      return std::make_pair((unsigned)Mips::T9_64, &Mips::CPU64RegsRegClass);
    case 'l': // register suitable for indirect jump
      if (VT == MVT::i32)
        return std::make_pair((unsigned)Mips::LO, &Mips::HILORegClass);
      return std::make_pair((unsigned)Mips::LO64, &Mips::HILO64RegClass);
    case 'x': // register suitable for indirect jump
      // Fixme: Not triggering the use of both hi and low
      // This will generate an error message
      return std::make_pair(0u, static_cast<const TargetRegisterClass*>(0));
    }
  }
  return TargetLowering::getRegForInlineAsmConstraint(Constraint, VT);
}

/// LowerAsmOperandForConstraint - Lower the specified operand into the Ops
/// vector.  If it is invalid, don't add anything to Ops.
void MipsTargetLowering::LowerAsmOperandForConstraint(SDValue Op,
                                                     std::string &Constraint,
                                                     std::vector<SDValue>&Ops,
                                                     SelectionDAG &DAG) const {
  SDValue Result(0, 0);

  // Only support length 1 constraints for now.
  if (Constraint.length() > 1) return;

  char ConstraintLetter = Constraint[0];
  switch (ConstraintLetter) {
  default: break; // This will fall through to the generic implementation
  case 'I': // Signed 16 bit constant
    // If this fails, the parent routine will give an error
    if (ConstantSDNode *C = dyn_cast<ConstantSDNode>(Op)) {
      EVT Type = Op.getValueType();
      int64_t Val = C->getSExtValue();
      if (isInt<16>(Val)) {
        Result = DAG.getTargetConstant(Val, Type);
        break;
      }
    }
    return;
  case 'J': // integer zero
    if (ConstantSDNode *C = dyn_cast<ConstantSDNode>(Op)) {
      EVT Type = Op.getValueType();
      int64_t Val = C->getZExtValue();
      if (Val == 0) {
        Result = DAG.getTargetConstant(0, Type);
        break;
      }
    }
    return;
  case 'K': // unsigned 16 bit immediate
    if (ConstantSDNode *C = dyn_cast<ConstantSDNode>(Op)) {
      EVT Type = Op.getValueType();
      uint64_t Val = (uint64_t)C->getZExtValue();
      if (isUInt<16>(Val)) {
        Result = DAG.getTargetConstant(Val, Type);
        break;
      }
    }
    return;
  case 'L': // signed 32 bit immediate where lower 16 bits are 0
    if (ConstantSDNode *C = dyn_cast<ConstantSDNode>(Op)) {
      EVT Type = Op.getValueType();
      int64_t Val = C->getSExtValue();
      if ((isInt<32>(Val)) && ((Val & 0xffff) == 0)){
        Result = DAG.getTargetConstant(Val, Type);
        break;
      }
    }
    return;
  case 'N': // immediate in the range of -65535 to -1 (inclusive)
    if (ConstantSDNode *C = dyn_cast<ConstantSDNode>(Op)) {
      EVT Type = Op.getValueType();
      int64_t Val = C->getSExtValue();
      if ((Val >= -65535) && (Val <= -1)) {
        Result = DAG.getTargetConstant(Val, Type);
        break;
      }
    }
    return;
  case 'O': // signed 15 bit immediate
    if (ConstantSDNode *C = dyn_cast<ConstantSDNode>(Op)) {
      EVT Type = Op.getValueType();
      int64_t Val = C->getSExtValue();
      if ((isInt<15>(Val))) {
        Result = DAG.getTargetConstant(Val, Type);
        break;
      }
    }
    return;
  case 'P': // immediate in the range of 1 to 65535 (inclusive)
    if (ConstantSDNode *C = dyn_cast<ConstantSDNode>(Op)) {
      EVT Type = Op.getValueType();
      int64_t Val = C->getSExtValue();
      if ((Val <= 65535) && (Val >= 1)) {
        Result = DAG.getTargetConstant(Val, Type);
        break;
      }
    }
    return;
  }

  if (Result.getNode()) {
    Ops.push_back(Result);
    return;
  }

  TargetLowering::LowerAsmOperandForConstraint(Op, Constraint, Ops, DAG);
}

bool
MipsTargetLowering::isOffsetFoldingLegal(const GlobalAddressSDNode *GA) const {
  // The Mips target isn't yet aware of offsets.
  return false;
}

EVT MipsTargetLowering::getOptimalMemOpType(uint64_t Size, unsigned DstAlign,
                                            unsigned SrcAlign, bool IsZeroVal,
                                            bool MemcpyStrSrc,
                                            MachineFunction &MF) const {
  if (Subtarget->hasMips64())
    return MVT::i64;

  return MVT::i32;
}

bool MipsTargetLowering::isFPImmLegal(const APFloat &Imm, EVT VT) const {
  if (VT != MVT::f32 && VT != MVT::f64)
    return false;
  if (Imm.isNegZero())
    return false;
  return Imm.isZero();
}

unsigned MipsTargetLowering::getJumpTableEncoding() const {
  if (IsN64)
    return MachineJumpTableInfo::EK_GPRel64BlockAddress;

  return TargetLowering::getJumpTableEncoding();
}<|MERGE_RESOLUTION|>--- conflicted
+++ resolved
@@ -323,11 +323,6 @@
   case MVT::i64:
   case MVT::i32:
     return true;
-<<<<<<< HEAD
-  case MVT::f32:
-    return Subtarget->hasMips32r2Or64() && !Subtarget->isTargetNaCl()/*@LOCALMOD*/;
-=======
->>>>>>> bc363931
   default:
     return false;
   }
