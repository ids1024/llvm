//===- Mips64InstrInfo.td - Mips64 Instruction Information -*- tablegen -*-===//
//
//                     The LLVM Compiler Infrastructure
//
// This file is distributed under the University of Illinois Open Source
// License. See LICENSE.TXT for details.
//
//===----------------------------------------------------------------------===//
//
// This file describes Mips64 instructions.
//
//===----------------------------------------------------------------------===//

//===----------------------------------------------------------------------===//
// Mips Operand, Complex Patterns and Transformations Definitions.
//===----------------------------------------------------------------------===//

// Unsigned Operand
def uimm16_64      : Operand<i64> {
  let PrintMethod = "printUnsignedImm";
}

// Transformation Function - get Imm - 32.
def Subtract32 : SDNodeXForm<imm, [{
  return getImm(N, (unsigned)N->getZExtValue() - 32);
}]>;

// shamt must fit in 6 bits.
def immZExt6 : ImmLeaf<i32, [{return Imm == (Imm & 0x3f);}]>;

//===----------------------------------------------------------------------===//
// Instructions specific format
//===----------------------------------------------------------------------===//
let usesCustomInserter = 1 in {
  def ATOMIC_LOAD_ADD_I64  : Atomic2Ops<atomic_load_add_64, GPR64>;
  def ATOMIC_LOAD_SUB_I64  : Atomic2Ops<atomic_load_sub_64, GPR64>;
  def ATOMIC_LOAD_AND_I64  : Atomic2Ops<atomic_load_and_64, GPR64>;
  def ATOMIC_LOAD_OR_I64   : Atomic2Ops<atomic_load_or_64, GPR64>;
  def ATOMIC_LOAD_XOR_I64  : Atomic2Ops<atomic_load_xor_64, GPR64>;
  def ATOMIC_LOAD_NAND_I64 : Atomic2Ops<atomic_load_nand_64, GPR64>;
  def ATOMIC_SWAP_I64      : Atomic2Ops<atomic_swap_64, GPR64>;
  def ATOMIC_CMP_SWAP_I64  : AtomicCmpSwap<atomic_cmp_swap_64, GPR64>;
}

/// Pseudo instructions for loading and storing accumulator registers.
let isPseudo = 1, isCodeGenOnly = 1 in {
  def LOAD_ACC128  : Load<"", ACC128>;
  def STORE_ACC128 : Store<"", ACC128>;
}

//===----------------------------------------------------------------------===//
// Instruction definition
//===----------------------------------------------------------------------===//
let DecoderNamespace = "Mips64" in {
/// Arithmetic Instructions (ALU Immediate)
def DADDi   : ArithLogicI<"daddi", simm16_64, GPR64Opnd>, ADDI_FM<0x18>;
def DADDiu  : ArithLogicI<"daddiu", simm16_64, GPR64Opnd, IIArith,
                          immSExt16, add>,
              ADDI_FM<0x19>, IsAsCheapAsAMove;

let isCodeGenOnly = 1 in {
def SLTi64  : SetCC_I<"slti", setlt, simm16_64, immSExt16, GPR64Opnd>,
              SLTI_FM<0xa>;
def SLTiu64 : SetCC_I<"sltiu", setult, simm16_64, immSExt16, GPR64Opnd>,
              SLTI_FM<0xb>;
def ANDi64 : ArithLogicI<"andi", uimm16_64, GPR64Opnd, IILogic, immZExt16,
                         and>,
             ADDI_FM<0xc>;
def ORi64   : ArithLogicI<"ori", uimm16_64, GPR64Opnd, IILogic, immZExt16,
                          or>,
              ADDI_FM<0xd>;
def XORi64  : ArithLogicI<"xori", uimm16_64, GPR64Opnd, IILogic, immZExt16,
                          xor>,
              ADDI_FM<0xe>;
def LUi64   : LoadUpper<"lui", GPR64Opnd, uimm16_64>, LUI_FM;
}

/// Arithmetic Instructions (3-Operand, R-Type)
def DADD   : ArithLogicR<"dadd", GPR64Opnd>, ADD_FM<0, 0x2c>;
def DADDu  : ArithLogicR<"daddu", GPR64Opnd, 1, IIArith, add>,
                              ADD_FM<0, 0x2d>;
def DSUBu  : ArithLogicR<"dsubu", GPR64Opnd, 0, IIArith, sub>,
                              ADD_FM<0, 0x2f>;

let isCodeGenOnly = 1 in {
def SLT64  : SetCC_R<"slt", setlt, GPR64Opnd>, ADD_FM<0, 0x2a>;
def SLTu64 : SetCC_R<"sltu", setult, GPR64Opnd>, ADD_FM<0, 0x2b>;
def AND64  : ArithLogicR<"and", GPR64Opnd, 1, IIArith, and>, ADD_FM<0, 0x24>;
def OR64   : ArithLogicR<"or", GPR64Opnd, 1, IIArith, or>, ADD_FM<0, 0x25>;
def XOR64  : ArithLogicR<"xor", GPR64Opnd, 1, IIArith, xor>, ADD_FM<0, 0x26>;
def NOR64  : LogicNOR<"nor", GPR64Opnd>, ADD_FM<0, 0x27>;
}

/// Shift Instructions
def DSLL   : shift_rotate_imm<"dsll", uimm6, GPR64Opnd, shl, immZExt6>,
             SRA_FM<0x38, 0>;
def DSRL   : shift_rotate_imm<"dsrl", uimm6, GPR64Opnd, srl, immZExt6>,
             SRA_FM<0x3a, 0>;
def DSRA   : shift_rotate_imm<"dsra", uimm6, GPR64Opnd, sra, immZExt6>,
             SRA_FM<0x3b, 0>;
def DSLLV  : shift_rotate_reg<"dsllv", GPR64Opnd, shl>, SRLV_FM<0x14, 0>;
def DSRLV  : shift_rotate_reg<"dsrlv", GPR64Opnd, srl>, SRLV_FM<0x16, 0>;
def DSRAV  : shift_rotate_reg<"dsrav", GPR64Opnd, sra>, SRLV_FM<0x17, 0>;
def DSLL32 : shift_rotate_imm<"dsll32", uimm5, GPR64Opnd>, SRA_FM<0x3c, 0>;
def DSRL32 : shift_rotate_imm<"dsrl32", uimm5, GPR64Opnd>, SRA_FM<0x3e, 0>;
def DSRA32 : shift_rotate_imm<"dsra32", uimm5, GPR64Opnd>, SRA_FM<0x3f, 0>;

// Rotate Instructions
let Predicates = [HasMips64r2, HasStdEnc] in {
  def DROTR  : shift_rotate_imm<"drotr", uimm6, GPR64Opnd, rotr, immZExt6>,
               SRA_FM<0x3a, 1>;
  def DROTRV : shift_rotate_reg<"drotrv", GPR64Opnd, rotr>,
               SRLV_FM<0x16, 1>;
  def DROTR32 : shift_rotate_imm<"drotr32", uimm5, GPR64Opnd>, SRA_FM<0x3e, 1>;
}

/// Load and Store Instructions
///  aligned
let isCodeGenOnly = 1 in {
def LB64  : Load<"lb", GPR64Opnd, sextloadi8, IILoad>, LW_FM<0x20>;
def LBu64 : Load<"lbu", GPR64Opnd, zextloadi8, IILoad>, LW_FM<0x24>;
def LH64  : Load<"lh", GPR64Opnd, sextloadi16, IILoad>, LW_FM<0x21>;
def LHu64 : Load<"lhu", GPR64Opnd, zextloadi16, IILoad>, LW_FM<0x25>;
def LW64  : Load<"lw", GPR64Opnd, sextloadi32, IILoad>, LW_FM<0x23>;
def SB64  : Store<"sb", GPR64Opnd, truncstorei8, IIStore>, LW_FM<0x28>;
def SH64  : Store<"sh", GPR64Opnd, truncstorei16, IIStore>, LW_FM<0x29>;
def SW64  : Store<"sw", GPR64Opnd, truncstorei32, IIStore>, LW_FM<0x2b>;
}

def LWu   : Load<"lwu", GPR64Opnd, zextloadi32, IILoad>, LW_FM<0x27>;
def LD    : Load<"ld", GPR64Opnd, load, IILoad>, LW_FM<0x37>;
def SD    : Store<"sd", GPR64Opnd, store, IIStore>, LW_FM<0x3f>;

/// load/store left/right
let isCodeGenOnly = 1 in {
def LWL64 : LoadLeftRight<"lwl", MipsLWL, GPR64Opnd, IILoad>, LW_FM<0x22>;
def LWR64 : LoadLeftRight<"lwr", MipsLWR, GPR64Opnd, IILoad>, LW_FM<0x26>;
def SWL64 : StoreLeftRight<"swl", MipsSWL, GPR64Opnd, IIStore>, LW_FM<0x2a>;
def SWR64 : StoreLeftRight<"swr", MipsSWR, GPR64Opnd, IIStore>, LW_FM<0x2e>;
}

def LDL   : LoadLeftRight<"ldl", MipsLDL, GPR64Opnd, IILoad>, LW_FM<0x1a>;
def LDR   : LoadLeftRight<"ldr", MipsLDR, GPR64Opnd, IILoad>, LW_FM<0x1b>;
def SDL   : StoreLeftRight<"sdl", MipsSDL, GPR64Opnd, IIStore>, LW_FM<0x2c>;
def SDR   : StoreLeftRight<"sdr", MipsSDR, GPR64Opnd, IIStore>, LW_FM<0x2d>;

/// Load-linked, Store-conditional
def LLD : LLBase<"lld", GPR64Opnd>, LW_FM<0x34>;
def SCD : SCBase<"scd", GPR64Opnd>, LW_FM<0x3c>;

/// Jump and Branch Instructions
let isCodeGenOnly = 1 in {
def JR64   : IndirectBranch<"jr", GPR64Opnd>, MTLO_FM<8>;
def BEQ64  : CBranch<"beq", brtarget, seteq, GPR64Opnd>, BEQ_FM<4>;
def BNE64  : CBranch<"bne", brtarget, setne, GPR64Opnd>, BEQ_FM<5>;
def BGEZ64 : CBranchZero<"bgez", brtarget, setge, GPR64Opnd>, BGEZ_FM<1, 1>;
def BGTZ64 : CBranchZero<"bgtz", brtarget, setgt, GPR64Opnd>, BGEZ_FM<7, 0>;
def BLEZ64 : CBranchZero<"blez", brtarget, setle, GPR64Opnd>, BGEZ_FM<6, 0>;
def BLTZ64 : CBranchZero<"bltz", brtarget, setlt, GPR64Opnd>, BGEZ_FM<1, 0>;
def JALR64 : JumpLinkReg<"jalr", GPR64Opnd>, JALR_FM;
def JALR64Pseudo : JumpLinkRegPseudo<GPR64Opnd, JALR, RA, GPR32Opnd>;
def TAILCALL64_R : JumpFR<"tcallr", GPR64Opnd, MipsTailCall>,
                   MTLO_FM<8>, IsTailCall;
}

/// Multiply and Divide Instructions.
def DMULT  : Mult<"dmult", IIImult, GPR64Opnd, [HI0_64, LO0_64]>,
             MULT_FM<0, 0x1c>;
def DMULTu : Mult<"dmultu", IIImult, GPR64Opnd, [HI0_64, LO0_64]>,
             MULT_FM<0, 0x1d>;
<<<<<<< HEAD
def PseudoDMULT  : MultDivPseudo<DMULT, ACRegs128, CPU64RegsOpnd, MipsMult,
                                 IIImul>;
def PseudoDMULTu : MultDivPseudo<DMULTu, ACRegs128, CPU64RegsOpnd, MipsMultu,
                                 IIImul>;
def DSDIV : Div<"ddiv", IIIdiv, CPU64RegsOpnd, [HI64, LO64]>, MULT_FM<0, 0x1e>;
def DUDIV : Div<"ddivu", IIIdiv, CPU64RegsOpnd, [HI64, LO64]>, MULT_FM<0, 0x1f>;
def PseudoDSDIV : MultDivPseudo<DSDIV, ACRegs128, CPU64RegsOpnd, MipsDivRem,
                                IIIdiv, 0, 1, 1>;
def PseudoDUDIV : MultDivPseudo<DUDIV, ACRegs128, CPU64RegsOpnd, MipsDivRemU,
                                IIIdiv, 0, 1, 1>;

def MTHI64 : MoveToLOHI<"mthi", CPU64Regs, [HI64]>, MTLO_FM<0x11>;
def MTLO64 : MoveToLOHI<"mtlo", CPU64Regs, [LO64]>, MTLO_FM<0x13>;
def MFHI64 : MoveFromLOHI<"mfhi", CPU64Regs, [HI64]>, MFLO_FM<0x10>;
def MFLO64 : MoveFromLOHI<"mflo", CPU64Regs, [LO64]>, MFLO_FM<0x12>;
=======
def PseudoDMULT  : MultDivPseudo<DMULT, ACC128, GPR64Opnd, MipsMult,
                                 IIImult>;
def PseudoDMULTu : MultDivPseudo<DMULTu, ACC128, GPR64Opnd, MipsMultu,
                                 IIImult>;
def DSDIV : Div<"ddiv", IIIdiv, GPR64Opnd, [HI0_64, LO0_64]>, MULT_FM<0, 0x1e>;
def DUDIV : Div<"ddivu", IIIdiv, GPR64Opnd, [HI0_64, LO0_64]>, MULT_FM<0, 0x1f>;
def PseudoDSDIV : MultDivPseudo<DSDIV, ACC128, GPR64Opnd, MipsDivRem,
                                IIIdiv, 0, 1, 1>;
def PseudoDUDIV : MultDivPseudo<DUDIV, ACC128, GPR64Opnd, MipsDivRemU,
                                IIIdiv, 0, 1, 1>;

let isCodeGenOnly = 1 in {
def MTHI64 : MoveToLOHI<"mthi", GPR64Opnd, [HI0_64]>, MTLO_FM<0x11>;
def MTLO64 : MoveToLOHI<"mtlo", GPR64Opnd, [LO0_64]>, MTLO_FM<0x13>;
def MFHI64 : MoveFromLOHI<"mfhi", GPR64Opnd, AC0_64>, MFLO_FM<0x10>;
def MFLO64 : MoveFromLOHI<"mflo", GPR64Opnd, AC0_64>, MFLO_FM<0x12>;
def PseudoMFHI64 : PseudoMFLOHI<GPR64, ACC128, MipsMFHI>;
def PseudoMFLO64 : PseudoMFLOHI<GPR64, ACC128, MipsMFLO>;
def PseudoMTLOHI64 : PseudoMTLOHI<ACC128, GPR64>;
>>>>>>> 5b8f1242

/// Sign Ext In Register Instructions.
def SEB64 : SignExtInReg<"seb", i8, GPR64Opnd>, SEB_FM<0x10, 0x20>;
def SEH64 : SignExtInReg<"seh", i16, GPR64Opnd>, SEB_FM<0x18, 0x20>;
}

/// Count Leading
def DCLZ : CountLeading0<"dclz", GPR64Opnd>, CLO_FM<0x24>;
def DCLO : CountLeading1<"dclo", GPR64Opnd>, CLO_FM<0x25>;

/// Double Word Swap Bytes/HalfWords
def DSBH : SubwordSwap<"dsbh", GPR64Opnd>, SEB_FM<2, 0x24>;
def DSHD : SubwordSwap<"dshd", GPR64Opnd>, SEB_FM<5, 0x24>;

def LEA_ADDiu64 : EffectiveAddress<"daddiu", GPR64Opnd>, LW_FM<0x19>;

let isCodeGenOnly = 1 in
def RDHWR64 : ReadHardware<GPR64Opnd, HWRegsOpnd>, RDHWR_FM;

def DEXT : ExtBase<"dext", GPR64Opnd, uimm6, MipsExt>, EXT_FM<3>;
def DEXTU : ExtBase<"dextu", GPR64Opnd, uimm6>, EXT_FM<2>;
def DEXTM : ExtBase<"dextm", GPR64Opnd, uimm5>, EXT_FM<1>;

def DINS : InsBase<"dins", GPR64Opnd, uimm6, MipsIns>, EXT_FM<7>;
def DINSU : InsBase<"dinsu", GPR64Opnd, uimm6>, EXT_FM<6>;
def DINSM : InsBase<"dinsm", GPR64Opnd, uimm5>, EXT_FM<5>;

let isCodeGenOnly = 1, rs = 0, shamt = 0 in {
  def DSLL64_32 : FR<0x00, 0x3c, (outs GPR64:$rd), (ins GPR32:$rt),
                     "dsll\t$rd, $rt, 32", [], IIArith>;
  def SLL64_32 : FR<0x0, 0x00, (outs GPR64:$rd), (ins GPR32:$rt),
                    "sll\t$rd, $rt, 0", [], IIArith>;
  def SLL64_64 : FR<0x0, 0x00, (outs GPR64:$rd), (ins GPR64:$rt),
                    "sll\t$rd, $rt, 0", [], IIArith>;
}
}
//===----------------------------------------------------------------------===//
//  Arbitrary patterns that map to one or more instructions
//===----------------------------------------------------------------------===//

// extended loads
let Predicates = [HasStdEnc] in {
  def : MipsPat<(i64 (extloadi1  addr:$src)), (LB64 addr:$src)>;
  def : MipsPat<(i64 (extloadi8  addr:$src)), (LB64 addr:$src)>;
  def : MipsPat<(i64 (extloadi16 addr:$src)), (LH64 addr:$src)>;
  def : MipsPat<(i64 (extloadi32 addr:$src)), (LW64 addr:$src)>;
}

// hi/lo relocs
def : MipsPat<(MipsHi tglobaladdr:$in), (LUi64 tglobaladdr:$in)>;
def : MipsPat<(MipsHi tblockaddress:$in), (LUi64 tblockaddress:$in)>;
def : MipsPat<(MipsHi tjumptable:$in), (LUi64 tjumptable:$in)>;
def : MipsPat<(MipsHi tconstpool:$in), (LUi64 tconstpool:$in)>;
def : MipsPat<(MipsHi tglobaltlsaddr:$in), (LUi64 tglobaltlsaddr:$in)>;
def : MipsPat<(MipsHi texternalsym:$in), (LUi64 texternalsym:$in)>;

def : MipsPat<(MipsLo tglobaladdr:$in), (DADDiu ZERO_64, tglobaladdr:$in)>;
def : MipsPat<(MipsLo tblockaddress:$in), (DADDiu ZERO_64, tblockaddress:$in)>;
def : MipsPat<(MipsLo tjumptable:$in), (DADDiu ZERO_64, tjumptable:$in)>;
def : MipsPat<(MipsLo tconstpool:$in), (DADDiu ZERO_64, tconstpool:$in)>;
def : MipsPat<(MipsLo tglobaltlsaddr:$in),
              (DADDiu ZERO_64, tglobaltlsaddr:$in)>;
def : MipsPat<(MipsLo texternalsym:$in), (DADDiu ZERO_64, texternalsym:$in)>;

def : MipsPat<(add GPR64:$hi, (MipsLo tglobaladdr:$lo)),
              (DADDiu GPR64:$hi, tglobaladdr:$lo)>;
def : MipsPat<(add GPR64:$hi, (MipsLo tblockaddress:$lo)),
              (DADDiu GPR64:$hi, tblockaddress:$lo)>;
def : MipsPat<(add GPR64:$hi, (MipsLo tjumptable:$lo)),
              (DADDiu GPR64:$hi, tjumptable:$lo)>;
def : MipsPat<(add GPR64:$hi, (MipsLo tconstpool:$lo)),
              (DADDiu GPR64:$hi, tconstpool:$lo)>;
def : MipsPat<(add GPR64:$hi, (MipsLo tglobaltlsaddr:$lo)),
              (DADDiu GPR64:$hi, tglobaltlsaddr:$lo)>;

def : WrapperPat<tglobaladdr, DADDiu, GPR64>;
def : WrapperPat<tconstpool, DADDiu, GPR64>;
def : WrapperPat<texternalsym, DADDiu, GPR64>;
def : WrapperPat<tblockaddress, DADDiu, GPR64>;
def : WrapperPat<tjumptable, DADDiu, GPR64>;
def : WrapperPat<tglobaltlsaddr, DADDiu, GPR64>;

defm : BrcondPats<GPR64, BEQ64, BNE64, SLT64, SLTu64, SLTi64, SLTiu64,
                  ZERO_64>;

def : MipsPat<(brcond (i32 (setlt i64:$lhs, 1)), bb:$dst),
              (BLEZ64 i64:$lhs, bb:$dst)>;
def : MipsPat<(brcond (i32 (setgt i64:$lhs, -1)), bb:$dst),
              (BGEZ64 i64:$lhs, bb:$dst)>;

// setcc patterns
defm : SeteqPats<GPR64, SLTiu64, XOR64, SLTu64, ZERO_64>;
defm : SetlePats<GPR64, SLT64, SLTu64>;
defm : SetgtPats<GPR64, SLT64, SLTu64>;
defm : SetgePats<GPR64, SLT64, SLTu64>;
defm : SetgeImmPats<GPR64, SLTi64, SLTiu64>;

// truncate
def : MipsPat<(i32 (trunc GPR64:$src)),
              (SLL (EXTRACT_SUBREG GPR64:$src, sub_32), 0)>,
      Requires<[HasStdEnc]>;

// 32-to-64-bit extension
def : MipsPat<(i64 (anyext GPR32:$src)), (SLL64_32 GPR32:$src)>;
def : MipsPat<(i64 (zext GPR32:$src)), (DSRL (DSLL64_32 GPR32:$src), 32)>;
def : MipsPat<(i64 (sext GPR32:$src)), (SLL64_32 GPR32:$src)>;

// Sign extend in register
def : MipsPat<(i64 (sext_inreg GPR64:$src, i32)),
              (SLL64_64 GPR64:$src)>;

// bswap MipsPattern
def : MipsPat<(bswap GPR64:$rt), (DSHD (DSBH GPR64:$rt))>;

//===----------------------------------------------------------------------===//
// Instruction aliases
//===----------------------------------------------------------------------===//
def : InstAlias<"move $dst, $src",
                (DADDu GPR64Opnd:$dst,  GPR64Opnd:$src, ZERO_64), 1>,
      Requires<[HasMips64]>;
def : InstAlias<"daddu $rs, $rt, $imm",
                (DADDiu GPR64Opnd:$rs, GPR64Opnd:$rt, simm16_64:$imm),
                0>;
def : InstAlias<"dadd $rs, $rt, $imm",
                (DADDi GPR64Opnd:$rs, GPR64Opnd:$rt, simm16_64:$imm),
                0>;

/// Move between CPU and coprocessor registers
let DecoderNamespace = "Mips64", Predicates = [HasMips64] in {
def DMFC0 : MFC3OP<"dmfc0", GPR64Opnd>, MFC3OP_FM<0x10, 1>;
def DMTC0 : MFC3OP<"dmtc0", GPR64Opnd>, MFC3OP_FM<0x10, 5>;
def DMFC2 : MFC3OP<"dmfc2", GPR64Opnd>, MFC3OP_FM<0x12, 1>;
def DMTC2 : MFC3OP<"dmtc2", GPR64Opnd>, MFC3OP_FM<0x12, 5>;
}

// Two operand (implicit 0 selector) versions:
def : InstAlias<"dmfc0 $rt, $rd", (DMFC0 GPR64Opnd:$rt, GPR64Opnd:$rd, 0), 0>;
def : InstAlias<"dmtc0 $rt, $rd", (DMTC0 GPR64Opnd:$rt, GPR64Opnd:$rd, 0), 0>;
def : InstAlias<"dmfc2 $rt, $rd", (DMFC2 GPR64Opnd:$rt, GPR64Opnd:$rd, 0), 0>;
def : InstAlias<"dmtc2 $rt, $rd", (DMTC2 GPR64Opnd:$rt, GPR64Opnd:$rd, 0), 0>;
<|MERGE_RESOLUTION|>--- conflicted
+++ resolved
@@ -168,23 +168,6 @@
              MULT_FM<0, 0x1c>;
 def DMULTu : Mult<"dmultu", IIImult, GPR64Opnd, [HI0_64, LO0_64]>,
              MULT_FM<0, 0x1d>;
-<<<<<<< HEAD
-def PseudoDMULT  : MultDivPseudo<DMULT, ACRegs128, CPU64RegsOpnd, MipsMult,
-                                 IIImul>;
-def PseudoDMULTu : MultDivPseudo<DMULTu, ACRegs128, CPU64RegsOpnd, MipsMultu,
-                                 IIImul>;
-def DSDIV : Div<"ddiv", IIIdiv, CPU64RegsOpnd, [HI64, LO64]>, MULT_FM<0, 0x1e>;
-def DUDIV : Div<"ddivu", IIIdiv, CPU64RegsOpnd, [HI64, LO64]>, MULT_FM<0, 0x1f>;
-def PseudoDSDIV : MultDivPseudo<DSDIV, ACRegs128, CPU64RegsOpnd, MipsDivRem,
-                                IIIdiv, 0, 1, 1>;
-def PseudoDUDIV : MultDivPseudo<DUDIV, ACRegs128, CPU64RegsOpnd, MipsDivRemU,
-                                IIIdiv, 0, 1, 1>;
-
-def MTHI64 : MoveToLOHI<"mthi", CPU64Regs, [HI64]>, MTLO_FM<0x11>;
-def MTLO64 : MoveToLOHI<"mtlo", CPU64Regs, [LO64]>, MTLO_FM<0x13>;
-def MFHI64 : MoveFromLOHI<"mfhi", CPU64Regs, [HI64]>, MFLO_FM<0x10>;
-def MFLO64 : MoveFromLOHI<"mflo", CPU64Regs, [LO64]>, MFLO_FM<0x12>;
-=======
 def PseudoDMULT  : MultDivPseudo<DMULT, ACC128, GPR64Opnd, MipsMult,
                                  IIImult>;
 def PseudoDMULTu : MultDivPseudo<DMULTu, ACC128, GPR64Opnd, MipsMultu,
@@ -204,7 +187,6 @@
 def PseudoMFHI64 : PseudoMFLOHI<GPR64, ACC128, MipsMFHI>;
 def PseudoMFLO64 : PseudoMFLOHI<GPR64, ACC128, MipsMFLO>;
 def PseudoMTLOHI64 : PseudoMTLOHI<ACC128, GPR64>;
->>>>>>> 5b8f1242
 
 /// Sign Ext In Register Instructions.
 def SEB64 : SignExtInReg<"seb", i8, GPR64Opnd>, SEB_FM<0x10, 0x20>;
