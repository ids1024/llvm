--- conflicted
+++ resolved
@@ -81,13 +81,9 @@
 BitVector MipsRegisterInfo::
 getReservedRegs(const MachineFunction &MF) const {
   static const uint16_t ReservedCPURegs[] = {
-<<<<<<< HEAD
-    Mips::ZERO, Mips::AT,
+    Mips::ZERO,
     Mips::T6, Mips::T7, Mips::T8,          // @LOCALMOD: reserved for PNaCl use
     Mips::K0, Mips::K1, Mips::SP
-=======
-    Mips::ZERO, Mips::K0, Mips::K1, Mips::SP
->>>>>>> cfe09ed2
   };
 
   static const uint16_t ReservedCPU64Regs[] = {
