//===-- MipsDelaySlotFiller.cpp - Mips Delay Slot Filler ------------------===//
//
//                     The LLVM Compiler Infrastructure
//
// This file is distributed under the University of Illinois Open Source
// License. See LICENSE.TXT for details.
//
//===----------------------------------------------------------------------===//
//
// Simple pass to fill delay slots with useful instructions.
//
//===----------------------------------------------------------------------===//

#define DEBUG_TYPE "delay-slot-filler"

#include "Mips.h"
#include "MipsInstrInfo.h"
#include "MipsTargetMachine.h"
#include "llvm/ADT/BitVector.h"
#include "llvm/ADT/SmallPtrSet.h"
#include "llvm/ADT/Statistic.h"
#include "llvm/Analysis/AliasAnalysis.h"
#include "llvm/Analysis/ValueTracking.h"
#include "llvm/CodeGen/MachineBranchProbabilityInfo.h"
#include "llvm/CodeGen/MachineFunctionPass.h"
#include "llvm/CodeGen/MachineInstrBuilder.h"
#include "llvm/CodeGen/PseudoSourceValue.h"
#include "llvm/Support/CommandLine.h"
#include "llvm/Target/TargetInstrInfo.h"
#include "llvm/Target/TargetMachine.h"
#include "llvm/Target/TargetRegisterInfo.h"

using namespace llvm;

STATISTIC(FilledSlots, "Number of delay slots filled");
STATISTIC(UsefulSlots, "Number of delay slots filled with instructions that"
                       " are not NOP.");

static cl::opt<bool> DisableDelaySlotFiller(
  "disable-mips-delay-filler",
  cl::init(false),
  cl::desc("Fill all delay slots with NOPs."),
  cl::Hidden);

static cl::opt<bool> DisableForwardSearch(
  "disable-mips-df-forward-search",
  cl::init(true),
  cl::desc("Disallow MIPS delay filler to search forward."),
  cl::Hidden);

static cl::opt<bool> DisableSuccBBSearch(
  "disable-mips-df-succbb-search",
  cl::init(true),
  cl::desc("Disallow MIPS delay filler to search successor basic blocks."),
  cl::Hidden);

static cl::opt<bool> DisableBackwardSearch(
  "disable-mips-df-backward-search",
  cl::init(false),
  cl::desc("Disallow MIPS delay filler to search backward."),
  cl::Hidden);

namespace {
  typedef MachineBasicBlock::iterator Iter;
  typedef MachineBasicBlock::reverse_iterator ReverseIter;
  typedef SmallDenseMap<MachineBasicBlock*, MachineInstr*, 2> BB2BrMap;

  /// \brief A functor comparing edge weight of two blocks.
  struct CmpWeight {
    CmpWeight(const MachineBasicBlock &S,
              const MachineBranchProbabilityInfo &P) : Src(S), Prob(P) {}

    bool operator()(const MachineBasicBlock *Dst0,
                    const MachineBasicBlock *Dst1) const {
      return Prob.getEdgeWeight(&Src, Dst0) < Prob.getEdgeWeight(&Src, Dst1);
    }

    const MachineBasicBlock &Src;
    const MachineBranchProbabilityInfo &Prob;
  };

  class RegDefsUses {
  public:
    RegDefsUses(TargetMachine &TM);
    void init(const MachineInstr &MI);

    /// This function sets all caller-saved registers in Defs.
    void setCallerSaved(const MachineInstr &MI);

    /// This function sets all unallocatable registers in Defs.
    void setUnallocatableRegs(const MachineFunction &MF);

    /// Set bits in Uses corresponding to MBB's live-out registers except for
    /// the registers that are live-in to SuccBB.
    void addLiveOut(const MachineBasicBlock &MBB,
                    const MachineBasicBlock &SuccBB);

    bool update(const MachineInstr &MI, unsigned Begin, unsigned End);

  private:
    bool checkRegDefsUses(BitVector &NewDefs, BitVector &NewUses, unsigned Reg,
                          bool IsDef) const;

    /// Returns true if Reg or its alias is in RegSet.
    bool isRegInSet(const BitVector &RegSet, unsigned Reg) const;

    const TargetRegisterInfo &TRI;
    BitVector Defs, Uses;
  };

  /// Base class for inspecting loads and stores.
  class InspectMemInstr {
  public:
    InspectMemInstr(bool ForbidMemInstr_)
      : OrigSeenLoad(false), OrigSeenStore(false), SeenLoad(false),
        SeenStore(false), ForbidMemInstr(ForbidMemInstr_) {}

    /// Return true if MI cannot be moved to delay slot.
    bool hasHazard(const MachineInstr &MI);

    virtual ~InspectMemInstr() {}

  protected:
    /// Flags indicating whether loads or stores have been seen.
    bool OrigSeenLoad, OrigSeenStore, SeenLoad, SeenStore;

    /// Memory instructions are not allowed to move to delay slot if this flag
    /// is true.
    bool ForbidMemInstr;

  private:
    virtual bool hasHazard_(const MachineInstr &MI) = 0;
  };

  /// This subclass rejects any memory instructions.
  class NoMemInstr : public InspectMemInstr {
  public:
    NoMemInstr() : InspectMemInstr(true) {}
  private:
    virtual bool hasHazard_(const MachineInstr &MI) { return true; }
  };

  /// This subclass accepts loads from stacks and constant loads.
  class LoadFromStackOrConst : public InspectMemInstr {
  public:
    LoadFromStackOrConst() : InspectMemInstr(false) {}
  private:
    virtual bool hasHazard_(const MachineInstr &MI);
  };

  /// This subclass uses memory dependence information to determine whether a
  /// memory instruction can be moved to a delay slot.
  class MemDefsUses : public InspectMemInstr {
  public:
    MemDefsUses(const MachineFrameInfo *MFI);

  private:
    virtual bool hasHazard_(const MachineInstr &MI);

    /// Update Defs and Uses. Return true if there exist dependences that
    /// disqualify the delay slot candidate between V and values in Uses and
    /// Defs.
    bool updateDefsUses(const Value *V, bool MayStore);

    /// Get the list of underlying objects of MI's memory operand.
    bool getUnderlyingObjects(const MachineInstr &MI,
                              SmallVectorImpl<const Value *> &Objects) const;

    const MachineFrameInfo *MFI;
    SmallPtrSet<const Value*, 4> Uses, Defs;

    /// Flags indicating whether loads or stores with no underlying objects have
    /// been seen.
    bool SeenNoObjLoad, SeenNoObjStore;
  };

  class Filler : public MachineFunctionPass {
  public:
    Filler(TargetMachine &tm)
      : MachineFunctionPass(ID), TM(tm), TII(tm.getInstrInfo()) { }

    virtual const char *getPassName() const {
      return "Mips Delay Slot Filler";
    }

    bool runOnMachineFunction(MachineFunction &F) {
      bool Changed = false;
      for (MachineFunction::iterator FI = F.begin(), FE = F.end();
           FI != FE; ++FI)
        Changed |= runOnMachineBasicBlock(*FI);
      return Changed;
    }

    void getAnalysisUsage(AnalysisUsage &AU) const {
      AU.addRequired<MachineBranchProbabilityInfo>();
      MachineFunctionPass::getAnalysisUsage(AU);
    }

  private:
    bool runOnMachineBasicBlock(MachineBasicBlock &MBB);

    /// This function checks if it is valid to move Candidate to the delay slot
    /// and returns true if it isn't. It also updates memory and register
    /// dependence information.
    bool delayHasHazard(const MachineInstr &Candidate, RegDefsUses &RegDU,
                        InspectMemInstr &IM) const;

    /// This function searches range [Begin, End) for an instruction that can be
    /// moved to the delay slot. Returns true on success.
    template<typename IterTy>
    bool searchRange(MachineBasicBlock &MBB, IterTy Begin, IterTy End,
                     RegDefsUses &RegDU, InspectMemInstr &IM,
                     IterTy &Filler) const;

    /// This function searches in the backward direction for an instruction that
    /// can be moved to the delay slot. Returns true on success.
    bool searchBackward(MachineBasicBlock &MBB, Iter Slot) const;

    /// This function searches MBB in the forward direction for an instruction
    /// that can be moved to the delay slot. Returns true on success.
    bool searchForward(MachineBasicBlock &MBB, Iter Slot) const;

    /// This function searches one of MBB's successor blocks for an instruction
    /// that can be moved to the delay slot and inserts clones of the
    /// instruction into the successor's predecessor blocks.
    bool searchSuccBBs(MachineBasicBlock &MBB, Iter Slot) const;

    /// Pick a successor block of MBB. Return NULL if MBB doesn't have a
    /// successor block that is not a landing pad.
    MachineBasicBlock *selectSuccBB(MachineBasicBlock &B) const;

    /// This function analyzes MBB and returns an instruction with an unoccupied
    /// slot that branches to Dst.
    std::pair<MipsInstrInfo::BranchType, MachineInstr *>
    getBranch(MachineBasicBlock &MBB, const MachineBasicBlock &Dst) const;

    /// Examine Pred and see if it is possible to insert an instruction into
    /// one of its branches delay slot or its end.
    bool examinePred(MachineBasicBlock &Pred, const MachineBasicBlock &Succ,
                     RegDefsUses &RegDU, bool &HasMultipleSuccs,
                     BB2BrMap &BrMap) const;

    bool terminateSearch(const MachineInstr &Candidate) const;

    TargetMachine &TM;
    const TargetInstrInfo *TII;

    static char ID;
  };
  char Filler::ID = 0;
} // end of anonymous namespace

static bool hasUnoccupiedSlot(const MachineInstr *MI) {
  return MI->hasDelaySlot() && !MI->isBundledWithSucc();
}

/// This function inserts clones of Filler into predecessor blocks.
static void insertDelayFiller(Iter Filler, const BB2BrMap &BrMap) {
  MachineFunction *MF = Filler->getParent()->getParent();

  for (BB2BrMap::const_iterator I = BrMap.begin(); I != BrMap.end(); ++I) {
    if (I->second) {
      MIBundleBuilder(I->second).append(MF->CloneMachineInstr(&*Filler));
      ++UsefulSlots;
    } else {
      I->first->insert(I->first->end(), MF->CloneMachineInstr(&*Filler));
    }
  }
}

/// This function adds registers Filler defines to MBB's live-in register list.
static void addLiveInRegs(Iter Filler, MachineBasicBlock &MBB) {
  for (unsigned I = 0, E = Filler->getNumOperands(); I != E; ++I) {
    const MachineOperand &MO = Filler->getOperand(I);
    unsigned R;

    if (!MO.isReg() || !MO.isDef() || !(R = MO.getReg()))
      continue;

#ifndef NDEBUG
    const MachineFunction &MF = *MBB.getParent();
    assert(MF.getTarget().getRegisterInfo()->getAllocatableSet(MF).test(R) &&
           "Shouldn't move an instruction with unallocatable registers across "
           "basic block boundaries.");
#endif

    if (!MBB.isLiveIn(R))
      MBB.addLiveIn(R);
  }
}

RegDefsUses::RegDefsUses(TargetMachine &TM)
  : TRI(*TM.getRegisterInfo()), Defs(TRI.getNumRegs(), false),
    Uses(TRI.getNumRegs(), false) {}

void RegDefsUses::init(const MachineInstr &MI) {
  // Add all register operands which are explicit and non-variadic.
  update(MI, 0, MI.getDesc().getNumOperands());

  // If MI is a call, add RA to Defs to prevent users of RA from going into
  // delay slot.
  if (MI.isCall())
    Defs.set(Mips::RA);

  // Add all implicit register operands of branch instructions except
  // register AT.
  if (MI.isBranch()) {
    update(MI, MI.getDesc().getNumOperands(), MI.getNumOperands());
    Defs.reset(Mips::AT);
  }
}

void RegDefsUses::setCallerSaved(const MachineInstr &MI) {
  assert(MI.isCall());

  // If MI is a call, add all caller-saved registers to Defs.
  BitVector CallerSavedRegs(TRI.getNumRegs(), true);

  CallerSavedRegs.reset(Mips::ZERO);
  CallerSavedRegs.reset(Mips::ZERO_64);

  for (const MCPhysReg *R = TRI.getCalleeSavedRegs(); *R; ++R)
    for (MCRegAliasIterator AI(*R, &TRI, true); AI.isValid(); ++AI)
      CallerSavedRegs.reset(*AI);

  Defs |= CallerSavedRegs;
}

void RegDefsUses::setUnallocatableRegs(const MachineFunction &MF) {
  BitVector AllocSet = TRI.getAllocatableSet(MF);

  for (int R = AllocSet.find_first(); R != -1; R = AllocSet.find_next(R))
    for (MCRegAliasIterator AI(R, &TRI, false); AI.isValid(); ++AI)
      AllocSet.set(*AI);

  AllocSet.set(Mips::ZERO);
  AllocSet.set(Mips::ZERO_64);

  Defs |= AllocSet.flip();
}

void RegDefsUses::addLiveOut(const MachineBasicBlock &MBB,
                             const MachineBasicBlock &SuccBB) {
  for (MachineBasicBlock::const_succ_iterator SI = MBB.succ_begin(),
       SE = MBB.succ_end(); SI != SE; ++SI)
    if (*SI != &SuccBB)
      for (MachineBasicBlock::livein_iterator LI = (*SI)->livein_begin(),
           LE = (*SI)->livein_end(); LI != LE; ++LI)
        Uses.set(*LI);
}

bool RegDefsUses::update(const MachineInstr &MI, unsigned Begin, unsigned End) {
  BitVector NewDefs(TRI.getNumRegs()), NewUses(TRI.getNumRegs());
  bool HasHazard = false;

  for (unsigned I = Begin; I != End; ++I) {
    const MachineOperand &MO = MI.getOperand(I);

    if (MO.isReg() && MO.getReg())
      HasHazard |= checkRegDefsUses(NewDefs, NewUses, MO.getReg(), MO.isDef());
  }

  Defs |= NewDefs;
  Uses |= NewUses;

  return HasHazard;
}

bool RegDefsUses::checkRegDefsUses(BitVector &NewDefs, BitVector &NewUses,
                                   unsigned Reg, bool IsDef) const {
  if (IsDef) {
    NewDefs.set(Reg);
    // check whether Reg has already been defined or used.
    return (isRegInSet(Defs, Reg) || isRegInSet(Uses, Reg));
  }

  NewUses.set(Reg);
  // check whether Reg has already been defined.
  return isRegInSet(Defs, Reg);
}

bool RegDefsUses::isRegInSet(const BitVector &RegSet, unsigned Reg) const {
  // Check Reg and all aliased Registers.
  for (MCRegAliasIterator AI(Reg, &TRI, true); AI.isValid(); ++AI)
    if (RegSet.test(*AI))
      return true;
  return false;
}

bool InspectMemInstr::hasHazard(const MachineInstr &MI) {
  if (!MI.mayStore() && !MI.mayLoad())
    return false;

  if (ForbidMemInstr)
    return true;

  OrigSeenLoad = SeenLoad;
  OrigSeenStore = SeenStore;
  SeenLoad |= MI.mayLoad();
  SeenStore |= MI.mayStore();

  // If MI is an ordered or volatile memory reference, disallow moving
  // subsequent loads and stores to delay slot.
  if (MI.hasOrderedMemoryRef() && (OrigSeenLoad || OrigSeenStore)) {
    ForbidMemInstr = true;
    return true;
  }

  return hasHazard_(MI);
}

bool LoadFromStackOrConst::hasHazard_(const MachineInstr &MI) {
  if (MI.mayStore())
    return true;

  if (!MI.hasOneMemOperand() || !(*MI.memoperands_begin())->getValue())
    return true;

  const Value *V = (*MI.memoperands_begin())->getValue();

  if (isa<FixedStackPseudoSourceValue>(V))
    return false;

  if (const PseudoSourceValue *PSV = dyn_cast<const PseudoSourceValue>(V))
    return !PSV->PseudoSourceValue::isConstant(0) &&
      (V != PseudoSourceValue::getStack());

  return true;
}

MemDefsUses::MemDefsUses(const MachineFrameInfo *MFI_)
  : InspectMemInstr(false), MFI(MFI_), SeenNoObjLoad(false),
    SeenNoObjStore(false) {}

bool MemDefsUses::hasHazard_(const MachineInstr &MI) {
  bool HasHazard = false;
  SmallVector<const Value *, 4> Objs;

  // Check underlying object list.
  if (getUnderlyingObjects(MI, Objs)) {
    for (SmallVector<const Value *, 4>::const_iterator I = Objs.begin();
         I != Objs.end(); ++I)
      HasHazard |= updateDefsUses(*I, MI.mayStore());

    return HasHazard;
  }

  // No underlying objects found.
  HasHazard = MI.mayStore() && (OrigSeenLoad || OrigSeenStore);
  HasHazard |= MI.mayLoad() || OrigSeenStore;

  SeenNoObjLoad |= MI.mayLoad();
  SeenNoObjStore |= MI.mayStore();

  return HasHazard;
}

bool MemDefsUses::updateDefsUses(const Value *V, bool MayStore) {
  if (MayStore)
    return !Defs.insert(V) || Uses.count(V) || SeenNoObjStore || SeenNoObjLoad;

  Uses.insert(V);
  return Defs.count(V) || SeenNoObjStore;
}

bool MemDefsUses::
getUnderlyingObjects(const MachineInstr &MI,
                     SmallVectorImpl<const Value *> &Objects) const {
  if (!MI.hasOneMemOperand() || !(*MI.memoperands_begin())->getValue())
    return false;

  const Value *V = (*MI.memoperands_begin())->getValue();

  SmallVector<Value *, 4> Objs;
  GetUnderlyingObjects(const_cast<Value *>(V), Objs);

  for (SmallVector<Value*, 4>::iterator I = Objs.begin(), E = Objs.end();
       I != E; ++I) {
    if (const PseudoSourceValue *PSV = dyn_cast<PseudoSourceValue>(*I)) {
      if (PSV->isAliased(MFI))
        return false;
    } else if (!isIdentifiedObject(V))
      return false;

    Objects.push_back(*I);
  }

  return true;
}

/// runOnMachineBasicBlock - Fill in delay slots for the given basic block.
/// We assume there is only one delay slot per delayed instruction.
bool Filler::runOnMachineBasicBlock(MachineBasicBlock &MBB) {
  bool Changed = false;

  for (Iter I = MBB.begin(); I != MBB.end(); ++I) {
    if (!hasUnoccupiedSlot(&*I))
      continue;

    ++FilledSlots;
    Changed = true;

    // Delay slot filling is disabled at -O0.
    if (!DisableDelaySlotFiller && (TM.getOptLevel() != CodeGenOpt::None)) {
      if (searchBackward(MBB, I))
        continue;

      if (I->isTerminator()) {
        if (searchSuccBBs(MBB, I))
          continue;
      } else if (searchForward(MBB, I)) {
        continue;
      }
    }

    // Bundle the NOP to the instruction with the delay slot.
    BuildMI(MBB, llvm::next(I), I->getDebugLoc(), TII->get(Mips::NOP));
    MIBundleBuilder(MBB, I, llvm::next(llvm::next(I)));
  }

  return Changed;
}

/// createMipsDelaySlotFillerPass - Returns a pass that fills in delay
/// slots in Mips MachineFunctions
FunctionPass *llvm::createMipsDelaySlotFillerPass(MipsTargetMachine &tm) {
  return new Filler(tm);
}

<<<<<<< HEAD
// @LOCALMOD-START
extern bool IsDangerousLoad(const MachineInstr &MI, int *AddrIdx);
extern bool IsDangerousStore(const MachineInstr &MI, int *AddrIdx);
// @LOCALMOD-END

bool Filler::findDelayInstr(MachineBasicBlock &MBB, Iter Slot,
                            Iter &Filler) const {
  RegDefsUses RegDU(TM);

  RegDU.init(*Slot);

  bool SawLoad = false;
  bool SawStore = false;

  for (ReverseIter I(Slot); I != MBB.rend(); ++I) {
=======
template<typename IterTy>
bool Filler::searchRange(MachineBasicBlock &MBB, IterTy Begin, IterTy End,
                         RegDefsUses &RegDU, InspectMemInstr& IM,
                         IterTy &Filler) const {
  for (IterTy I = Begin; I != End; ++I) {
>>>>>>> 7dfcb84f
    // skip debug value
    if (I->isDebugValue())
      continue;

    // @LOCALMOD-START - Don't put in delay slot instructions that could be masked.
    //
    // Should not allow:
    // ERET, DERET or WAIT, PAUSE. Need to add these to instruction
    // list. TBD.
    if (Triple(TM.getTargetTriple()).isOSNaCl()) {
      int Dummy;
      Iter FI(llvm::next(I).base());
      if (terminateSearch(*I) || (IsDangerousLoad(*FI, &Dummy)
                              || IsDangerousStore(*FI, &Dummy)
                              || FI->modifiesRegister(Mips::SP, TM.getRegisterInfo())))
        break;
    } else {
      if (terminateSearch(*I))
        break;
    }
    // @LOCALMOD-END

    assert((!I->isCall() && !I->isReturn() && !I->isBranch()) &&
           "Cannot put calls, returns or branches in delay slot.");

    if (delayHasHazard(*I, RegDU, IM))
      continue;

    Filler = I;
    return true;
  }

  return false;
}

bool Filler::searchBackward(MachineBasicBlock &MBB, Iter Slot) const {
  if (DisableBackwardSearch)
    return false;

  RegDefsUses RegDU(TM);
  MemDefsUses MemDU(MBB.getParent()->getFrameInfo());
  ReverseIter Filler;

  RegDU.init(*Slot);

  if (searchRange(MBB, ReverseIter(Slot), MBB.rend(), RegDU, MemDU, Filler)) {
    MBB.splice(llvm::next(Slot), &MBB, llvm::next(Filler).base());
    MIBundleBuilder(MBB, Slot, llvm::next(llvm::next(Slot)));
    ++UsefulSlots;
    return true;
  }

  return false;
}

bool Filler::searchForward(MachineBasicBlock &MBB, Iter Slot) const {
  // Can handle only calls.
  if (DisableForwardSearch || !Slot->isCall())
    return false;

  RegDefsUses RegDU(TM);
  NoMemInstr NM;
  Iter Filler;

  RegDU.setCallerSaved(*Slot);

  if (searchRange(MBB, llvm::next(Slot), MBB.end(), RegDU, NM, Filler)) {
    MBB.splice(llvm::next(Slot), &MBB, Filler);
    MIBundleBuilder(MBB, Slot, llvm::next(llvm::next(Slot)));
    ++UsefulSlots;
    return true;
  }

  return false;
}

bool Filler::searchSuccBBs(MachineBasicBlock &MBB, Iter Slot) const {
  if (DisableSuccBBSearch)
    return false;

  MachineBasicBlock *SuccBB = selectSuccBB(MBB);

  if (!SuccBB)
    return false;

  RegDefsUses RegDU(TM);
  bool HasMultipleSuccs = false;
  BB2BrMap BrMap;
  OwningPtr<InspectMemInstr> IM;
  Iter Filler;

  // Iterate over SuccBB's predecessor list.
  for (MachineBasicBlock::pred_iterator PI = SuccBB->pred_begin(),
       PE = SuccBB->pred_end(); PI != PE; ++PI)
    if (!examinePred(**PI, *SuccBB, RegDU, HasMultipleSuccs, BrMap))
      return false;

  // Do not allow moving instructions which have unallocatable register operands
  // across basic block boundaries.
  RegDU.setUnallocatableRegs(*MBB.getParent());

  // Only allow moving loads from stack or constants if any of the SuccBB's
  // predecessors have multiple successors.
  if (HasMultipleSuccs) {
    IM.reset(new LoadFromStackOrConst());
  } else {
    const MachineFrameInfo *MFI = MBB.getParent()->getFrameInfo();
    IM.reset(new MemDefsUses(MFI));
  }

  if (!searchRange(MBB, SuccBB->begin(), SuccBB->end(), RegDU, *IM, Filler))
    return false;

  insertDelayFiller(Filler, BrMap);
  addLiveInRegs(Filler, *SuccBB);
  Filler->eraseFromParent();

  return true;
}

MachineBasicBlock *Filler::selectSuccBB(MachineBasicBlock &B) const {
  if (B.succ_empty())
    return NULL;

  // Select the successor with the larget edge weight.
  CmpWeight Cmp(B, getAnalysis<MachineBranchProbabilityInfo>());
  MachineBasicBlock *S = *std::max_element(B.succ_begin(), B.succ_end(), Cmp);
  return S->isLandingPad() ? NULL : S;
}

std::pair<MipsInstrInfo::BranchType, MachineInstr *>
Filler::getBranch(MachineBasicBlock &MBB, const MachineBasicBlock &Dst) const {
  const MipsInstrInfo *TII =
    static_cast<const MipsInstrInfo*>(TM.getInstrInfo());
  MachineBasicBlock *TrueBB = 0, *FalseBB = 0;
  SmallVector<MachineInstr*, 2> BranchInstrs;
  SmallVector<MachineOperand, 2> Cond;

  MipsInstrInfo::BranchType R =
    TII->AnalyzeBranch(MBB, TrueBB, FalseBB, Cond, false, BranchInstrs);

  if ((R == MipsInstrInfo::BT_None) || (R == MipsInstrInfo::BT_NoBranch))
    return std::make_pair(R, (MachineInstr*)NULL);

  if (R != MipsInstrInfo::BT_CondUncond) {
    if (!hasUnoccupiedSlot(BranchInstrs[0]))
      return std::make_pair(MipsInstrInfo::BT_None, (MachineInstr*)NULL);

    assert(((R != MipsInstrInfo::BT_Uncond) || (TrueBB == &Dst)));

    return std::make_pair(R, BranchInstrs[0]);
  }

  assert((TrueBB == &Dst) || (FalseBB == &Dst));

  // Examine the conditional branch. See if its slot is occupied.
  if (hasUnoccupiedSlot(BranchInstrs[0]))
    return std::make_pair(MipsInstrInfo::BT_Cond, BranchInstrs[0]);

  // If that fails, try the unconditional branch.
  if (hasUnoccupiedSlot(BranchInstrs[1]) && (FalseBB == &Dst))
    return std::make_pair(MipsInstrInfo::BT_Uncond, BranchInstrs[1]);

  return std::make_pair(MipsInstrInfo::BT_None, (MachineInstr*)NULL);
}

bool Filler::examinePred(MachineBasicBlock &Pred, const MachineBasicBlock &Succ,
                         RegDefsUses &RegDU, bool &HasMultipleSuccs,
                         BB2BrMap &BrMap) const {
  std::pair<MipsInstrInfo::BranchType, MachineInstr *> P =
    getBranch(Pred, Succ);

  // Return if either getBranch wasn't able to analyze the branches or there
  // were no branches with unoccupied slots.
  if (P.first == MipsInstrInfo::BT_None)
    return false;

  if ((P.first != MipsInstrInfo::BT_Uncond) &&
      (P.first != MipsInstrInfo::BT_NoBranch)) {
    HasMultipleSuccs = true;
    RegDU.addLiveOut(Pred, Succ);
  }

  BrMap[&Pred] = P.second;
  return true;
}

bool Filler::delayHasHazard(const MachineInstr &Candidate, RegDefsUses &RegDU,
                            InspectMemInstr &IM) const {
  bool HasHazard = (Candidate.isImplicitDef() || Candidate.isKill());

  HasHazard |= IM.hasHazard(Candidate);
  HasHazard |= RegDU.update(Candidate, 0, Candidate.getNumOperands());

  return HasHazard;
}

bool Filler::terminateSearch(const MachineInstr &Candidate) const {
  return (Candidate.isTerminator() || Candidate.isCall() ||
          Candidate.isLabel() || Candidate.isInlineAsm() ||
          Candidate.hasUnmodeledSideEffects());
}<|MERGE_RESOLUTION|>--- conflicted
+++ resolved
@@ -184,6 +184,9 @@
     }
 
     bool runOnMachineFunction(MachineFunction &F) {
+      if (SkipDelaySlotFiller)
+        return false;
+
       bool Changed = false;
       for (MachineFunction::iterator FI = F.begin(), FE = F.end();
            FI != FE; ++FI)
@@ -527,50 +530,17 @@
   return new Filler(tm);
 }
 
-<<<<<<< HEAD
-// @LOCALMOD-START
-extern bool IsDangerousLoad(const MachineInstr &MI, int *AddrIdx);
-extern bool IsDangerousStore(const MachineInstr &MI, int *AddrIdx);
-// @LOCALMOD-END
-
-bool Filler::findDelayInstr(MachineBasicBlock &MBB, Iter Slot,
-                            Iter &Filler) const {
-  RegDefsUses RegDU(TM);
-
-  RegDU.init(*Slot);
-
-  bool SawLoad = false;
-  bool SawStore = false;
-
-  for (ReverseIter I(Slot); I != MBB.rend(); ++I) {
-=======
 template<typename IterTy>
 bool Filler::searchRange(MachineBasicBlock &MBB, IterTy Begin, IterTy End,
                          RegDefsUses &RegDU, InspectMemInstr& IM,
                          IterTy &Filler) const {
   for (IterTy I = Begin; I != End; ++I) {
->>>>>>> 7dfcb84f
     // skip debug value
     if (I->isDebugValue())
       continue;
 
-    // @LOCALMOD-START - Don't put in delay slot instructions that could be masked.
-    //
-    // Should not allow:
-    // ERET, DERET or WAIT, PAUSE. Need to add these to instruction
-    // list. TBD.
-    if (Triple(TM.getTargetTriple()).isOSNaCl()) {
-      int Dummy;
-      Iter FI(llvm::next(I).base());
-      if (terminateSearch(*I) || (IsDangerousLoad(*FI, &Dummy)
-                              || IsDangerousStore(*FI, &Dummy)
-                              || FI->modifiesRegister(Mips::SP, TM.getRegisterInfo())))
-        break;
-    } else {
-      if (terminateSearch(*I))
-        break;
-    }
-    // @LOCALMOD-END
+    if (terminateSearch(*I))
+      break;
 
     assert((!I->isCall() && !I->isReturn() && !I->isBranch()) &&
            "Cannot put calls, returns or branches in delay slot.");
