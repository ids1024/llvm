--- conflicted
+++ resolved
@@ -31,9 +31,6 @@
 type = Library
 name = MipsCodeGen
 parent = Mips
-<<<<<<< HEAD
-required_libraries = Analysis AsmPrinter CodeGen Core MC MipsAsmPrinter MipsDesc MipsInfo SelectionDAG Support Target NaClTransforms ;LOCALMOD
-=======
 required_libraries =
  Analysis
  AsmPrinter
@@ -43,8 +40,8 @@
  MipsAsmPrinter
  MipsDesc
  MipsInfo
+ NaClTransforms
  SelectionDAG
  Support
  Target
->>>>>>> 99e9f85e
 add_to_library_groups = Mips