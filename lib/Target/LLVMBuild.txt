--- conflicted
+++ resolved
@@ -18,15 +18,13 @@
 ; Please keep these as one per line so that out-of-tree merges
 ; will typically require only insertion of a line.
 [common]
-<<<<<<< HEAD
-subdirectories = JSBackend ARM AArch64 BPF CppBackend Hexagon MSP430 NVPTX Mips PowerPC R600 Sparc SystemZ X86 XCore
-=======
 subdirectories =
  AMDGPU
  ARM
  AArch64
  BPF
  CppBackend
+ JSBackend
  Hexagon
  MSP430
  NVPTX
@@ -37,7 +35,6 @@
  WebAssembly
  X86
  XCore
->>>>>>> 99e9f85e
 
 ; This is a special group whose required libraries are extended (by llvm-build)
 ; with the best execution engine (the native JIT, if available, or the
