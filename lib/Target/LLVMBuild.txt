;===- ./lib/Target/LLVMBuild.txt -------------------------------*- Conf -*--===;
;
;                     The LLVM Compiler Infrastructure
;
; This file is distributed under the University of Illinois Open Source
; License. See LICENSE.TXT for details.
;
;===------------------------------------------------------------------------===;
;
; This is an LLVMBuild description file for the components in this subdirectory.
;
; For more information on the LLVMBuild system, please see:
;
;   http://llvm.org/docs/LLVMBuild.html
;
;===------------------------------------------------------------------------===;

; TODO Add CppBackend back once it's restored. XXX Emscripten

[common]
<<<<<<< HEAD
subdirectories = ARM AArch64 JSBackend Hexagon MSP430 NVPTX Mips PowerPC R600 Sparc SystemZ X86 XCore
=======
subdirectories = ARM AArch64 CppBackend JSBackend Hexagon MSP430 NVPTX Mips PowerPC R600 Sparc SystemZ X86 XCore
>>>>>>> d2afe2fa

; This is a special group whose required libraries are extended (by llvm-build)
; with the best execution engine (the native JIT, if available, or the
; interpreter).
[component_0]
type = LibraryGroup
name = Engine
parent = Libraries

; This is a special group whose required libraries are extended (by llvm-build)
; with the configured native target, if any.
[component_1]
type = LibraryGroup
name = Native
parent = Libraries

; This is a special group whose required libraries are extended (by llvm-build)
; with the configured native code generator, if any.
[component_2]
type = LibraryGroup
name = NativeCodeGen
parent = Libraries

; The component for the actual target library itself.
[component_3]
type = Library
name = Target
parent = Libraries
required_libraries = Core MC Support

; This is a special group whose required libraries are extended (by llvm-build)
; with every built target, which makes it easy for tools to include every
; target.
[component_4]
type = LibraryGroup
name = all-targets
parent = Libraries<|MERGE_RESOLUTION|>--- conflicted
+++ resolved
@@ -18,11 +18,7 @@
 ; TODO Add CppBackend back once it's restored. XXX Emscripten
 
 [common]
-<<<<<<< HEAD
-subdirectories = ARM AArch64 JSBackend Hexagon MSP430 NVPTX Mips PowerPC R600 Sparc SystemZ X86 XCore
-=======
 subdirectories = ARM AArch64 CppBackend JSBackend Hexagon MSP430 NVPTX Mips PowerPC R600 Sparc SystemZ X86 XCore
->>>>>>> d2afe2fa
 
 ; This is a special group whose required libraries are extended (by llvm-build)
 ; with the best execution engine (the native JIT, if available, or the
