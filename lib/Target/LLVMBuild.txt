;===- ./lib/Target/LLVMBuild.txt -------------------------------*- Conf -*--===;
;
;                     The LLVM Compiler Infrastructure
;
; This file is distributed under the University of Illinois Open Source
; License. See LICENSE.TXT for details.
;
;===------------------------------------------------------------------------===;
;
; This is an LLVMBuild description file for the components in this subdirectory.
;
; For more information on the LLVMBuild system, please see:
;
;   http://llvm.org/docs/LLVMBuild.html
;
;===------------------------------------------------------------------------===;

; Please keep these as one per line so that out-of-tree merges
; will typically require only insertion of a line.
[common]
subdirectories =
 AMDGPU
 ARM
 AArch64
 AVR
 BPF
<<<<<<< HEAD
 CppBackend
 JSBackend
=======
 Lanai
>>>>>>> c90294dc
 Hexagon
 MSP430
 NVPTX
 Mips
 PowerPC
 Sparc
 SystemZ
 WebAssembly
 X86
 XCore

; This is a special group whose required libraries are extended (by llvm-build)
; with the best execution engine (the native JIT, if available, or the
; interpreter).
[component_0]
type = LibraryGroup
name = Engine
parent = Libraries

; This is a special group whose required libraries are extended (by llvm-build)
; with the configured native target, if any.
[component_1]
type = LibraryGroup
name = Native
parent = Libraries

; This is a special group whose required libraries are extended (by llvm-build)
; with the configured native code generator, if any.
[component_2]
type = LibraryGroup
name = NativeCodeGen
parent = Libraries

; The component for the actual target library itself.
[component_3]
type = Library
name = Target
parent = Libraries
required_libraries = Analysis Core MC Support

; This is a special group whose required libraries are extended (by llvm-build)
; with every built target, which makes it easy for tools to include every
; target.
[component_4]
type = LibraryGroup
name = all-targets
parent = Libraries<|MERGE_RESOLUTION|>--- conflicted
+++ resolved
@@ -24,12 +24,8 @@
  AArch64
  AVR
  BPF
-<<<<<<< HEAD
- CppBackend
  JSBackend
-=======
  Lanai
->>>>>>> c90294dc
  Hexagon
  MSP430
  NVPTX
