//===-- X86InstrSSE.td - SSE Instruction Set ---------------*- tablegen -*-===//
//
//                     The LLVM Compiler Infrastructure
//
// This file is distributed under the University of Illinois Open Source
// License. See LICENSE.TXT for details.
//
//===----------------------------------------------------------------------===//
//
// This file describes the X86 SSE instruction set, defining the instructions,
// and properties of the instructions which are needed for code generation,
// machine code emission, and analysis.
//
//===----------------------------------------------------------------------===//

class OpndItins<InstrItinClass arg_rr, InstrItinClass arg_rm> {
  InstrItinClass rr = arg_rr;
  InstrItinClass rm = arg_rm;
  // InstrSchedModel info.
  X86FoldableSchedWrite Sched = WriteFAdd;
}

class SizeItins<OpndItins arg_s, OpndItins arg_d> {
  OpndItins s = arg_s;
  OpndItins d = arg_d;
}


class ShiftOpndItins<InstrItinClass arg_rr, InstrItinClass arg_rm,
  InstrItinClass arg_ri> {
  InstrItinClass rr = arg_rr;
  InstrItinClass rm = arg_rm;
  InstrItinClass ri = arg_ri;
}

// scalar
let Sched = WriteFAdd in {
def SSE_ALU_F32S : OpndItins<
  IIC_SSE_ALU_F32S_RR, IIC_SSE_ALU_F32S_RM
>;

def SSE_ALU_F64S : OpndItins<
  IIC_SSE_ALU_F64S_RR, IIC_SSE_ALU_F64S_RM
>;
}

def SSE_ALU_ITINS_S : SizeItins<
  SSE_ALU_F32S, SSE_ALU_F64S
>;

let Sched = WriteFMul in {
def SSE_MUL_F32S : OpndItins<
  IIC_SSE_MUL_F32S_RR, IIC_SSE_MUL_F64S_RM
>;

def SSE_MUL_F64S : OpndItins<
  IIC_SSE_MUL_F64S_RR, IIC_SSE_MUL_F64S_RM
>;
}

def SSE_MUL_ITINS_S : SizeItins<
  SSE_MUL_F32S, SSE_MUL_F64S
>;

let Sched = WriteFDiv in {
def SSE_DIV_F32S : OpndItins<
  IIC_SSE_DIV_F32S_RR, IIC_SSE_DIV_F64S_RM
>;

def SSE_DIV_F64S : OpndItins<
  IIC_SSE_DIV_F64S_RR, IIC_SSE_DIV_F64S_RM
>;
}

def SSE_DIV_ITINS_S : SizeItins<
  SSE_DIV_F32S, SSE_DIV_F64S
>;

// parallel
let Sched = WriteFAdd in {
def SSE_ALU_F32P : OpndItins<
  IIC_SSE_ALU_F32P_RR, IIC_SSE_ALU_F32P_RM
>;

def SSE_ALU_F64P : OpndItins<
  IIC_SSE_ALU_F64P_RR, IIC_SSE_ALU_F64P_RM
>;
}

def SSE_ALU_ITINS_P : SizeItins<
  SSE_ALU_F32P, SSE_ALU_F64P
>;

let Sched = WriteFMul in {
def SSE_MUL_F32P : OpndItins<
  IIC_SSE_MUL_F32P_RR, IIC_SSE_MUL_F64P_RM
>;

def SSE_MUL_F64P : OpndItins<
  IIC_SSE_MUL_F64P_RR, IIC_SSE_MUL_F64P_RM
>;
}

def SSE_MUL_ITINS_P : SizeItins<
  SSE_MUL_F32P, SSE_MUL_F64P
>;

let Sched = WriteFDiv in {
def SSE_DIV_F32P : OpndItins<
  IIC_SSE_DIV_F32P_RR, IIC_SSE_DIV_F64P_RM
>;

def SSE_DIV_F64P : OpndItins<
  IIC_SSE_DIV_F64P_RR, IIC_SSE_DIV_F64P_RM
>;
}

def SSE_DIV_ITINS_P : SizeItins<
  SSE_DIV_F32P, SSE_DIV_F64P
>;

let Sched = WriteVecLogic in
def SSE_VEC_BIT_ITINS_P : OpndItins<
  IIC_SSE_BIT_P_RR, IIC_SSE_BIT_P_RM
>;

def SSE_BIT_ITINS_P : OpndItins<
  IIC_SSE_BIT_P_RR, IIC_SSE_BIT_P_RM
>;

let Sched = WriteVecALU in {
def SSE_INTALU_ITINS_P : OpndItins<
  IIC_SSE_INTALU_P_RR, IIC_SSE_INTALU_P_RM
>;

def SSE_INTALUQ_ITINS_P : OpndItins<
  IIC_SSE_INTALUQ_P_RR, IIC_SSE_INTALUQ_P_RM
>;
}

let Sched = WriteVecIMul in
def SSE_INTMUL_ITINS_P : OpndItins<
  IIC_SSE_INTMUL_P_RR, IIC_SSE_INTMUL_P_RM
>;

def SSE_INTSHIFT_ITINS_P : ShiftOpndItins<
  IIC_SSE_INTSH_P_RR, IIC_SSE_INTSH_P_RM, IIC_SSE_INTSH_P_RI
>;

def SSE_MOVA_ITINS : OpndItins<
  IIC_SSE_MOVA_P_RR, IIC_SSE_MOVA_P_RM
>;

def SSE_MOVU_ITINS : OpndItins<
  IIC_SSE_MOVU_P_RR, IIC_SSE_MOVU_P_RM
>;

def SSE_DPPD_ITINS : OpndItins<
  IIC_SSE_DPPD_RR, IIC_SSE_DPPD_RM
>;

def SSE_DPPS_ITINS : OpndItins<
  IIC_SSE_DPPS_RR, IIC_SSE_DPPD_RM
>;

def DEFAULT_ITINS : OpndItins<
  IIC_ALU_NONMEM, IIC_ALU_MEM
>;

def SSE_EXTRACT_ITINS : OpndItins<
  IIC_SSE_EXTRACTPS_RR, IIC_SSE_EXTRACTPS_RM
>;

def SSE_INSERT_ITINS : OpndItins<
  IIC_SSE_INSERTPS_RR, IIC_SSE_INSERTPS_RM
>;

let Sched = WriteMPSAD in
def SSE_MPSADBW_ITINS : OpndItins<
  IIC_SSE_MPSADBW_RR, IIC_SSE_MPSADBW_RM
>;

let Sched = WriteVecIMul in
def SSE_PMULLD_ITINS : OpndItins<
  IIC_SSE_PMULLD_RR, IIC_SSE_PMULLD_RM
>;

// Definitions for backward compatibility.
// The instructions mapped on these definitions uses a different itinerary
// than the actual scheduling model.
let Sched = WriteShuffle in
def DEFAULT_ITINS_SHUFFLESCHED :  OpndItins<
  IIC_ALU_NONMEM, IIC_ALU_MEM
>;

let Sched = WriteVecIMul in
def DEFAULT_ITINS_VECIMULSCHED :  OpndItins<
  IIC_ALU_NONMEM, IIC_ALU_MEM
>;

let Sched = WriteShuffle in
def SSE_INTALU_ITINS_SHUFF_P : OpndItins<
  IIC_SSE_INTALU_P_RR, IIC_SSE_INTALU_P_RM
>;

let Sched = WriteMPSAD in
def DEFAULT_ITINS_MPSADSCHED :  OpndItins<
  IIC_ALU_NONMEM, IIC_ALU_MEM
>;

let Sched = WriteFBlend in
def DEFAULT_ITINS_FBLENDSCHED :  OpndItins<
  IIC_ALU_NONMEM, IIC_ALU_MEM
>;

let Sched = WriteBlend in
def DEFAULT_ITINS_BLENDSCHED :  OpndItins<
  IIC_ALU_NONMEM, IIC_ALU_MEM
>;

let Sched = WriteVarBlend in
def DEFAULT_ITINS_VARBLENDSCHED :  OpndItins<
  IIC_ALU_NONMEM, IIC_ALU_MEM
>;

let Sched = WriteFBlend in
def SSE_INTALU_ITINS_FBLEND_P : OpndItins<
  IIC_SSE_INTALU_P_RR, IIC_SSE_INTALU_P_RM
>;

let Sched = WriteBlend in
def SSE_INTALU_ITINS_BLEND_P : OpndItins<
  IIC_SSE_INTALU_P_RR, IIC_SSE_INTALU_P_RM
>;

//===----------------------------------------------------------------------===//
// SSE 1 & 2 Instructions Classes
//===----------------------------------------------------------------------===//

/// sse12_fp_scalar - SSE 1 & 2 scalar instructions class
multiclass sse12_fp_scalar<bits<8> opc, string OpcodeStr, SDNode OpNode,
                           RegisterClass RC, X86MemOperand x86memop,
                           Domain d, OpndItins itins, bit Is2Addr = 1> {
  let isCommutable = 1 in {
    def rr : SI<opc, MRMSrcReg, (outs RC:$dst), (ins RC:$src1, RC:$src2),
       !if(Is2Addr,
           !strconcat(OpcodeStr, "\t{$src2, $dst|$dst, $src2}"),
           !strconcat(OpcodeStr, "\t{$src2, $src1, $dst|$dst, $src1, $src2}")),
       [(set RC:$dst, (OpNode RC:$src1, RC:$src2))], itins.rr, d>,
       Sched<[itins.Sched]>;
  }
  def rm : SI<opc, MRMSrcMem, (outs RC:$dst), (ins RC:$src1, x86memop:$src2),
       !if(Is2Addr,
           !strconcat(OpcodeStr, "\t{$src2, $dst|$dst, $src2}"),
           !strconcat(OpcodeStr, "\t{$src2, $src1, $dst|$dst, $src1, $src2}")),
       [(set RC:$dst, (OpNode RC:$src1, (load addr:$src2)))], itins.rm, d>,
       Sched<[itins.Sched.Folded, ReadAfterLd]>;
}

/// sse12_fp_scalar_int - SSE 1 & 2 scalar instructions intrinsics class
multiclass sse12_fp_scalar_int<bits<8> opc, string OpcodeStr,
                               SDPatternOperator Int, RegisterClass RC,
                               string asm, Operand memopr,
                               ComplexPattern mem_cpat, Domain d,
                               OpndItins itins, bit Is2Addr = 1> {
let isCodeGenOnly = 1, hasSideEffects = 0 in {
  def rr_Int : SI_Int<opc, MRMSrcReg, (outs RC:$dst), (ins RC:$src1, RC:$src2),
       !if(Is2Addr,
           !strconcat(asm, "\t{$src2, $dst|$dst, $src2}"),
           !strconcat(asm, "\t{$src2, $src1, $dst|$dst, $src1, $src2}")),
       [(set RC:$dst, (Int RC:$src1, RC:$src2))], itins.rr, d>,
       Sched<[itins.Sched]>;
  let mayLoad = 1 in
  def rm_Int : SI_Int<opc, MRMSrcMem, (outs RC:$dst), (ins RC:$src1, memopr:$src2),
       !if(Is2Addr,
           !strconcat(asm, "\t{$src2, $dst|$dst, $src2}"),
           !strconcat(asm, "\t{$src2, $src1, $dst|$dst, $src1, $src2}")),
       [(set RC:$dst, (Int RC:$src1, mem_cpat:$src2))], itins.rm, d>,
       Sched<[itins.Sched.Folded, ReadAfterLd]>;
}
}

/// sse12_fp_packed - SSE 1 & 2 packed instructions class
multiclass sse12_fp_packed<bits<8> opc, string OpcodeStr, SDNode OpNode,
                           RegisterClass RC, ValueType vt,
                           X86MemOperand x86memop, PatFrag mem_frag,
                           Domain d, OpndItins itins, bit Is2Addr = 1> {
  let isCommutable = 1 in
    def rr : PI<opc, MRMSrcReg, (outs RC:$dst), (ins RC:$src1, RC:$src2),
       !if(Is2Addr,
           !strconcat(OpcodeStr, "\t{$src2, $dst|$dst, $src2}"),
           !strconcat(OpcodeStr, "\t{$src2, $src1, $dst|$dst, $src1, $src2}")),
       [(set RC:$dst, (vt (OpNode RC:$src1, RC:$src2)))], itins.rr, d>,
       Sched<[itins.Sched]>;
  let mayLoad = 1 in
    def rm : PI<opc, MRMSrcMem, (outs RC:$dst), (ins RC:$src1, x86memop:$src2),
       !if(Is2Addr,
           !strconcat(OpcodeStr, "\t{$src2, $dst|$dst, $src2}"),
           !strconcat(OpcodeStr, "\t{$src2, $src1, $dst|$dst, $src1, $src2}")),
       [(set RC:$dst, (OpNode RC:$src1, (mem_frag addr:$src2)))],
          itins.rm, d>,
       Sched<[itins.Sched.Folded, ReadAfterLd]>;
}

/// sse12_fp_packed_logical_rm - SSE 1 & 2 packed instructions class
multiclass sse12_fp_packed_logical_rm<bits<8> opc, RegisterClass RC, Domain d,
                                      string OpcodeStr, X86MemOperand x86memop,
                                      list<dag> pat_rr, list<dag> pat_rm,
                                      bit Is2Addr = 1> {
  let isCommutable = 1, hasSideEffects = 0 in
    def rr : PI<opc, MRMSrcReg, (outs RC:$dst), (ins RC:$src1, RC:$src2),
       !if(Is2Addr,
           !strconcat(OpcodeStr, "\t{$src2, $dst|$dst, $src2}"),
           !strconcat(OpcodeStr, "\t{$src2, $src1, $dst|$dst, $src1, $src2}")),
       pat_rr, NoItinerary, d>,
       Sched<[WriteVecLogic]>;
  def rm : PI<opc, MRMSrcMem, (outs RC:$dst), (ins RC:$src1, x86memop:$src2),
       !if(Is2Addr,
           !strconcat(OpcodeStr, "\t{$src2, $dst|$dst, $src2}"),
           !strconcat(OpcodeStr, "\t{$src2, $src1, $dst|$dst, $src1, $src2}")),
       pat_rm, NoItinerary, d>,
       Sched<[WriteVecLogicLd, ReadAfterLd]>;
}

//===----------------------------------------------------------------------===//
//  Non-instruction patterns
//===----------------------------------------------------------------------===//

// A vector extract of the first f32/f64 position is a subregister copy
def : Pat<(f32 (extractelt (v4f32 VR128:$src), (iPTR 0))),
          (COPY_TO_REGCLASS (v4f32 VR128:$src), FR32)>;
def : Pat<(f64 (extractelt (v2f64 VR128:$src), (iPTR 0))),
          (COPY_TO_REGCLASS (v2f64 VR128:$src), FR64)>;

// A 128-bit subvector extract from the first 256-bit vector position
// is a subregister copy that needs no instruction.
def : Pat<(v4i32 (extract_subvector (v8i32 VR256:$src), (iPTR 0))),
          (v4i32 (EXTRACT_SUBREG (v8i32 VR256:$src), sub_xmm))>;
def : Pat<(v4f32 (extract_subvector (v8f32 VR256:$src), (iPTR 0))),
          (v4f32 (EXTRACT_SUBREG (v8f32 VR256:$src), sub_xmm))>;

def : Pat<(v2i64 (extract_subvector (v4i64 VR256:$src), (iPTR 0))),
          (v2i64 (EXTRACT_SUBREG (v4i64 VR256:$src), sub_xmm))>;
def : Pat<(v2f64 (extract_subvector (v4f64 VR256:$src), (iPTR 0))),
          (v2f64 (EXTRACT_SUBREG (v4f64 VR256:$src), sub_xmm))>;

def : Pat<(v8i16 (extract_subvector (v16i16 VR256:$src), (iPTR 0))),
          (v8i16 (EXTRACT_SUBREG (v16i16 VR256:$src), sub_xmm))>;
def : Pat<(v16i8 (extract_subvector (v32i8 VR256:$src), (iPTR 0))),
          (v16i8 (EXTRACT_SUBREG (v32i8 VR256:$src), sub_xmm))>;

// A 128-bit subvector insert to the first 256-bit vector position
// is a subregister copy that needs no instruction.
let AddedComplexity = 25 in { // to give priority over vinsertf128rm
def : Pat<(insert_subvector undef, (v2i64 VR128:$src), (iPTR 0)),
          (INSERT_SUBREG (v4i64 (IMPLICIT_DEF)), VR128:$src, sub_xmm)>;
def : Pat<(insert_subvector undef, (v2f64 VR128:$src), (iPTR 0)),
          (INSERT_SUBREG (v4f64 (IMPLICIT_DEF)), VR128:$src, sub_xmm)>;
def : Pat<(insert_subvector undef, (v4i32 VR128:$src), (iPTR 0)),
          (INSERT_SUBREG (v8i32 (IMPLICIT_DEF)), VR128:$src, sub_xmm)>;
def : Pat<(insert_subvector undef, (v4f32 VR128:$src), (iPTR 0)),
          (INSERT_SUBREG (v8f32 (IMPLICIT_DEF)), VR128:$src, sub_xmm)>;
def : Pat<(insert_subvector undef, (v8i16 VR128:$src), (iPTR 0)),
          (INSERT_SUBREG (v16i16 (IMPLICIT_DEF)), VR128:$src, sub_xmm)>;
def : Pat<(insert_subvector undef, (v16i8 VR128:$src), (iPTR 0)),
          (INSERT_SUBREG (v32i8 (IMPLICIT_DEF)), VR128:$src, sub_xmm)>;
}

// Implicitly promote a 32-bit scalar to a vector.
def : Pat<(v4f32 (scalar_to_vector FR32:$src)),
          (COPY_TO_REGCLASS FR32:$src, VR128)>;
// Implicitly promote a 64-bit scalar to a vector.
def : Pat<(v2f64 (scalar_to_vector FR64:$src)),
          (COPY_TO_REGCLASS FR64:$src, VR128)>;

// Bitcasts between 128-bit vector types. Return the original type since
// no instruction is needed for the conversion
def : Pat<(v2i64 (bitconvert (v4i32 VR128:$src))), (v2i64 VR128:$src)>;
def : Pat<(v2i64 (bitconvert (v8i16 VR128:$src))), (v2i64 VR128:$src)>;
def : Pat<(v2i64 (bitconvert (v16i8 VR128:$src))), (v2i64 VR128:$src)>;
def : Pat<(v2i64 (bitconvert (v2f64 VR128:$src))), (v2i64 VR128:$src)>;
def : Pat<(v2i64 (bitconvert (v4f32 VR128:$src))), (v2i64 VR128:$src)>;
def : Pat<(v4i32 (bitconvert (v2i64 VR128:$src))), (v4i32 VR128:$src)>;
def : Pat<(v4i32 (bitconvert (v8i16 VR128:$src))), (v4i32 VR128:$src)>;
def : Pat<(v4i32 (bitconvert (v16i8 VR128:$src))), (v4i32 VR128:$src)>;
def : Pat<(v4i32 (bitconvert (v2f64 VR128:$src))), (v4i32 VR128:$src)>;
def : Pat<(v4i32 (bitconvert (v4f32 VR128:$src))), (v4i32 VR128:$src)>;
def : Pat<(v8i16 (bitconvert (v2i64 VR128:$src))), (v8i16 VR128:$src)>;
def : Pat<(v8i16 (bitconvert (v4i32 VR128:$src))), (v8i16 VR128:$src)>;
def : Pat<(v8i16 (bitconvert (v16i8 VR128:$src))), (v8i16 VR128:$src)>;
def : Pat<(v8i16 (bitconvert (v2f64 VR128:$src))), (v8i16 VR128:$src)>;
def : Pat<(v8i16 (bitconvert (v4f32 VR128:$src))), (v8i16 VR128:$src)>;
def : Pat<(v16i8 (bitconvert (v2i64 VR128:$src))), (v16i8 VR128:$src)>;
def : Pat<(v16i8 (bitconvert (v4i32 VR128:$src))), (v16i8 VR128:$src)>;
def : Pat<(v16i8 (bitconvert (v8i16 VR128:$src))), (v16i8 VR128:$src)>;
def : Pat<(v16i8 (bitconvert (v2f64 VR128:$src))), (v16i8 VR128:$src)>;
def : Pat<(v16i8 (bitconvert (v4f32 VR128:$src))), (v16i8 VR128:$src)>;
def : Pat<(v4f32 (bitconvert (v2i64 VR128:$src))), (v4f32 VR128:$src)>;
def : Pat<(v4f32 (bitconvert (v4i32 VR128:$src))), (v4f32 VR128:$src)>;
def : Pat<(v4f32 (bitconvert (v8i16 VR128:$src))), (v4f32 VR128:$src)>;
def : Pat<(v4f32 (bitconvert (v16i8 VR128:$src))), (v4f32 VR128:$src)>;
def : Pat<(v4f32 (bitconvert (v2f64 VR128:$src))), (v4f32 VR128:$src)>;
def : Pat<(v2f64 (bitconvert (v2i64 VR128:$src))), (v2f64 VR128:$src)>;
def : Pat<(v2f64 (bitconvert (v4i32 VR128:$src))), (v2f64 VR128:$src)>;
def : Pat<(v2f64 (bitconvert (v8i16 VR128:$src))), (v2f64 VR128:$src)>;
def : Pat<(v2f64 (bitconvert (v16i8 VR128:$src))), (v2f64 VR128:$src)>;
def : Pat<(v2f64 (bitconvert (v4f32 VR128:$src))), (v2f64 VR128:$src)>;
def : Pat<(f128  (bitconvert (i128  FR128:$src))), (f128  FR128:$src)>;
def : Pat<(i128  (bitconvert (f128  FR128:$src))), (i128  FR128:$src)>;

// Bitcasts between 256-bit vector types. Return the original type since
// no instruction is needed for the conversion
def : Pat<(v4i64  (bitconvert (v8i32  VR256:$src))), (v4i64  VR256:$src)>;
def : Pat<(v4i64  (bitconvert (v16i16 VR256:$src))), (v4i64  VR256:$src)>;
def : Pat<(v4i64  (bitconvert (v32i8  VR256:$src))), (v4i64  VR256:$src)>;
def : Pat<(v4i64  (bitconvert (v8f32  VR256:$src))), (v4i64  VR256:$src)>;
def : Pat<(v4i64  (bitconvert (v4f64  VR256:$src))), (v4i64  VR256:$src)>;
def : Pat<(v8i32  (bitconvert (v4i64  VR256:$src))), (v8i32  VR256:$src)>;
def : Pat<(v8i32  (bitconvert (v16i16 VR256:$src))), (v8i32  VR256:$src)>;
def : Pat<(v8i32  (bitconvert (v32i8  VR256:$src))), (v8i32  VR256:$src)>;
def : Pat<(v8i32  (bitconvert (v4f64  VR256:$src))), (v8i32  VR256:$src)>;
def : Pat<(v8i32  (bitconvert (v8f32  VR256:$src))), (v8i32  VR256:$src)>;
def : Pat<(v16i16 (bitconvert (v4i64  VR256:$src))), (v16i16 VR256:$src)>;
def : Pat<(v16i16 (bitconvert (v8i32  VR256:$src))), (v16i16 VR256:$src)>;
def : Pat<(v16i16 (bitconvert (v32i8  VR256:$src))), (v16i16 VR256:$src)>;
def : Pat<(v16i16 (bitconvert (v4f64  VR256:$src))), (v16i16 VR256:$src)>;
def : Pat<(v16i16 (bitconvert (v8f32  VR256:$src))), (v16i16 VR256:$src)>;
def : Pat<(v32i8  (bitconvert (v4i64  VR256:$src))), (v32i8  VR256:$src)>;
def : Pat<(v32i8  (bitconvert (v8i32  VR256:$src))), (v32i8  VR256:$src)>;
def : Pat<(v32i8  (bitconvert (v16i16 VR256:$src))), (v32i8  VR256:$src)>;
def : Pat<(v32i8  (bitconvert (v4f64  VR256:$src))), (v32i8  VR256:$src)>;
def : Pat<(v32i8  (bitconvert (v8f32  VR256:$src))), (v32i8  VR256:$src)>;
def : Pat<(v8f32  (bitconvert (v4i64  VR256:$src))), (v8f32  VR256:$src)>;
def : Pat<(v8f32  (bitconvert (v8i32  VR256:$src))), (v8f32  VR256:$src)>;
def : Pat<(v8f32  (bitconvert (v16i16 VR256:$src))), (v8f32  VR256:$src)>;
def : Pat<(v8f32  (bitconvert (v32i8  VR256:$src))), (v8f32  VR256:$src)>;
def : Pat<(v8f32  (bitconvert (v4f64  VR256:$src))), (v8f32  VR256:$src)>;
def : Pat<(v4f64  (bitconvert (v4i64  VR256:$src))), (v4f64  VR256:$src)>;
def : Pat<(v4f64  (bitconvert (v8i32  VR256:$src))), (v4f64  VR256:$src)>;
def : Pat<(v4f64  (bitconvert (v16i16 VR256:$src))), (v4f64  VR256:$src)>;
def : Pat<(v4f64  (bitconvert (v32i8  VR256:$src))), (v4f64  VR256:$src)>;
def : Pat<(v4f64  (bitconvert (v8f32  VR256:$src))), (v4f64  VR256:$src)>;

// Alias instructions that map fld0 to xorps for sse or vxorps for avx.
// This is expanded by ExpandPostRAPseudos.
let isReMaterializable = 1, isAsCheapAsAMove = 1, canFoldAsLoad = 1,
    isPseudo = 1, SchedRW = [WriteZero] in {
  def FsFLD0SS : I<0, Pseudo, (outs FR32:$dst), (ins), "",
                   [(set FR32:$dst, fp32imm0)]>, Requires<[HasSSE1, NoVLX_Or_NoDQI]>;
  def FsFLD0SD : I<0, Pseudo, (outs FR64:$dst), (ins), "",
                   [(set FR64:$dst, fpimm0)]>, Requires<[HasSSE2, NoVLX_Or_NoDQI]>;
}

//===----------------------------------------------------------------------===//
// AVX & SSE - Zero/One Vectors
//===----------------------------------------------------------------------===//

// Alias instruction that maps zero vector to pxor / xorp* for sse.
// This is expanded by ExpandPostRAPseudos to an xorps / vxorps, and then
// swizzled by ExecutionDepsFix to pxor.
// We set canFoldAsLoad because this can be converted to a constant-pool
// load of an all-zeros value if folding it would be beneficial.
let isReMaterializable = 1, isAsCheapAsAMove = 1, canFoldAsLoad = 1,
    isPseudo = 1, Predicates = [NoVLX], SchedRW = [WriteZero] in {
def V_SET0 : I<0, Pseudo, (outs VR128:$dst), (ins), "",
               [(set VR128:$dst, (v4f32 immAllZerosV))]>;
}

let Predicates = [NoVLX] in
def : Pat<(v4i32 immAllZerosV), (V_SET0)>;


// The same as done above but for AVX.  The 256-bit AVX1 ISA doesn't support PI,
// and doesn't need it because on sandy bridge the register is set to zero
// at the rename stage without using any execution unit, so SET0PSY
// and SET0PDY can be used for vector int instructions without penalty
let isReMaterializable = 1, isAsCheapAsAMove = 1, canFoldAsLoad = 1,
    isPseudo = 1, Predicates = [HasAVX, NoVLX], SchedRW = [WriteZero] in {
def AVX_SET0 : I<0, Pseudo, (outs VR256:$dst), (ins), "",
                 [(set VR256:$dst, (v8i32 immAllZerosV))]>;
}

// We set canFoldAsLoad because this can be converted to a constant-pool
// load of an all-ones value if folding it would be beneficial.
let isReMaterializable = 1, isAsCheapAsAMove = 1, canFoldAsLoad = 1,
    isPseudo = 1, SchedRW = [WriteZero] in {
  def V_SETALLONES : I<0, Pseudo, (outs VR128:$dst), (ins), "",
                       [(set VR128:$dst, (v4i32 immAllOnesV))]>;
  let Predicates = [HasAVX2] in
  def AVX2_SETALLONES : I<0, Pseudo, (outs VR256:$dst), (ins), "",
                          [(set VR256:$dst, (v8i32 immAllOnesV))]>;
}


//===----------------------------------------------------------------------===//
// SSE 1 & 2 - Move FP Scalar Instructions
//
// Move Instructions. Register-to-register movss/movsd is not used for FR32/64
// register copies because it's a partial register update; Register-to-register
// movss/movsd is not modeled as an INSERT_SUBREG because INSERT_SUBREG requires
// that the insert be implementable in terms of a copy, and just mentioned, we
// don't use movss/movsd for copies.
//===----------------------------------------------------------------------===//

multiclass sse12_move_rr<RegisterClass RC, SDNode OpNode, ValueType vt,
                         X86MemOperand x86memop, string base_opc,
                         string asm_opr, Domain d = GenericDomain> {
  let isCommutable = 1 in
  def rr : SI<0x10, MRMSrcReg, (outs VR128:$dst),
              (ins VR128:$src1, RC:$src2),
              !strconcat(base_opc, asm_opr),
              [(set VR128:$dst, (vt (OpNode VR128:$src1,
                                 (scalar_to_vector RC:$src2))))],
              IIC_SSE_MOV_S_RR, d>, Sched<[WriteFShuffle]>;

  // For the disassembler
  let isCodeGenOnly = 1, ForceDisassemble = 1, hasSideEffects = 0 in
  def rr_REV : SI<0x11, MRMDestReg, (outs VR128:$dst),
                  (ins VR128:$src1, RC:$src2),
                  !strconcat(base_opc, asm_opr),
                  [], IIC_SSE_MOV_S_RR>, Sched<[WriteFShuffle]>;
}

multiclass sse12_move<RegisterClass RC, SDNode OpNode, ValueType vt,
                      X86MemOperand x86memop, string OpcodeStr,
                      Domain d = GenericDomain> {
  // AVX
  defm V#NAME : sse12_move_rr<RC, OpNode, vt, x86memop, OpcodeStr,
                              "\t{$src2, $src1, $dst|$dst, $src1, $src2}", d>,
                              VEX_4V, VEX_LIG;

  def V#NAME#mr : SI<0x11, MRMDestMem, (outs), (ins x86memop:$dst, RC:$src),
                     !strconcat(OpcodeStr, "\t{$src, $dst|$dst, $src}"),
                     [(store RC:$src, addr:$dst)], IIC_SSE_MOV_S_MR, d>,
                     VEX, VEX_LIG, Sched<[WriteStore]>;
  // SSE1 & 2
  let Constraints = "$src1 = $dst" in {
    defm NAME : sse12_move_rr<RC, OpNode, vt, x86memop, OpcodeStr,
                              "\t{$src2, $dst|$dst, $src2}", d>;
  }

  def NAME#mr   : SI<0x11, MRMDestMem, (outs), (ins x86memop:$dst, RC:$src),
                     !strconcat(OpcodeStr, "\t{$src, $dst|$dst, $src}"),
                     [(store RC:$src, addr:$dst)], IIC_SSE_MOV_S_MR, d>,
                  Sched<[WriteStore]>;
}

// Loading from memory automatically zeroing upper bits.
multiclass sse12_move_rm<RegisterClass RC, X86MemOperand x86memop,
                         PatFrag mem_pat, string OpcodeStr,
                         Domain d = GenericDomain> {
  def V#NAME#rm : SI<0x10, MRMSrcMem, (outs RC:$dst), (ins x86memop:$src),
                     !strconcat(OpcodeStr, "\t{$src, $dst|$dst, $src}"),
                     [(set RC:$dst, (mem_pat addr:$src))],
                     IIC_SSE_MOV_S_RM, d>, VEX, VEX_LIG, Sched<[WriteLoad]>;
  def NAME#rm   : SI<0x10, MRMSrcMem, (outs RC:$dst), (ins x86memop:$src),
                     !strconcat(OpcodeStr, "\t{$src, $dst|$dst, $src}"),
                     [(set RC:$dst, (mem_pat addr:$src))],
                     IIC_SSE_MOV_S_RM, d>, Sched<[WriteLoad]>;
}

defm MOVSS : sse12_move<FR32, X86Movss, v4f32, f32mem, "movss",
                        SSEPackedSingle>, XS;
defm MOVSD : sse12_move<FR64, X86Movsd, v2f64, f64mem, "movsd",
                        SSEPackedDouble>, XD;

let canFoldAsLoad = 1, isReMaterializable = 1 in {
  defm MOVSS : sse12_move_rm<FR32, f32mem, loadf32, "movss",
                             SSEPackedSingle>, XS;

  let AddedComplexity = 20 in
    defm MOVSD : sse12_move_rm<FR64, f64mem, loadf64, "movsd",
                               SSEPackedDouble>, XD;
}

// Patterns
let Predicates = [UseAVX] in {
  let AddedComplexity = 20 in {
  // MOVSSrm zeros the high parts of the register; represent this
  // with SUBREG_TO_REG. The AVX versions also write: DST[255:128] <- 0
  def : Pat<(v4f32 (X86vzmovl (v4f32 (scalar_to_vector (loadf32 addr:$src))))),
            (COPY_TO_REGCLASS (VMOVSSrm addr:$src), VR128)>;
  def : Pat<(v4f32 (scalar_to_vector (loadf32 addr:$src))),
            (COPY_TO_REGCLASS (VMOVSSrm addr:$src), VR128)>;
  def : Pat<(v4f32 (X86vzmovl (loadv4f32 addr:$src))),
            (COPY_TO_REGCLASS (VMOVSSrm addr:$src), VR128)>;
  def : Pat<(v4f32 (X86vzload addr:$src)),
            (COPY_TO_REGCLASS (VMOVSSrm addr:$src), VR128)>;

  // MOVSDrm zeros the high parts of the register; represent this
  // with SUBREG_TO_REG. The AVX versions also write: DST[255:128] <- 0
  def : Pat<(v2f64 (X86vzmovl (v2f64 (scalar_to_vector (loadf64 addr:$src))))),
            (COPY_TO_REGCLASS (VMOVSDrm addr:$src), VR128)>;
  def : Pat<(v2f64 (scalar_to_vector (loadf64 addr:$src))),
            (COPY_TO_REGCLASS (VMOVSDrm addr:$src), VR128)>;
  def : Pat<(v2f64 (X86vzmovl (loadv2f64 addr:$src))),
            (COPY_TO_REGCLASS (VMOVSDrm addr:$src), VR128)>;
  def : Pat<(v2f64 (X86vzmovl (bc_v2f64 (loadv4f32 addr:$src)))),
            (COPY_TO_REGCLASS (VMOVSDrm addr:$src), VR128)>;
  def : Pat<(v2f64 (X86vzload addr:$src)),
            (COPY_TO_REGCLASS (VMOVSDrm addr:$src), VR128)>;

  // Represent the same patterns above but in the form they appear for
  // 256-bit types
  def : Pat<(v8f32 (X86vzmovl (insert_subvector undef,
                   (v4f32 (scalar_to_vector (loadf32 addr:$src))), (iPTR 0)))),
            (SUBREG_TO_REG (i32 0), (VMOVSSrm addr:$src), sub_xmm)>;
  def : Pat<(v8f32 (X86vzload addr:$src)),
            (SUBREG_TO_REG (i32 0), (VMOVSSrm addr:$src), sub_xmm)>;
  def : Pat<(v4f64 (X86vzmovl (insert_subvector undef,
                   (v2f64 (scalar_to_vector (loadf64 addr:$src))), (iPTR 0)))),
            (SUBREG_TO_REG (i32 0), (VMOVSDrm addr:$src), sub_xmm)>;
  def : Pat<(v4f64 (X86vzload addr:$src)),
            (SUBREG_TO_REG (i32 0), (VMOVSDrm addr:$src), sub_xmm)>;
  }

  // Extract and store.
  def : Pat<(store (f32 (extractelt (v4f32 VR128:$src), (iPTR 0))),
                   addr:$dst),
            (VMOVSSmr addr:$dst, (COPY_TO_REGCLASS (v4f32 VR128:$src), FR32))>;

  // Shuffle with VMOVSS
  def : Pat<(v4i32 (X86Movss VR128:$src1, VR128:$src2)),
            (VMOVSSrr (v4i32 VR128:$src1),
                      (COPY_TO_REGCLASS (v4i32 VR128:$src2), FR32))>;
  def : Pat<(v4f32 (X86Movss VR128:$src1, VR128:$src2)),
            (VMOVSSrr (v4f32 VR128:$src1),
                      (COPY_TO_REGCLASS (v4f32 VR128:$src2), FR32))>;

  // 256-bit variants
  def : Pat<(v8i32 (X86Movss VR256:$src1, VR256:$src2)),
            (SUBREG_TO_REG (i32 0),
              (VMOVSSrr (EXTRACT_SUBREG (v8i32 VR256:$src1), sub_xmm),
                        (EXTRACT_SUBREG (v8i32 VR256:$src2), sub_xmm)),
              sub_xmm)>;
  def : Pat<(v8f32 (X86Movss VR256:$src1, VR256:$src2)),
            (SUBREG_TO_REG (i32 0),
              (VMOVSSrr (EXTRACT_SUBREG (v8f32 VR256:$src1), sub_xmm),
                        (EXTRACT_SUBREG (v8f32 VR256:$src2), sub_xmm)),
              sub_xmm)>;

  // Shuffle with VMOVSD
  def : Pat<(v2i64 (X86Movsd VR128:$src1, VR128:$src2)),
            (VMOVSDrr VR128:$src1, (COPY_TO_REGCLASS VR128:$src2, FR64))>;
  def : Pat<(v2f64 (X86Movsd VR128:$src1, VR128:$src2)),
            (VMOVSDrr VR128:$src1, (COPY_TO_REGCLASS VR128:$src2, FR64))>;
  def : Pat<(v4f32 (X86Movsd VR128:$src1, VR128:$src2)),
            (VMOVSDrr VR128:$src1, (COPY_TO_REGCLASS VR128:$src2, FR64))>;
  def : Pat<(v4i32 (X86Movsd VR128:$src1, VR128:$src2)),
            (VMOVSDrr VR128:$src1, (COPY_TO_REGCLASS VR128:$src2, FR64))>;

  // 256-bit variants
  def : Pat<(v4i64 (X86Movsd VR256:$src1, VR256:$src2)),
            (SUBREG_TO_REG (i32 0),
              (VMOVSDrr (EXTRACT_SUBREG (v4i64 VR256:$src1), sub_xmm),
                        (EXTRACT_SUBREG (v4i64 VR256:$src2), sub_xmm)),
              sub_xmm)>;
  def : Pat<(v4f64 (X86Movsd VR256:$src1, VR256:$src2)),
            (SUBREG_TO_REG (i32 0),
              (VMOVSDrr (EXTRACT_SUBREG (v4f64 VR256:$src1), sub_xmm),
                        (EXTRACT_SUBREG (v4f64 VR256:$src2), sub_xmm)),
              sub_xmm)>;

  // FIXME: Instead of a X86Movlps there should be a X86Movsd here, the problem
  // is during lowering, where it's not possible to recognize the fold cause
  // it has two uses through a bitcast. One use disappears at isel time and the
  // fold opportunity reappears.
  def : Pat<(v2f64 (X86Movlpd VR128:$src1, VR128:$src2)),
            (VMOVSDrr VR128:$src1, (COPY_TO_REGCLASS VR128:$src2, FR64))>;
  def : Pat<(v2i64 (X86Movlpd VR128:$src1, VR128:$src2)),
            (VMOVSDrr VR128:$src1, (COPY_TO_REGCLASS VR128:$src2, FR64))>;
  def : Pat<(v4f32 (X86Movlps VR128:$src1, VR128:$src2)),
            (VMOVSDrr VR128:$src1, (COPY_TO_REGCLASS VR128:$src2, FR64))>;
  def : Pat<(v4i32 (X86Movlps VR128:$src1, VR128:$src2)),
            (VMOVSDrr VR128:$src1, (COPY_TO_REGCLASS VR128:$src2, FR64))>;
}

let Predicates = [UseSSE1] in {
  let Predicates = [NoSSE41], AddedComplexity = 15 in {
  // Move scalar to XMM zero-extended, zeroing a VR128 then do a
  // MOVSS to the lower bits.
  def : Pat<(v4f32 (X86vzmovl (v4f32 (scalar_to_vector FR32:$src)))),
            (MOVSSrr (v4f32 (V_SET0)), FR32:$src)>;
  def : Pat<(v4f32 (X86vzmovl (v4f32 VR128:$src))),
            (MOVSSrr (v4f32 (V_SET0)), (COPY_TO_REGCLASS VR128:$src, FR32))>;
  def : Pat<(v4i32 (X86vzmovl (v4i32 VR128:$src))),
            (MOVSSrr (v4i32 (V_SET0)), (COPY_TO_REGCLASS VR128:$src, FR32))>;
  }

  let AddedComplexity = 20 in {
  // MOVSSrm already zeros the high parts of the register.
  def : Pat<(v4f32 (X86vzmovl (v4f32 (scalar_to_vector (loadf32 addr:$src))))),
            (COPY_TO_REGCLASS (MOVSSrm addr:$src), VR128)>;
  def : Pat<(v4f32 (scalar_to_vector (loadf32 addr:$src))),
            (COPY_TO_REGCLASS (MOVSSrm addr:$src), VR128)>;
  def : Pat<(v4f32 (X86vzmovl (loadv4f32 addr:$src))),
            (COPY_TO_REGCLASS (MOVSSrm addr:$src), VR128)>;
  def : Pat<(v4f32 (X86vzload addr:$src)),
            (COPY_TO_REGCLASS (MOVSSrm addr:$src), VR128)>;
  }

  // Extract and store.
  def : Pat<(store (f32 (extractelt (v4f32 VR128:$src), (iPTR 0))),
                   addr:$dst),
            (MOVSSmr addr:$dst, (COPY_TO_REGCLASS VR128:$src, FR32))>;

  // Shuffle with MOVSS
  def : Pat<(v4i32 (X86Movss VR128:$src1, VR128:$src2)),
            (MOVSSrr VR128:$src1, (COPY_TO_REGCLASS VR128:$src2, FR32))>;
  def : Pat<(v4f32 (X86Movss VR128:$src1, VR128:$src2)),
            (MOVSSrr VR128:$src1, (COPY_TO_REGCLASS VR128:$src2, FR32))>;
}

let Predicates = [UseSSE2] in {
  let Predicates = [NoSSE41], AddedComplexity = 15 in {
  // Move scalar to XMM zero-extended, zeroing a VR128 then do a
  // MOVSD to the lower bits.
  def : Pat<(v2f64 (X86vzmovl (v2f64 (scalar_to_vector FR64:$src)))),
            (MOVSDrr (v2f64 (V_SET0)), FR64:$src)>;
  }

  let AddedComplexity = 20 in {
  // MOVSDrm already zeros the high parts of the register.
  def : Pat<(v2f64 (X86vzmovl (v2f64 (scalar_to_vector (loadf64 addr:$src))))),
            (COPY_TO_REGCLASS (MOVSDrm addr:$src), VR128)>;
  def : Pat<(v2f64 (scalar_to_vector (loadf64 addr:$src))),
            (COPY_TO_REGCLASS (MOVSDrm addr:$src), VR128)>;
  def : Pat<(v2f64 (X86vzmovl (loadv2f64 addr:$src))),
            (COPY_TO_REGCLASS (MOVSDrm addr:$src), VR128)>;
  def : Pat<(v2f64 (X86vzmovl (bc_v2f64 (loadv4f32 addr:$src)))),
            (COPY_TO_REGCLASS (MOVSDrm addr:$src), VR128)>;
  def : Pat<(v2f64 (X86vzload addr:$src)),
            (COPY_TO_REGCLASS (MOVSDrm addr:$src), VR128)>;
  }

  // Shuffle with MOVSD
  def : Pat<(v2i64 (X86Movsd VR128:$src1, VR128:$src2)),
            (MOVSDrr VR128:$src1, (COPY_TO_REGCLASS VR128:$src2, FR64))>;
  def : Pat<(v2f64 (X86Movsd VR128:$src1, VR128:$src2)),
            (MOVSDrr VR128:$src1, (COPY_TO_REGCLASS VR128:$src2, FR64))>;
  def : Pat<(v4f32 (X86Movsd VR128:$src1, VR128:$src2)),
            (MOVSDrr VR128:$src1, (COPY_TO_REGCLASS VR128:$src2, FR64))>;
  def : Pat<(v4i32 (X86Movsd VR128:$src1, VR128:$src2)),
            (MOVSDrr VR128:$src1, (COPY_TO_REGCLASS VR128:$src2, FR64))>;

  // FIXME: Instead of a X86Movlps there should be a X86Movsd here, the problem
  // is during lowering, where it's not possible to recognize the fold because
  // it has two uses through a bitcast. One use disappears at isel time and the
  // fold opportunity reappears.
  def : Pat<(v2f64 (X86Movlpd VR128:$src1, VR128:$src2)),
            (MOVSDrr VR128:$src1, (COPY_TO_REGCLASS VR128:$src2, FR64))>;
  def : Pat<(v2i64 (X86Movlpd VR128:$src1, VR128:$src2)),
            (MOVSDrr VR128:$src1, (COPY_TO_REGCLASS VR128:$src2, FR64))>;
  def : Pat<(v4f32 (X86Movlps VR128:$src1, VR128:$src2)),
            (MOVSDrr VR128:$src1, (COPY_TO_REGCLASS VR128:$src2, FR64))>;
  def : Pat<(v4i32 (X86Movlps VR128:$src1, VR128:$src2)),
            (MOVSDrr VR128:$src1, (COPY_TO_REGCLASS VR128:$src2, FR64))>;
}

// Aliases to help the assembler pick two byte VEX encodings by swapping the
// operands relative to the normal instructions to use VEX.R instead of VEX.B.
def : InstAlias<"vmovss\t{$src2, $src1, $dst|$dst, $src1, $src2}",
                (VMOVSSrr_REV VR128L:$dst, VR128:$src1, VR128H:$src2), 0>;
def : InstAlias<"vmovsd\t{$src2, $src1, $dst|$dst, $src1, $src2}",
                (VMOVSDrr_REV VR128L:$dst, VR128:$src1, VR128H:$src2), 0>;

//===----------------------------------------------------------------------===//
// SSE 1 & 2 - Move Aligned/Unaligned FP Instructions
//===----------------------------------------------------------------------===//

multiclass sse12_mov_packed<bits<8> opc, RegisterClass RC,
                            X86MemOperand x86memop, PatFrag ld_frag,
                            string asm, Domain d,
                            OpndItins itins> {
let hasSideEffects = 0 in
  def rr : PI<opc, MRMSrcReg, (outs RC:$dst), (ins RC:$src),
              !strconcat(asm, "\t{$src, $dst|$dst, $src}"), [], itins.rr, d>,
           Sched<[WriteFShuffle]>;
let canFoldAsLoad = 1, isReMaterializable = 1 in
  def rm : PI<opc, MRMSrcMem, (outs RC:$dst), (ins x86memop:$src),
              !strconcat(asm, "\t{$src, $dst|$dst, $src}"),
                   [(set RC:$dst, (ld_frag addr:$src))], itins.rm, d>,
           Sched<[WriteLoad]>;
}

let Predicates = [HasAVX, NoVLX] in {
defm VMOVAPS : sse12_mov_packed<0x28, VR128, f128mem, alignedloadv4f32,
                              "movaps", SSEPackedSingle, SSE_MOVA_ITINS>,
                              PS, VEX;
defm VMOVAPD : sse12_mov_packed<0x28, VR128, f128mem, alignedloadv2f64,
                              "movapd", SSEPackedDouble, SSE_MOVA_ITINS>,
                              PD, VEX;
defm VMOVUPS : sse12_mov_packed<0x10, VR128, f128mem, loadv4f32,
                              "movups", SSEPackedSingle, SSE_MOVU_ITINS>,
                              PS, VEX;
defm VMOVUPD : sse12_mov_packed<0x10, VR128, f128mem, loadv2f64,
                              "movupd", SSEPackedDouble, SSE_MOVU_ITINS>,
                              PD, VEX;

defm VMOVAPSY : sse12_mov_packed<0x28, VR256, f256mem, alignedloadv8f32,
                              "movaps", SSEPackedSingle, SSE_MOVA_ITINS>,
                              PS, VEX, VEX_L;
defm VMOVAPDY : sse12_mov_packed<0x28, VR256, f256mem, alignedloadv4f64,
                              "movapd", SSEPackedDouble, SSE_MOVA_ITINS>,
                              PD, VEX, VEX_L;
defm VMOVUPSY : sse12_mov_packed<0x10, VR256, f256mem, loadv8f32,
                              "movups", SSEPackedSingle, SSE_MOVU_ITINS>,
                              PS, VEX, VEX_L;
defm VMOVUPDY : sse12_mov_packed<0x10, VR256, f256mem, loadv4f64,
                              "movupd", SSEPackedDouble, SSE_MOVU_ITINS>,
                              PD, VEX, VEX_L;
}

let Predicates = [UseSSE1] in {
defm MOVAPS : sse12_mov_packed<0x28, VR128, f128mem, alignedloadv4f32,
                              "movaps", SSEPackedSingle, SSE_MOVA_ITINS>,
                              PS;
defm MOVUPS : sse12_mov_packed<0x10, VR128, f128mem, loadv4f32,
                              "movups", SSEPackedSingle, SSE_MOVU_ITINS>,
                              PS;
}
let Predicates = [UseSSE2] in {
defm MOVAPD : sse12_mov_packed<0x28, VR128, f128mem, alignedloadv2f64,
                              "movapd", SSEPackedDouble, SSE_MOVA_ITINS>,
                              PD;
defm MOVUPD : sse12_mov_packed<0x10, VR128, f128mem, loadv2f64,
                              "movupd", SSEPackedDouble, SSE_MOVU_ITINS>,
                              PD;
}

let SchedRW = [WriteStore], Predicates = [HasAVX, NoVLX]  in {
def VMOVAPSmr : VPSI<0x29, MRMDestMem, (outs), (ins f128mem:$dst, VR128:$src),
                   "movaps\t{$src, $dst|$dst, $src}",
                   [(alignedstore (v4f32 VR128:$src), addr:$dst)],
                   IIC_SSE_MOVA_P_MR>, VEX;
def VMOVAPDmr : VPDI<0x29, MRMDestMem, (outs), (ins f128mem:$dst, VR128:$src),
                   "movapd\t{$src, $dst|$dst, $src}",
                   [(alignedstore (v2f64 VR128:$src), addr:$dst)],
                   IIC_SSE_MOVA_P_MR>, VEX;
def VMOVUPSmr : VPSI<0x11, MRMDestMem, (outs), (ins f128mem:$dst, VR128:$src),
                   "movups\t{$src, $dst|$dst, $src}",
                   [(store (v4f32 VR128:$src), addr:$dst)],
                   IIC_SSE_MOVU_P_MR>, VEX;
def VMOVUPDmr : VPDI<0x11, MRMDestMem, (outs), (ins f128mem:$dst, VR128:$src),
                   "movupd\t{$src, $dst|$dst, $src}",
                   [(store (v2f64 VR128:$src), addr:$dst)],
                   IIC_SSE_MOVU_P_MR>, VEX;
def VMOVAPSYmr : VPSI<0x29, MRMDestMem, (outs), (ins f256mem:$dst, VR256:$src),
                   "movaps\t{$src, $dst|$dst, $src}",
                   [(alignedstore256 (v8f32 VR256:$src), addr:$dst)],
                   IIC_SSE_MOVA_P_MR>, VEX, VEX_L;
def VMOVAPDYmr : VPDI<0x29, MRMDestMem, (outs), (ins f256mem:$dst, VR256:$src),
                   "movapd\t{$src, $dst|$dst, $src}",
                   [(alignedstore256 (v4f64 VR256:$src), addr:$dst)],
                   IIC_SSE_MOVA_P_MR>, VEX, VEX_L;
def VMOVUPSYmr : VPSI<0x11, MRMDestMem, (outs), (ins f256mem:$dst, VR256:$src),
                   "movups\t{$src, $dst|$dst, $src}",
                   [(store (v8f32 VR256:$src), addr:$dst)],
                   IIC_SSE_MOVU_P_MR>, VEX, VEX_L;
def VMOVUPDYmr : VPDI<0x11, MRMDestMem, (outs), (ins f256mem:$dst, VR256:$src),
                   "movupd\t{$src, $dst|$dst, $src}",
                   [(store (v4f64 VR256:$src), addr:$dst)],
                   IIC_SSE_MOVU_P_MR>, VEX, VEX_L;
} // SchedRW

// For disassembler
let isCodeGenOnly = 1, ForceDisassemble = 1, hasSideEffects = 0,
    SchedRW = [WriteFShuffle] in {
  def VMOVAPSrr_REV : VPSI<0x29, MRMDestReg, (outs VR128:$dst),
                          (ins VR128:$src),
                          "movaps\t{$src, $dst|$dst, $src}", [],
                          IIC_SSE_MOVA_P_RR>, VEX;
  def VMOVAPDrr_REV : VPDI<0x29, MRMDestReg, (outs VR128:$dst),
                           (ins VR128:$src),
                           "movapd\t{$src, $dst|$dst, $src}", [],
                           IIC_SSE_MOVA_P_RR>, VEX;
  def VMOVUPSrr_REV : VPSI<0x11, MRMDestReg, (outs VR128:$dst),
                           (ins VR128:$src),
                           "movups\t{$src, $dst|$dst, $src}", [],
                           IIC_SSE_MOVU_P_RR>, VEX;
  def VMOVUPDrr_REV : VPDI<0x11, MRMDestReg, (outs VR128:$dst),
                           (ins VR128:$src),
                           "movupd\t{$src, $dst|$dst, $src}", [],
                           IIC_SSE_MOVU_P_RR>, VEX;
  def VMOVAPSYrr_REV : VPSI<0x29, MRMDestReg, (outs VR256:$dst),
                            (ins VR256:$src),
                            "movaps\t{$src, $dst|$dst, $src}", [],
                            IIC_SSE_MOVA_P_RR>, VEX, VEX_L;
  def VMOVAPDYrr_REV : VPDI<0x29, MRMDestReg, (outs VR256:$dst),
                            (ins VR256:$src),
                            "movapd\t{$src, $dst|$dst, $src}", [],
                            IIC_SSE_MOVA_P_RR>, VEX, VEX_L;
  def VMOVUPSYrr_REV : VPSI<0x11, MRMDestReg, (outs VR256:$dst),
                            (ins VR256:$src),
                            "movups\t{$src, $dst|$dst, $src}", [],
                            IIC_SSE_MOVU_P_RR>, VEX, VEX_L;
  def VMOVUPDYrr_REV : VPDI<0x11, MRMDestReg, (outs VR256:$dst),
                            (ins VR256:$src),
                            "movupd\t{$src, $dst|$dst, $src}", [],
                            IIC_SSE_MOVU_P_RR>, VEX, VEX_L;
}

// Aliases to help the assembler pick two byte VEX encodings by swapping the
// operands relative to the normal instructions to use VEX.R instead of VEX.B.
def : InstAlias<"vmovaps\t{$src, $dst|$dst, $src}",
                (VMOVAPSrr_REV VR128L:$dst, VR128H:$src), 0>;
def : InstAlias<"vmovapd\t{$src, $dst|$dst, $src}",
                (VMOVAPDrr_REV VR128L:$dst, VR128H:$src), 0>;
def : InstAlias<"vmovups\t{$src, $dst|$dst, $src}",
                (VMOVUPSrr_REV VR128L:$dst, VR128H:$src), 0>;
def : InstAlias<"vmovupd\t{$src, $dst|$dst, $src}",
                (VMOVUPDrr_REV VR128L:$dst, VR128H:$src), 0>;
def : InstAlias<"vmovaps\t{$src, $dst|$dst, $src}",
                (VMOVAPSYrr_REV VR256L:$dst, VR256H:$src), 0>;
def : InstAlias<"vmovapd\t{$src, $dst|$dst, $src}",
                (VMOVAPDYrr_REV VR256L:$dst, VR256H:$src), 0>;
def : InstAlias<"vmovups\t{$src, $dst|$dst, $src}",
                (VMOVUPSYrr_REV VR256L:$dst, VR256H:$src), 0>;
def : InstAlias<"vmovupd\t{$src, $dst|$dst, $src}",
                (VMOVUPDYrr_REV VR256L:$dst, VR256H:$src), 0>;

let SchedRW = [WriteStore] in {
def MOVAPSmr : PSI<0x29, MRMDestMem, (outs), (ins f128mem:$dst, VR128:$src),
                   "movaps\t{$src, $dst|$dst, $src}",
                   [(alignedstore (v4f32 VR128:$src), addr:$dst)],
                   IIC_SSE_MOVA_P_MR>;
def MOVAPDmr : PDI<0x29, MRMDestMem, (outs), (ins f128mem:$dst, VR128:$src),
                   "movapd\t{$src, $dst|$dst, $src}",
                   [(alignedstore (v2f64 VR128:$src), addr:$dst)],
                   IIC_SSE_MOVA_P_MR>;
def MOVUPSmr : PSI<0x11, MRMDestMem, (outs), (ins f128mem:$dst, VR128:$src),
                   "movups\t{$src, $dst|$dst, $src}",
                   [(store (v4f32 VR128:$src), addr:$dst)],
                   IIC_SSE_MOVU_P_MR>;
def MOVUPDmr : PDI<0x11, MRMDestMem, (outs), (ins f128mem:$dst, VR128:$src),
                   "movupd\t{$src, $dst|$dst, $src}",
                   [(store (v2f64 VR128:$src), addr:$dst)],
                   IIC_SSE_MOVU_P_MR>;
} // SchedRW

// For disassembler
let isCodeGenOnly = 1, ForceDisassemble = 1, hasSideEffects = 0,
    SchedRW = [WriteFShuffle] in {
  def MOVAPSrr_REV : PSI<0x29, MRMDestReg, (outs VR128:$dst), (ins VR128:$src),
                         "movaps\t{$src, $dst|$dst, $src}", [],
                         IIC_SSE_MOVA_P_RR>;
  def MOVAPDrr_REV : PDI<0x29, MRMDestReg, (outs VR128:$dst), (ins VR128:$src),
                         "movapd\t{$src, $dst|$dst, $src}", [],
                         IIC_SSE_MOVA_P_RR>;
  def MOVUPSrr_REV : PSI<0x11, MRMDestReg, (outs VR128:$dst), (ins VR128:$src),
                         "movups\t{$src, $dst|$dst, $src}", [],
                         IIC_SSE_MOVU_P_RR>;
  def MOVUPDrr_REV : PDI<0x11, MRMDestReg, (outs VR128:$dst), (ins VR128:$src),
                         "movupd\t{$src, $dst|$dst, $src}", [],
                         IIC_SSE_MOVU_P_RR>;
}

// Use vmovaps/vmovups for AVX integer load/store.
let Predicates = [HasAVX, NoVLX] in {
  // 128-bit load/store
  def : Pat<(alignedloadv2i64 addr:$src),
            (VMOVAPSrm addr:$src)>;
  def : Pat<(loadv2i64 addr:$src),
            (VMOVUPSrm addr:$src)>;

  def : Pat<(alignedstore (v2i64 VR128:$src), addr:$dst),
            (VMOVAPSmr addr:$dst, VR128:$src)>;
  def : Pat<(alignedstore (v4i32 VR128:$src), addr:$dst),
            (VMOVAPSmr addr:$dst, VR128:$src)>;
  def : Pat<(store (v2i64 VR128:$src), addr:$dst),
            (VMOVUPSmr addr:$dst, VR128:$src)>;
  def : Pat<(store (v4i32 VR128:$src), addr:$dst),
            (VMOVUPSmr addr:$dst, VR128:$src)>;

  // 256-bit load/store
  def : Pat<(alignedloadv4i64 addr:$src),
            (VMOVAPSYrm addr:$src)>;
  def : Pat<(loadv4i64 addr:$src),
            (VMOVUPSYrm addr:$src)>;
  def : Pat<(alignedstore256 (v4i64 VR256:$src), addr:$dst),
            (VMOVAPSYmr addr:$dst, VR256:$src)>;
  def : Pat<(alignedstore256 (v8i32 VR256:$src), addr:$dst),
            (VMOVAPSYmr addr:$dst, VR256:$src)>;
  def : Pat<(store (v4i64 VR256:$src), addr:$dst),
            (VMOVUPSYmr addr:$dst, VR256:$src)>;
  def : Pat<(store (v8i32 VR256:$src), addr:$dst),
            (VMOVUPSYmr addr:$dst, VR256:$src)>;

  // Special patterns for storing subvector extracts of lower 128-bits
  // Its cheaper to just use VMOVAPS/VMOVUPS instead of VEXTRACTF128mr
  def : Pat<(alignedstore (v2f64 (extract_subvector
                                  (v4f64 VR256:$src), (iPTR 0))), addr:$dst),
            (VMOVAPDmr addr:$dst, (v2f64 (EXTRACT_SUBREG VR256:$src,sub_xmm)))>;
  def : Pat<(alignedstore (v4f32 (extract_subvector
                                  (v8f32 VR256:$src), (iPTR 0))), addr:$dst),
            (VMOVAPSmr addr:$dst, (v4f32 (EXTRACT_SUBREG VR256:$src,sub_xmm)))>;
  def : Pat<(alignedstore (v2i64 (extract_subvector
                                  (v4i64 VR256:$src), (iPTR 0))), addr:$dst),
            (VMOVAPDmr addr:$dst, (v2i64 (EXTRACT_SUBREG VR256:$src,sub_xmm)))>;
  def : Pat<(alignedstore (v4i32 (extract_subvector
                                  (v8i32 VR256:$src), (iPTR 0))), addr:$dst),
            (VMOVAPSmr addr:$dst, (v4i32 (EXTRACT_SUBREG VR256:$src,sub_xmm)))>;
  def : Pat<(alignedstore (v8i16 (extract_subvector
                                  (v16i16 VR256:$src), (iPTR 0))), addr:$dst),
            (VMOVAPSmr addr:$dst, (v8i16 (EXTRACT_SUBREG VR256:$src,sub_xmm)))>;
  def : Pat<(alignedstore (v16i8 (extract_subvector
                                  (v32i8 VR256:$src), (iPTR 0))), addr:$dst),
            (VMOVAPSmr addr:$dst, (v16i8 (EXTRACT_SUBREG VR256:$src,sub_xmm)))>;

  def : Pat<(store (v2f64 (extract_subvector
                           (v4f64 VR256:$src), (iPTR 0))), addr:$dst),
            (VMOVUPDmr addr:$dst, (v2f64 (EXTRACT_SUBREG VR256:$src,sub_xmm)))>;
  def : Pat<(store (v4f32 (extract_subvector
                           (v8f32 VR256:$src), (iPTR 0))), addr:$dst),
            (VMOVUPSmr addr:$dst, (v4f32 (EXTRACT_SUBREG VR256:$src,sub_xmm)))>;
  def : Pat<(store (v2i64 (extract_subvector
                           (v4i64 VR256:$src), (iPTR 0))), addr:$dst),
            (VMOVUPDmr addr:$dst, (v2i64 (EXTRACT_SUBREG VR256:$src,sub_xmm)))>;
  def : Pat<(store (v4i32 (extract_subvector
                           (v8i32 VR256:$src), (iPTR 0))), addr:$dst),
            (VMOVUPSmr addr:$dst, (v4i32 (EXTRACT_SUBREG VR256:$src,sub_xmm)))>;
  def : Pat<(store (v8i16 (extract_subvector
                           (v16i16 VR256:$src), (iPTR 0))), addr:$dst),
            (VMOVUPSmr addr:$dst, (v8i16 (EXTRACT_SUBREG VR256:$src,sub_xmm)))>;
  def : Pat<(store (v16i8 (extract_subvector
                           (v32i8 VR256:$src), (iPTR 0))), addr:$dst),
            (VMOVUPSmr addr:$dst, (v16i8 (EXTRACT_SUBREG VR256:$src,sub_xmm)))>;
}

let Predicates = [HasAVX, NoVLX] in {
  // 128-bit load/store
  def : Pat<(alignedstore (v8i16 VR128:$src), addr:$dst),
            (VMOVAPSmr addr:$dst, VR128:$src)>;
  def : Pat<(alignedstore (v16i8 VR128:$src), addr:$dst),
            (VMOVAPSmr addr:$dst, VR128:$src)>;
  def : Pat<(store (v8i16 VR128:$src), addr:$dst),
            (VMOVUPSmr addr:$dst, VR128:$src)>;
  def : Pat<(store (v16i8 VR128:$src), addr:$dst),
            (VMOVUPSmr addr:$dst, VR128:$src)>;

  // 256-bit load/store
  def : Pat<(alignedstore256 (v16i16 VR256:$src), addr:$dst),
            (VMOVAPSYmr addr:$dst, VR256:$src)>;
  def : Pat<(alignedstore256 (v32i8 VR256:$src), addr:$dst),
            (VMOVAPSYmr addr:$dst, VR256:$src)>;
  def : Pat<(store (v16i16 VR256:$src), addr:$dst),
            (VMOVUPSYmr addr:$dst, VR256:$src)>;
  def : Pat<(store (v32i8 VR256:$src), addr:$dst),
            (VMOVUPSYmr addr:$dst, VR256:$src)>;
}

// Use movaps / movups for SSE integer load / store (one byte shorter).
// The instructions selected below are then converted to MOVDQA/MOVDQU
// during the SSE domain pass.
let Predicates = [UseSSE1] in {
  def : Pat<(alignedloadv2i64 addr:$src),
            (MOVAPSrm addr:$src)>;
  def : Pat<(loadv2i64 addr:$src),
            (MOVUPSrm addr:$src)>;

  def : Pat<(alignedstore (v2i64 VR128:$src), addr:$dst),
            (MOVAPSmr addr:$dst, VR128:$src)>;
  def : Pat<(alignedstore (v4i32 VR128:$src), addr:$dst),
            (MOVAPSmr addr:$dst, VR128:$src)>;
  def : Pat<(alignedstore (v8i16 VR128:$src), addr:$dst),
            (MOVAPSmr addr:$dst, VR128:$src)>;
  def : Pat<(alignedstore (v16i8 VR128:$src), addr:$dst),
            (MOVAPSmr addr:$dst, VR128:$src)>;
  def : Pat<(store (v2i64 VR128:$src), addr:$dst),
            (MOVUPSmr addr:$dst, VR128:$src)>;
  def : Pat<(store (v4i32 VR128:$src), addr:$dst),
            (MOVUPSmr addr:$dst, VR128:$src)>;
  def : Pat<(store (v8i16 VR128:$src), addr:$dst),
            (MOVUPSmr addr:$dst, VR128:$src)>;
  def : Pat<(store (v16i8 VR128:$src), addr:$dst),
            (MOVUPSmr addr:$dst, VR128:$src)>;
}

//===----------------------------------------------------------------------===//
// SSE 1 & 2 - Move Low packed FP Instructions
//===----------------------------------------------------------------------===//

multiclass sse12_mov_hilo_packed_base<bits<8>opc, SDNode psnode, SDNode pdnode,
                                      string base_opc, string asm_opr,
                                      InstrItinClass itin> {
  def PSrm : PI<opc, MRMSrcMem,
         (outs VR128:$dst), (ins VR128:$src1, f64mem:$src2),
         !strconcat(base_opc, "s", asm_opr),
     [(set VR128:$dst,
       (psnode VR128:$src1,
              (bc_v4f32 (v2f64 (scalar_to_vector (loadf64 addr:$src2))))))],
              itin, SSEPackedSingle>, PS,
     Sched<[WriteFShuffleLd, ReadAfterLd]>;

  def PDrm : PI<opc, MRMSrcMem,
         (outs VR128:$dst), (ins VR128:$src1, f64mem:$src2),
         !strconcat(base_opc, "d", asm_opr),
     [(set VR128:$dst, (v2f64 (pdnode VR128:$src1,
                              (scalar_to_vector (loadf64 addr:$src2)))))],
              itin, SSEPackedDouble>, PD,
     Sched<[WriteFShuffleLd, ReadAfterLd]>;

}

multiclass sse12_mov_hilo_packed<bits<8>opc, SDNode psnode, SDNode pdnode,
                                 string base_opc, InstrItinClass itin> {
  let Predicates = [UseAVX] in
    defm V#NAME : sse12_mov_hilo_packed_base<opc, psnode, pdnode, base_opc,
                                    "\t{$src2, $src1, $dst|$dst, $src1, $src2}",
                                    itin>, VEX_4V;

  let Constraints = "$src1 = $dst" in
    defm NAME : sse12_mov_hilo_packed_base<opc, psnode, pdnode, base_opc,
                                    "\t{$src2, $dst|$dst, $src2}",
                                    itin>;
}

let AddedComplexity = 20 in {
  defm MOVL : sse12_mov_hilo_packed<0x12, X86Movlps, X86Movlpd, "movlp",
                                    IIC_SSE_MOV_LH>;
}

let SchedRW = [WriteStore] in {
let Predicates = [UseAVX] in {
def VMOVLPSmr : VPSI<0x13, MRMDestMem, (outs), (ins f64mem:$dst, VR128:$src),
                   "movlps\t{$src, $dst|$dst, $src}",
                   [(store (f64 (extractelt (bc_v2f64 (v4f32 VR128:$src)),
                                 (iPTR 0))), addr:$dst)],
                                 IIC_SSE_MOV_LH>, VEX;
def VMOVLPDmr : VPDI<0x13, MRMDestMem, (outs), (ins f64mem:$dst, VR128:$src),
                   "movlpd\t{$src, $dst|$dst, $src}",
                   [(store (f64 (extractelt (v2f64 VR128:$src),
                                 (iPTR 0))), addr:$dst)],
                                 IIC_SSE_MOV_LH>, VEX;
}// UseAVX
def MOVLPSmr : PSI<0x13, MRMDestMem, (outs), (ins f64mem:$dst, VR128:$src),
                   "movlps\t{$src, $dst|$dst, $src}",
                   [(store (f64 (extractelt (bc_v2f64 (v4f32 VR128:$src)),
                                 (iPTR 0))), addr:$dst)],
                                 IIC_SSE_MOV_LH>;
def MOVLPDmr : PDI<0x13, MRMDestMem, (outs), (ins f64mem:$dst, VR128:$src),
                   "movlpd\t{$src, $dst|$dst, $src}",
                   [(store (f64 (extractelt (v2f64 VR128:$src),
                                 (iPTR 0))), addr:$dst)],
                                 IIC_SSE_MOV_LH>;
} // SchedRW

let Predicates = [UseAVX] in {
  // Shuffle with VMOVLPS
  def : Pat<(v4f32 (X86Movlps VR128:$src1, (load addr:$src2))),
            (VMOVLPSrm VR128:$src1, addr:$src2)>;
  def : Pat<(v4i32 (X86Movlps VR128:$src1, (load addr:$src2))),
            (VMOVLPSrm VR128:$src1, addr:$src2)>;

  // Shuffle with VMOVLPD
  def : Pat<(v2f64 (X86Movlpd VR128:$src1, (load addr:$src2))),
            (VMOVLPDrm VR128:$src1, addr:$src2)>;
  def : Pat<(v2i64 (X86Movlpd VR128:$src1, (load addr:$src2))),
            (VMOVLPDrm VR128:$src1, addr:$src2)>;
  def : Pat<(v2f64 (X86Movsd VR128:$src1,
                             (v2f64 (scalar_to_vector (loadf64 addr:$src2))))),
            (VMOVLPDrm VR128:$src1, addr:$src2)>;

  // Store patterns
  def : Pat<(store (v4f32 (X86Movlps (load addr:$src1), VR128:$src2)),
                   addr:$src1),
            (VMOVLPSmr addr:$src1, VR128:$src2)>;
  def : Pat<(store (v4i32 (X86Movlps
                   (bc_v4i32 (loadv2i64 addr:$src1)), VR128:$src2)), addr:$src1),
            (VMOVLPSmr addr:$src1, VR128:$src2)>;
  def : Pat<(store (v2f64 (X86Movlpd (load addr:$src1), VR128:$src2)),
                   addr:$src1),
            (VMOVLPDmr addr:$src1, VR128:$src2)>;
  def : Pat<(store (v2i64 (X86Movlpd (load addr:$src1), VR128:$src2)),
                   addr:$src1),
            (VMOVLPDmr addr:$src1, VR128:$src2)>;
}

let Predicates = [UseSSE1] in {
  // (store (vector_shuffle (load addr), v2, <4, 5, 2, 3>), addr) using MOVLPS
  def : Pat<(store (i64 (extractelt (bc_v2i64 (v4f32 VR128:$src2)),
                                 (iPTR 0))), addr:$src1),
            (MOVLPSmr addr:$src1, VR128:$src2)>;

  // Shuffle with MOVLPS
  def : Pat<(v4f32 (X86Movlps VR128:$src1, (load addr:$src2))),
            (MOVLPSrm VR128:$src1, addr:$src2)>;
  def : Pat<(v4i32 (X86Movlps VR128:$src1, (load addr:$src2))),
            (MOVLPSrm VR128:$src1, addr:$src2)>;
  def : Pat<(X86Movlps VR128:$src1,
                      (bc_v4f32 (v2i64 (scalar_to_vector (loadi64 addr:$src2))))),
            (MOVLPSrm VR128:$src1, addr:$src2)>;

  // Store patterns
  def : Pat<(store (v4f32 (X86Movlps (load addr:$src1), VR128:$src2)),
                                      addr:$src1),
            (MOVLPSmr addr:$src1, VR128:$src2)>;
  def : Pat<(store (v4i32 (X86Movlps
                   (bc_v4i32 (loadv2i64 addr:$src1)), VR128:$src2)),
                              addr:$src1),
            (MOVLPSmr addr:$src1, VR128:$src2)>;
}

let Predicates = [UseSSE2] in {
  // Shuffle with MOVLPD
  def : Pat<(v2f64 (X86Movlpd VR128:$src1, (load addr:$src2))),
            (MOVLPDrm VR128:$src1, addr:$src2)>;
  def : Pat<(v2i64 (X86Movlpd VR128:$src1, (load addr:$src2))),
            (MOVLPDrm VR128:$src1, addr:$src2)>;
  def : Pat<(v2f64 (X86Movsd VR128:$src1,
                             (v2f64 (scalar_to_vector (loadf64 addr:$src2))))),
            (MOVLPDrm VR128:$src1, addr:$src2)>;

  // Store patterns
  def : Pat<(store (v2f64 (X86Movlpd (load addr:$src1), VR128:$src2)),
                           addr:$src1),
            (MOVLPDmr addr:$src1, VR128:$src2)>;
  def : Pat<(store (v2i64 (X86Movlpd (load addr:$src1), VR128:$src2)),
                           addr:$src1),
            (MOVLPDmr addr:$src1, VR128:$src2)>;
}

//===----------------------------------------------------------------------===//
// SSE 1 & 2 - Move Hi packed FP Instructions
//===----------------------------------------------------------------------===//

let AddedComplexity = 20 in {
  defm MOVH : sse12_mov_hilo_packed<0x16, X86Movlhps, X86Movlhpd, "movhp",
                                    IIC_SSE_MOV_LH>;
}

let SchedRW = [WriteStore] in {
// v2f64 extract element 1 is always custom lowered to unpack high to low
// and extract element 0 so the non-store version isn't too horrible.
let Predicates = [UseAVX] in {
def VMOVHPSmr : VPSI<0x17, MRMDestMem, (outs), (ins f64mem:$dst, VR128:$src),
                   "movhps\t{$src, $dst|$dst, $src}",
                   [(store (f64 (extractelt
                                 (X86Unpckh (bc_v2f64 (v4f32 VR128:$src)),
                                            (bc_v2f64 (v4f32 VR128:$src))),
                                 (iPTR 0))), addr:$dst)], IIC_SSE_MOV_LH>, VEX;
def VMOVHPDmr : VPDI<0x17, MRMDestMem, (outs), (ins f64mem:$dst, VR128:$src),
                   "movhpd\t{$src, $dst|$dst, $src}",
                   [(store (f64 (extractelt
                                 (v2f64 (X86Unpckh VR128:$src, VR128:$src)),
                                 (iPTR 0))), addr:$dst)], IIC_SSE_MOV_LH>, VEX;
} // UseAVX
def MOVHPSmr : PSI<0x17, MRMDestMem, (outs), (ins f64mem:$dst, VR128:$src),
                   "movhps\t{$src, $dst|$dst, $src}",
                   [(store (f64 (extractelt
                                 (X86Unpckh (bc_v2f64 (v4f32 VR128:$src)),
                                            (bc_v2f64 (v4f32 VR128:$src))),
                                 (iPTR 0))), addr:$dst)], IIC_SSE_MOV_LH>;
def MOVHPDmr : PDI<0x17, MRMDestMem, (outs), (ins f64mem:$dst, VR128:$src),
                   "movhpd\t{$src, $dst|$dst, $src}",
                   [(store (f64 (extractelt
                                 (v2f64 (X86Unpckh VR128:$src, VR128:$src)),
                                 (iPTR 0))), addr:$dst)], IIC_SSE_MOV_LH>;
} // SchedRW

let Predicates = [UseAVX] in {
  // VMOVHPS patterns
  def : Pat<(X86Movlhps VR128:$src1,
                 (bc_v4f32 (v2i64 (scalar_to_vector (loadi64 addr:$src2))))),
            (VMOVHPSrm VR128:$src1, addr:$src2)>;
  def : Pat<(X86Movlhps VR128:$src1,
                 (bc_v4i32 (v2i64 (X86vzload addr:$src2)))),
            (VMOVHPSrm VR128:$src1, addr:$src2)>;

  // VMOVHPD patterns

  // FIXME: Instead of X86Unpckl, there should be a X86Movlhpd here, the problem
  // is during lowering, where it's not possible to recognize the load fold
  // cause it has two uses through a bitcast. One use disappears at isel time
  // and the fold opportunity reappears.
  def : Pat<(v2f64 (X86Unpckl VR128:$src1,
                      (scalar_to_vector (loadf64 addr:$src2)))),
            (VMOVHPDrm VR128:$src1, addr:$src2)>;

  // Also handle an i64 load because that may get selected as a faster way to
  // load the data.
  def : Pat<(v2f64 (X86Unpckl VR128:$src1,
                      (bc_v2f64 (v2i64 (scalar_to_vector (loadi64 addr:$src2)))))),
            (VMOVHPDrm VR128:$src1, addr:$src2)>;

  def : Pat<(store (f64 (extractelt
                          (bc_v2f64 (v4f32 (X86Movhlps VR128:$src, VR128:$src))),
                          (iPTR 0))), addr:$dst),
            (VMOVHPDmr addr:$dst, VR128:$src)>;

  def : Pat<(store (f64 (extractelt
                          (v2f64 (X86VPermilpi VR128:$src, (i8 1))),
                          (iPTR 0))), addr:$dst),
            (VMOVHPDmr addr:$dst, VR128:$src)>;
}

let Predicates = [UseSSE1] in {
  // MOVHPS patterns
  def : Pat<(X86Movlhps VR128:$src1,
                 (bc_v4f32 (v2i64 (scalar_to_vector (loadi64 addr:$src2))))),
            (MOVHPSrm VR128:$src1, addr:$src2)>;
  def : Pat<(X86Movlhps VR128:$src1,
                 (bc_v4f32 (v2i64 (X86vzload addr:$src2)))),
            (MOVHPSrm VR128:$src1, addr:$src2)>;
}

let Predicates = [UseSSE2] in {
  // MOVHPD patterns

  // FIXME: Instead of X86Unpckl, there should be a X86Movlhpd here, the problem
  // is during lowering, where it's not possible to recognize the load fold
  // cause it has two uses through a bitcast. One use disappears at isel time
  // and the fold opportunity reappears.
  def : Pat<(v2f64 (X86Unpckl VR128:$src1,
                      (scalar_to_vector (loadf64 addr:$src2)))),
            (MOVHPDrm VR128:$src1, addr:$src2)>;

  // Also handle an i64 load because that may get selected as a faster way to
  // load the data.
  def : Pat<(v2f64 (X86Unpckl VR128:$src1,
                      (bc_v2f64 (v2i64 (scalar_to_vector (loadi64 addr:$src2)))))),
            (MOVHPDrm VR128:$src1, addr:$src2)>;

  def : Pat<(store (f64 (extractelt
                          (bc_v2f64 (v4f32 (X86Movhlps VR128:$src, VR128:$src))),
                          (iPTR 0))), addr:$dst),
            (MOVHPDmr addr:$dst, VR128:$src)>;

  def : Pat<(store (f64 (extractelt
                          (v2f64 (X86Shufp VR128:$src, VR128:$src, (i8 1))),
                          (iPTR 0))), addr:$dst),
            (MOVHPDmr addr:$dst, VR128:$src)>;
}

//===----------------------------------------------------------------------===//
// SSE 1 & 2 - Move Low to High and High to Low packed FP Instructions
//===----------------------------------------------------------------------===//

let AddedComplexity = 20, Predicates = [UseAVX] in {
  def VMOVLHPSrr : VPSI<0x16, MRMSrcReg, (outs VR128:$dst),
                                       (ins VR128:$src1, VR128:$src2),
                      "movlhps\t{$src2, $src1, $dst|$dst, $src1, $src2}",
                      [(set VR128:$dst,
                        (v4f32 (X86Movlhps VR128:$src1, VR128:$src2)))],
                        IIC_SSE_MOV_LH>,
                      VEX_4V, Sched<[WriteFShuffle]>;
  def VMOVHLPSrr : VPSI<0x12, MRMSrcReg, (outs VR128:$dst),
                                       (ins VR128:$src1, VR128:$src2),
                      "movhlps\t{$src2, $src1, $dst|$dst, $src1, $src2}",
                      [(set VR128:$dst,
                        (v4f32 (X86Movhlps VR128:$src1, VR128:$src2)))],
                        IIC_SSE_MOV_LH>,
                      VEX_4V, Sched<[WriteFShuffle]>;
}
let Constraints = "$src1 = $dst", AddedComplexity = 20 in {
  def MOVLHPSrr : PSI<0x16, MRMSrcReg, (outs VR128:$dst),
                                       (ins VR128:$src1, VR128:$src2),
                      "movlhps\t{$src2, $dst|$dst, $src2}",
                      [(set VR128:$dst,
                        (v4f32 (X86Movlhps VR128:$src1, VR128:$src2)))],
                        IIC_SSE_MOV_LH>, Sched<[WriteFShuffle]>;
  let isCommutable = 1 in
  def MOVHLPSrr : PSI<0x12, MRMSrcReg, (outs VR128:$dst),
                                       (ins VR128:$src1, VR128:$src2),
                      "movhlps\t{$src2, $dst|$dst, $src2}",
                      [(set VR128:$dst,
                        (v4f32 (X86Movhlps VR128:$src1, VR128:$src2)))],
                        IIC_SSE_MOV_LH>, Sched<[WriteFShuffle]>;
}

let Predicates = [UseAVX] in {
  // MOVLHPS patterns
  def : Pat<(v4i32 (X86Movlhps VR128:$src1, VR128:$src2)),
            (VMOVLHPSrr VR128:$src1, VR128:$src2)>;
  def : Pat<(v2i64 (X86Movlhps VR128:$src1, VR128:$src2)),
            (VMOVLHPSrr (v2i64 VR128:$src1), VR128:$src2)>;

  // MOVHLPS patterns
  def : Pat<(v4i32 (X86Movhlps VR128:$src1, VR128:$src2)),
            (VMOVHLPSrr VR128:$src1, VR128:$src2)>;
}

let Predicates = [UseSSE1] in {
  // MOVLHPS patterns
  def : Pat<(v4i32 (X86Movlhps VR128:$src1, VR128:$src2)),
            (MOVLHPSrr VR128:$src1, VR128:$src2)>;
  def : Pat<(v2i64 (X86Movlhps VR128:$src1, VR128:$src2)),
            (MOVLHPSrr (v2i64 VR128:$src1), VR128:$src2)>;

  // MOVHLPS patterns
  def : Pat<(v4i32 (X86Movhlps VR128:$src1, VR128:$src2)),
            (MOVHLPSrr VR128:$src1, VR128:$src2)>;
}

//===----------------------------------------------------------------------===//
// SSE 1 & 2 - Conversion Instructions
//===----------------------------------------------------------------------===//

def SSE_CVT_PD : OpndItins<
  IIC_SSE_CVT_PD_RR, IIC_SSE_CVT_PD_RM
>;

let Sched = WriteCvtI2F in
def SSE_CVT_PS : OpndItins<
  IIC_SSE_CVT_PS_RR, IIC_SSE_CVT_PS_RM
>;

let Sched = WriteCvtI2F in
def SSE_CVT_Scalar : OpndItins<
  IIC_SSE_CVT_Scalar_RR, IIC_SSE_CVT_Scalar_RM
>;

let Sched = WriteCvtF2I in
def SSE_CVT_SS2SI_32 : OpndItins<
  IIC_SSE_CVT_SS2SI32_RR, IIC_SSE_CVT_SS2SI32_RM
>;

let Sched = WriteCvtF2I in
def SSE_CVT_SS2SI_64 : OpndItins<
  IIC_SSE_CVT_SS2SI64_RR, IIC_SSE_CVT_SS2SI64_RM
>;

let Sched = WriteCvtF2I in
def SSE_CVT_SD2SI : OpndItins<
  IIC_SSE_CVT_SD2SI_RR, IIC_SSE_CVT_SD2SI_RM
>;

// FIXME: We probably want to match the rm form only when optimizing for
// size, to avoid false depenendecies (see sse_fp_unop_s for details)
multiclass sse12_cvt_s<bits<8> opc, RegisterClass SrcRC, RegisterClass DstRC,
                     SDNode OpNode, X86MemOperand x86memop, PatFrag ld_frag,
                     string asm, OpndItins itins> {
  def rr : SI<opc, MRMSrcReg, (outs DstRC:$dst), (ins SrcRC:$src), asm,
                        [(set DstRC:$dst, (OpNode SrcRC:$src))],
                        itins.rr>, Sched<[itins.Sched]>;
  def rm : SI<opc, MRMSrcMem, (outs DstRC:$dst), (ins x86memop:$src), asm,
                        [(set DstRC:$dst, (OpNode (ld_frag addr:$src)))],
                        itins.rm>, Sched<[itins.Sched.Folded]>;
}

multiclass sse12_cvt_p<bits<8> opc, RegisterClass RC, X86MemOperand x86memop,
                       ValueType DstTy, ValueType SrcTy, PatFrag ld_frag,
                       string asm, Domain d, OpndItins itins> {
let hasSideEffects = 0 in {
  def rr : I<opc, MRMSrcReg, (outs RC:$dst), (ins RC:$src), asm,
             [(set RC:$dst, (DstTy (sint_to_fp (SrcTy RC:$src))))],
             itins.rr, d>, Sched<[itins.Sched]>;
  let mayLoad = 1 in
  def rm : I<opc, MRMSrcMem, (outs RC:$dst), (ins x86memop:$src), asm,
             [(set RC:$dst, (DstTy (sint_to_fp
                                    (SrcTy (bitconvert (ld_frag addr:$src))))))],
             itins.rm, d>, Sched<[itins.Sched.Folded]>;
}
}

// FIXME: We probably want to match the rm form only when optimizing for
// size, to avoid false depenendecies (see sse_fp_unop_s for details)
multiclass sse12_vcvt_avx<bits<8> opc, RegisterClass SrcRC, RegisterClass DstRC,
                          X86MemOperand x86memop, string asm> {
let hasSideEffects = 0, Predicates = [UseAVX] in {
  def rr : SI<opc, MRMSrcReg, (outs DstRC:$dst), (ins DstRC:$src1, SrcRC:$src),
              !strconcat(asm,"\t{$src, $src1, $dst|$dst, $src1, $src}"), []>,
           Sched<[WriteCvtI2F]>;
  let mayLoad = 1 in
  def rm : SI<opc, MRMSrcMem, (outs DstRC:$dst),
              (ins DstRC:$src1, x86memop:$src),
              !strconcat(asm,"\t{$src, $src1, $dst|$dst, $src1, $src}"), []>,
           Sched<[WriteCvtI2FLd, ReadAfterLd]>;
} // hasSideEffects = 0
}

let Predicates = [UseAVX] in {
defm VCVTTSS2SI   : sse12_cvt_s<0x2C, FR32, GR32, fp_to_sint, f32mem, loadf32,
                                "cvttss2si\t{$src, $dst|$dst, $src}",
                                SSE_CVT_SS2SI_32>,
                                XS, VEX, VEX_LIG;
defm VCVTTSS2SI64 : sse12_cvt_s<0x2C, FR32, GR64, fp_to_sint, f32mem, loadf32,
                                "cvttss2si\t{$src, $dst|$dst, $src}",
                                SSE_CVT_SS2SI_64>,
                                XS, VEX, VEX_W, VEX_LIG;
defm VCVTTSD2SI   : sse12_cvt_s<0x2C, FR64, GR32, fp_to_sint, f64mem, loadf64,
                                "cvttsd2si\t{$src, $dst|$dst, $src}",
                                SSE_CVT_SD2SI>,
                                XD, VEX, VEX_LIG;
defm VCVTTSD2SI64 : sse12_cvt_s<0x2C, FR64, GR64, fp_to_sint, f64mem, loadf64,
                                "cvttsd2si\t{$src, $dst|$dst, $src}",
                                SSE_CVT_SD2SI>,
                                XD, VEX, VEX_W, VEX_LIG;

def : InstAlias<"vcvttss2si{l}\t{$src, $dst|$dst, $src}",
                (VCVTTSS2SIrr GR32:$dst, FR32:$src), 0>;
def : InstAlias<"vcvttss2si{l}\t{$src, $dst|$dst, $src}",
                (VCVTTSS2SIrm GR32:$dst, f32mem:$src), 0>;
def : InstAlias<"vcvttsd2si{l}\t{$src, $dst|$dst, $src}",
                (VCVTTSD2SIrr GR32:$dst, FR64:$src), 0>;
def : InstAlias<"vcvttsd2si{l}\t{$src, $dst|$dst, $src}",
                (VCVTTSD2SIrm GR32:$dst, f64mem:$src), 0>;
def : InstAlias<"vcvttss2si{q}\t{$src, $dst|$dst, $src}",
                (VCVTTSS2SI64rr GR64:$dst, FR32:$src), 0>;
def : InstAlias<"vcvttss2si{q}\t{$src, $dst|$dst, $src}",
                (VCVTTSS2SI64rm GR64:$dst, f32mem:$src), 0>;
def : InstAlias<"vcvttsd2si{q}\t{$src, $dst|$dst, $src}",
                (VCVTTSD2SI64rr GR64:$dst, FR64:$src), 0>;
def : InstAlias<"vcvttsd2si{q}\t{$src, $dst|$dst, $src}",
                (VCVTTSD2SI64rm GR64:$dst, f64mem:$src), 0>;
}
// The assembler can recognize rr 64-bit instructions by seeing a rxx
// register, but the same isn't true when only using memory operands,
// provide other assembly "l" and "q" forms to address this explicitly
// where appropriate to do so.
defm VCVTSI2SS   : sse12_vcvt_avx<0x2A, GR32, FR32, i32mem, "cvtsi2ss{l}">,
                                  XS, VEX_4V, VEX_LIG;
defm VCVTSI2SS64 : sse12_vcvt_avx<0x2A, GR64, FR32, i64mem, "cvtsi2ss{q}">,
                                  XS, VEX_4V, VEX_W, VEX_LIG;
defm VCVTSI2SD   : sse12_vcvt_avx<0x2A, GR32, FR64, i32mem, "cvtsi2sd{l}">,
                                  XD, VEX_4V, VEX_LIG;
defm VCVTSI2SD64 : sse12_vcvt_avx<0x2A, GR64, FR64, i64mem, "cvtsi2sd{q}">,
                                  XD, VEX_4V, VEX_W, VEX_LIG;

let Predicates = [UseAVX] in {
  def : InstAlias<"vcvtsi2ss\t{$src, $src1, $dst|$dst, $src1, $src}",
                (VCVTSI2SSrm FR64:$dst, FR64:$src1, i32mem:$src), 0>;
  def : InstAlias<"vcvtsi2sd\t{$src, $src1, $dst|$dst, $src1, $src}",
                (VCVTSI2SDrm FR64:$dst, FR64:$src1, i32mem:$src), 0>;

  def : Pat<(f32 (sint_to_fp (loadi32 addr:$src))),
            (VCVTSI2SSrm (f32 (IMPLICIT_DEF)), addr:$src)>;
  def : Pat<(f32 (sint_to_fp (loadi64 addr:$src))),
            (VCVTSI2SS64rm (f32 (IMPLICIT_DEF)), addr:$src)>;
  def : Pat<(f64 (sint_to_fp (loadi32 addr:$src))),
            (VCVTSI2SDrm (f64 (IMPLICIT_DEF)), addr:$src)>;
  def : Pat<(f64 (sint_to_fp (loadi64 addr:$src))),
            (VCVTSI2SD64rm (f64 (IMPLICIT_DEF)), addr:$src)>;

  def : Pat<(f32 (sint_to_fp GR32:$src)),
            (VCVTSI2SSrr (f32 (IMPLICIT_DEF)), GR32:$src)>;
  def : Pat<(f32 (sint_to_fp GR64:$src)),
            (VCVTSI2SS64rr (f32 (IMPLICIT_DEF)), GR64:$src)>;
  def : Pat<(f64 (sint_to_fp GR32:$src)),
            (VCVTSI2SDrr (f64 (IMPLICIT_DEF)), GR32:$src)>;
  def : Pat<(f64 (sint_to_fp GR64:$src)),
            (VCVTSI2SD64rr (f64 (IMPLICIT_DEF)), GR64:$src)>;
}

defm CVTTSS2SI : sse12_cvt_s<0x2C, FR32, GR32, fp_to_sint, f32mem, loadf32,
                      "cvttss2si\t{$src, $dst|$dst, $src}",
                      SSE_CVT_SS2SI_32>, XS;
defm CVTTSS2SI64 : sse12_cvt_s<0x2C, FR32, GR64, fp_to_sint, f32mem, loadf32,
                      "cvttss2si\t{$src, $dst|$dst, $src}",
                      SSE_CVT_SS2SI_64>, XS, REX_W;
defm CVTTSD2SI : sse12_cvt_s<0x2C, FR64, GR32, fp_to_sint, f64mem, loadf64,
                      "cvttsd2si\t{$src, $dst|$dst, $src}",
                      SSE_CVT_SD2SI>, XD;
defm CVTTSD2SI64 : sse12_cvt_s<0x2C, FR64, GR64, fp_to_sint, f64mem, loadf64,
                      "cvttsd2si\t{$src, $dst|$dst, $src}",
                      SSE_CVT_SD2SI>, XD, REX_W;
defm CVTSI2SS  : sse12_cvt_s<0x2A, GR32, FR32, sint_to_fp, i32mem, loadi32,
                      "cvtsi2ss{l}\t{$src, $dst|$dst, $src}",
                      SSE_CVT_Scalar>, XS;
defm CVTSI2SS64 : sse12_cvt_s<0x2A, GR64, FR32, sint_to_fp, i64mem, loadi64,
                      "cvtsi2ss{q}\t{$src, $dst|$dst, $src}",
                      SSE_CVT_Scalar>, XS, REX_W;
defm CVTSI2SD  : sse12_cvt_s<0x2A, GR32, FR64, sint_to_fp, i32mem, loadi32,
                      "cvtsi2sd{l}\t{$src, $dst|$dst, $src}",
                      SSE_CVT_Scalar>, XD;
defm CVTSI2SD64 : sse12_cvt_s<0x2A, GR64, FR64, sint_to_fp, i64mem, loadi64,
                      "cvtsi2sd{q}\t{$src, $dst|$dst, $src}",
                      SSE_CVT_Scalar>, XD, REX_W;

def : InstAlias<"cvttss2si{l}\t{$src, $dst|$dst, $src}",
                (CVTTSS2SIrr GR32:$dst, FR32:$src), 0>;
def : InstAlias<"cvttss2si{l}\t{$src, $dst|$dst, $src}",
                (CVTTSS2SIrm GR32:$dst, f32mem:$src), 0>;
def : InstAlias<"cvttsd2si{l}\t{$src, $dst|$dst, $src}",
                (CVTTSD2SIrr GR32:$dst, FR64:$src), 0>;
def : InstAlias<"cvttsd2si{l}\t{$src, $dst|$dst, $src}",
                (CVTTSD2SIrm GR32:$dst, f64mem:$src), 0>;
def : InstAlias<"cvttss2si{q}\t{$src, $dst|$dst, $src}",
                (CVTTSS2SI64rr GR64:$dst, FR32:$src), 0>;
def : InstAlias<"cvttss2si{q}\t{$src, $dst|$dst, $src}",
                (CVTTSS2SI64rm GR64:$dst, f32mem:$src), 0>;
def : InstAlias<"cvttsd2si{q}\t{$src, $dst|$dst, $src}",
                (CVTTSD2SI64rr GR64:$dst, FR64:$src), 0>;
def : InstAlias<"cvttsd2si{q}\t{$src, $dst|$dst, $src}",
                (CVTTSD2SI64rm GR64:$dst, f64mem:$src), 0>;

def : InstAlias<"cvtsi2ss\t{$src, $dst|$dst, $src}",
                (CVTSI2SSrm FR64:$dst, i32mem:$src), 0>;
def : InstAlias<"cvtsi2sd\t{$src, $dst|$dst, $src}",
                (CVTSI2SDrm FR64:$dst, i32mem:$src), 0>;

// Conversion Instructions Intrinsics - Match intrinsics which expect MM
// and/or XMM operand(s).

// FIXME: We probably want to match the rm form only when optimizing for
// size, to avoid false depenendecies (see sse_fp_unop_s for details)
multiclass sse12_cvt_sint<bits<8> opc, RegisterClass SrcRC, RegisterClass DstRC,
                         Intrinsic Int, Operand memop, ComplexPattern mem_cpat,
                         string asm, OpndItins itins> {
  def rr : SI<opc, MRMSrcReg, (outs DstRC:$dst), (ins SrcRC:$src),
              !strconcat(asm, "\t{$src, $dst|$dst, $src}"),
              [(set DstRC:$dst, (Int SrcRC:$src))], itins.rr>,
           Sched<[itins.Sched]>;
  def rm : SI<opc, MRMSrcMem, (outs DstRC:$dst), (ins memop:$src),
              !strconcat(asm, "\t{$src, $dst|$dst, $src}"),
              [(set DstRC:$dst, (Int mem_cpat:$src))], itins.rm>,
           Sched<[itins.Sched.Folded]>;
}

multiclass sse12_cvt_sint_3addr<bits<8> opc, RegisterClass SrcRC,
                    RegisterClass DstRC, Intrinsic Int, X86MemOperand x86memop,
                    PatFrag ld_frag, string asm, OpndItins itins,
                    bit Is2Addr = 1> {
  def rr : SI<opc, MRMSrcReg, (outs DstRC:$dst), (ins DstRC:$src1, SrcRC:$src2),
              !if(Is2Addr,
                  !strconcat(asm, "\t{$src2, $dst|$dst, $src2}"),
                  !strconcat(asm, "\t{$src2, $src1, $dst|$dst, $src1, $src2}")),
              [(set DstRC:$dst, (Int DstRC:$src1, SrcRC:$src2))],
              itins.rr>, Sched<[itins.Sched]>;
  def rm : SI<opc, MRMSrcMem, (outs DstRC:$dst),
              (ins DstRC:$src1, x86memop:$src2),
              !if(Is2Addr,
                  !strconcat(asm, "\t{$src2, $dst|$dst, $src2}"),
                  !strconcat(asm, "\t{$src2, $src1, $dst|$dst, $src1, $src2}")),
              [(set DstRC:$dst, (Int DstRC:$src1, (ld_frag addr:$src2)))],
              itins.rm>, Sched<[itins.Sched.Folded, ReadAfterLd]>;
}

let Predicates = [UseAVX] in {
defm VCVTSD2SI : sse12_cvt_sint<0x2D, VR128, GR32,
                  int_x86_sse2_cvtsd2si, sdmem, sse_load_f64, "cvtsd2si",
                  SSE_CVT_SD2SI>, XD, VEX, VEX_LIG;
defm VCVTSD2SI64 : sse12_cvt_sint<0x2D, VR128, GR64,
                    int_x86_sse2_cvtsd2si64, sdmem, sse_load_f64, "cvtsd2si",
                    SSE_CVT_SD2SI>, XD, VEX, VEX_W, VEX_LIG;
}
defm CVTSD2SI : sse12_cvt_sint<0x2D, VR128, GR32, int_x86_sse2_cvtsd2si,
                 sdmem, sse_load_f64, "cvtsd2si", SSE_CVT_SD2SI>, XD;
defm CVTSD2SI64 : sse12_cvt_sint<0x2D, VR128, GR64, int_x86_sse2_cvtsd2si64,
                   sdmem, sse_load_f64, "cvtsd2si", SSE_CVT_SD2SI>, XD, REX_W;


let isCodeGenOnly = 1 in {
  let Predicates = [UseAVX] in {
  defm Int_VCVTSI2SS : sse12_cvt_sint_3addr<0x2A, GR32, VR128,
            int_x86_sse_cvtsi2ss, i32mem, loadi32, "cvtsi2ss{l}",
            SSE_CVT_Scalar, 0>, XS, VEX_4V;
  defm Int_VCVTSI2SS64 : sse12_cvt_sint_3addr<0x2A, GR64, VR128,
            int_x86_sse_cvtsi642ss, i64mem, loadi64, "cvtsi2ss{q}",
            SSE_CVT_Scalar, 0>, XS, VEX_4V,
            VEX_W;
  defm Int_VCVTSI2SD : sse12_cvt_sint_3addr<0x2A, GR32, VR128,
            int_x86_sse2_cvtsi2sd, i32mem, loadi32, "cvtsi2sd{l}",
            SSE_CVT_Scalar, 0>, XD, VEX_4V;
  defm Int_VCVTSI2SD64 : sse12_cvt_sint_3addr<0x2A, GR64, VR128,
            int_x86_sse2_cvtsi642sd, i64mem, loadi64, "cvtsi2sd{q}",
            SSE_CVT_Scalar, 0>, XD,
            VEX_4V, VEX_W;
  }
  let Constraints = "$src1 = $dst" in {
    defm Int_CVTSI2SS : sse12_cvt_sint_3addr<0x2A, GR32, VR128,
                          int_x86_sse_cvtsi2ss, i32mem, loadi32,
                          "cvtsi2ss{l}", SSE_CVT_Scalar>, XS;
    defm Int_CVTSI2SS64 : sse12_cvt_sint_3addr<0x2A, GR64, VR128,
                          int_x86_sse_cvtsi642ss, i64mem, loadi64,
                          "cvtsi2ss{q}", SSE_CVT_Scalar>, XS, REX_W;
    defm Int_CVTSI2SD : sse12_cvt_sint_3addr<0x2A, GR32, VR128,
                          int_x86_sse2_cvtsi2sd, i32mem, loadi32,
                          "cvtsi2sd{l}", SSE_CVT_Scalar>, XD;
    defm Int_CVTSI2SD64 : sse12_cvt_sint_3addr<0x2A, GR64, VR128,
                          int_x86_sse2_cvtsi642sd, i64mem, loadi64,
                          "cvtsi2sd{q}", SSE_CVT_Scalar>, XD, REX_W;
  }
} // isCodeGenOnly = 1

/// SSE 1 Only

// Aliases for intrinsics
let isCodeGenOnly = 1 in {
let Predicates = [UseAVX] in {
defm Int_VCVTTSS2SI : sse12_cvt_sint<0x2C, VR128, GR32, int_x86_sse_cvttss2si,
                                    ssmem, sse_load_f32, "cvttss2si",
                                    SSE_CVT_SS2SI_32>, XS, VEX;
defm Int_VCVTTSS2SI64 : sse12_cvt_sint<0x2C, VR128, GR64,
                                   int_x86_sse_cvttss2si64, ssmem, sse_load_f32,
                                   "cvttss2si", SSE_CVT_SS2SI_64>,
                                   XS, VEX, VEX_W;
defm Int_VCVTTSD2SI : sse12_cvt_sint<0x2C, VR128, GR32, int_x86_sse2_cvttsd2si,
                                    sdmem, sse_load_f64, "cvttsd2si",
                                    SSE_CVT_SD2SI>, XD, VEX;
defm Int_VCVTTSD2SI64 : sse12_cvt_sint<0x2C, VR128, GR64,
                                  int_x86_sse2_cvttsd2si64, sdmem, sse_load_f64,
                                  "cvttsd2si", SSE_CVT_SD2SI>,
                                  XD, VEX, VEX_W;
}
defm Int_CVTTSS2SI : sse12_cvt_sint<0x2C, VR128, GR32, int_x86_sse_cvttss2si,
                                    ssmem, sse_load_f32, "cvttss2si",
                                    SSE_CVT_SS2SI_32>, XS;
defm Int_CVTTSS2SI64 : sse12_cvt_sint<0x2C, VR128, GR64,
                                   int_x86_sse_cvttss2si64, ssmem, sse_load_f32,
                                   "cvttss2si", SSE_CVT_SS2SI_64>, XS, REX_W;
defm Int_CVTTSD2SI : sse12_cvt_sint<0x2C, VR128, GR32, int_x86_sse2_cvttsd2si,
                                    sdmem, sse_load_f64, "cvttsd2si",
                                    SSE_CVT_SD2SI>, XD;
defm Int_CVTTSD2SI64 : sse12_cvt_sint<0x2C, VR128, GR64,
                                  int_x86_sse2_cvttsd2si64, sdmem, sse_load_f64,
                                  "cvttsd2si", SSE_CVT_SD2SI>, XD, REX_W;
} // isCodeGenOnly = 1

let Predicates = [UseAVX] in {
defm VCVTSS2SI   : sse12_cvt_sint<0x2D, VR128, GR32, int_x86_sse_cvtss2si,
                                  ssmem, sse_load_f32, "cvtss2si",
                                  SSE_CVT_SS2SI_32>, XS, VEX, VEX_LIG;
defm VCVTSS2SI64 : sse12_cvt_sint<0x2D, VR128, GR64, int_x86_sse_cvtss2si64,
                                  ssmem, sse_load_f32, "cvtss2si",
                                  SSE_CVT_SS2SI_64>, XS, VEX, VEX_W, VEX_LIG;
}
defm CVTSS2SI : sse12_cvt_sint<0x2D, VR128, GR32, int_x86_sse_cvtss2si,
                               ssmem, sse_load_f32, "cvtss2si",
                               SSE_CVT_SS2SI_32>, XS;
defm CVTSS2SI64 : sse12_cvt_sint<0x2D, VR128, GR64, int_x86_sse_cvtss2si64,
                                 ssmem, sse_load_f32, "cvtss2si",
                                 SSE_CVT_SS2SI_64>, XS, REX_W;

defm VCVTDQ2PS   : sse12_cvt_p<0x5B, VR128, i128mem, v4f32, v4i32, loadv2i64,
                               "vcvtdq2ps\t{$src, $dst|$dst, $src}",
                               SSEPackedSingle, SSE_CVT_PS>,
                               PS, VEX, Requires<[HasAVX, NoVLX]>;
defm VCVTDQ2PSY  : sse12_cvt_p<0x5B, VR256, i256mem, v8f32, v8i32, loadv4i64,
                               "vcvtdq2ps\t{$src, $dst|$dst, $src}",
                               SSEPackedSingle, SSE_CVT_PS>,
                               PS, VEX, VEX_L, Requires<[HasAVX, NoVLX]>;

defm CVTDQ2PS : sse12_cvt_p<0x5B, VR128, i128mem, v4f32, v4i32, memopv2i64,
                            "cvtdq2ps\t{$src, $dst|$dst, $src}",
                            SSEPackedSingle, SSE_CVT_PS>,
                            PS, Requires<[UseSSE2]>;

let Predicates = [UseAVX] in {
def : InstAlias<"vcvtss2si{l}\t{$src, $dst|$dst, $src}",
                (VCVTSS2SIrr GR32:$dst, VR128:$src), 0>;
def : InstAlias<"vcvtss2si{l}\t{$src, $dst|$dst, $src}",
                (VCVTSS2SIrm GR32:$dst, ssmem:$src), 0>;
def : InstAlias<"vcvtsd2si{l}\t{$src, $dst|$dst, $src}",
                (VCVTSD2SIrr GR32:$dst, VR128:$src), 0>;
def : InstAlias<"vcvtsd2si{l}\t{$src, $dst|$dst, $src}",
                (VCVTSD2SIrm GR32:$dst, sdmem:$src), 0>;
def : InstAlias<"vcvtss2si{q}\t{$src, $dst|$dst, $src}",
                (VCVTSS2SI64rr GR64:$dst, VR128:$src), 0>;
def : InstAlias<"vcvtss2si{q}\t{$src, $dst|$dst, $src}",
                (VCVTSS2SI64rm GR64:$dst, ssmem:$src), 0>;
def : InstAlias<"vcvtsd2si{q}\t{$src, $dst|$dst, $src}",
                (VCVTSD2SI64rr GR64:$dst, VR128:$src), 0>;
def : InstAlias<"vcvtsd2si{q}\t{$src, $dst|$dst, $src}",
                (VCVTSD2SI64rm GR64:$dst, sdmem:$src), 0>;
}

def : InstAlias<"cvtss2si{l}\t{$src, $dst|$dst, $src}",
                (CVTSS2SIrr GR32:$dst, VR128:$src), 0>;
def : InstAlias<"cvtss2si{l}\t{$src, $dst|$dst, $src}",
                (CVTSS2SIrm GR32:$dst, ssmem:$src), 0>;
def : InstAlias<"cvtsd2si{l}\t{$src, $dst|$dst, $src}",
                (CVTSD2SIrr GR32:$dst, VR128:$src), 0>;
def : InstAlias<"cvtsd2si{l}\t{$src, $dst|$dst, $src}",
                (CVTSD2SIrm GR32:$dst, sdmem:$src), 0>;
def : InstAlias<"cvtss2si{q}\t{$src, $dst|$dst, $src}",
                (CVTSS2SI64rr GR64:$dst, VR128:$src), 0>;
def : InstAlias<"cvtss2si{q}\t{$src, $dst|$dst, $src}",
                (CVTSS2SI64rm GR64:$dst, ssmem:$src), 0>;
def : InstAlias<"cvtsd2si{q}\t{$src, $dst|$dst, $src}",
                (CVTSD2SI64rr GR64:$dst, VR128:$src), 0>;
def : InstAlias<"cvtsd2si{q}\t{$src, $dst|$dst, $src}",
                (CVTSD2SI64rm GR64:$dst, sdmem:$src), 0>;

/// SSE 2 Only

// Convert scalar double to scalar single
let hasSideEffects = 0, Predicates = [UseAVX] in {
def VCVTSD2SSrr  : VSDI<0x5A, MRMSrcReg, (outs FR32:$dst),
                       (ins FR64:$src1, FR64:$src2),
                      "cvtsd2ss\t{$src2, $src1, $dst|$dst, $src1, $src2}", [],
                      IIC_SSE_CVT_Scalar_RR>, VEX_4V, VEX_LIG,
                      Sched<[WriteCvtF2F]>;
let mayLoad = 1 in
def VCVTSD2SSrm  : I<0x5A, MRMSrcMem, (outs FR32:$dst),
                       (ins FR64:$src1, f64mem:$src2),
                      "vcvtsd2ss\t{$src2, $src1, $dst|$dst, $src1, $src2}",
                      [], IIC_SSE_CVT_Scalar_RM>,
                      XD, Requires<[HasAVX, OptForSize]>, VEX_4V, VEX_LIG,
                      Sched<[WriteCvtF2FLd, ReadAfterLd]>;
}

def : Pat<(f32 (fpround FR64:$src)), (VCVTSD2SSrr FR64:$src, FR64:$src)>,
          Requires<[UseAVX]>;

def CVTSD2SSrr  : SDI<0x5A, MRMSrcReg, (outs FR32:$dst), (ins FR64:$src),
                      "cvtsd2ss\t{$src, $dst|$dst, $src}",
                      [(set FR32:$dst, (fpround FR64:$src))],
                      IIC_SSE_CVT_Scalar_RR>, Sched<[WriteCvtF2F]>;
def CVTSD2SSrm  : I<0x5A, MRMSrcMem, (outs FR32:$dst), (ins f64mem:$src),
                      "cvtsd2ss\t{$src, $dst|$dst, $src}",
                      [(set FR32:$dst, (fpround (loadf64 addr:$src)))],
                      IIC_SSE_CVT_Scalar_RM>,
                      XD,
                  Requires<[UseSSE2, OptForSize]>, Sched<[WriteCvtF2FLd]>;

let isCodeGenOnly = 1 in {
def Int_VCVTSD2SSrr: I<0x5A, MRMSrcReg,
                       (outs VR128:$dst), (ins VR128:$src1, VR128:$src2),
                       "vcvtsd2ss\t{$src2, $src1, $dst|$dst, $src1, $src2}",
                       [(set VR128:$dst,
                         (int_x86_sse2_cvtsd2ss VR128:$src1, VR128:$src2))],
                       IIC_SSE_CVT_Scalar_RR>, XD, VEX_4V, Requires<[HasAVX]>,
                       Sched<[WriteCvtF2F]>;
def Int_VCVTSD2SSrm: I<0x5A, MRMSrcMem,
                       (outs VR128:$dst), (ins VR128:$src1, sdmem:$src2),
                       "vcvtsd2ss\t{$src2, $src1, $dst|$dst, $src1, $src2}",
                       [(set VR128:$dst, (int_x86_sse2_cvtsd2ss
                                          VR128:$src1, sse_load_f64:$src2))],
                       IIC_SSE_CVT_Scalar_RM>, XD, VEX_4V, Requires<[HasAVX]>,
                       Sched<[WriteCvtF2FLd, ReadAfterLd]>;

let Constraints = "$src1 = $dst" in {
def Int_CVTSD2SSrr: I<0x5A, MRMSrcReg,
                       (outs VR128:$dst), (ins VR128:$src1, VR128:$src2),
                       "cvtsd2ss\t{$src2, $dst|$dst, $src2}",
                       [(set VR128:$dst,
                         (int_x86_sse2_cvtsd2ss VR128:$src1, VR128:$src2))],
                       IIC_SSE_CVT_Scalar_RR>, XD, Requires<[UseSSE2]>,
                       Sched<[WriteCvtF2F]>;
def Int_CVTSD2SSrm: I<0x5A, MRMSrcMem,
                       (outs VR128:$dst), (ins VR128:$src1, sdmem:$src2),
                       "cvtsd2ss\t{$src2, $dst|$dst, $src2}",
                       [(set VR128:$dst, (int_x86_sse2_cvtsd2ss
                                          VR128:$src1, sse_load_f64:$src2))],
                       IIC_SSE_CVT_Scalar_RM>, XD, Requires<[UseSSE2]>,
                       Sched<[WriteCvtF2FLd, ReadAfterLd]>;
}
} // isCodeGenOnly = 1

// Convert scalar single to scalar double
// SSE2 instructions with XS prefix
let hasSideEffects = 0, Predicates = [UseAVX] in {
def VCVTSS2SDrr : I<0x5A, MRMSrcReg, (outs FR64:$dst),
                    (ins FR32:$src1, FR32:$src2),
                    "vcvtss2sd\t{$src2, $src1, $dst|$dst, $src1, $src2}",
                    [], IIC_SSE_CVT_Scalar_RR>,
                    XS, Requires<[HasAVX]>, VEX_4V, VEX_LIG,
                    Sched<[WriteCvtF2F]>;
let mayLoad = 1 in
def VCVTSS2SDrm : I<0x5A, MRMSrcMem, (outs FR64:$dst),
                    (ins FR32:$src1, f32mem:$src2),
                    "vcvtss2sd\t{$src2, $src1, $dst|$dst, $src1, $src2}",
                    [], IIC_SSE_CVT_Scalar_RM>,
                    XS, VEX_4V, VEX_LIG, Requires<[HasAVX, OptForSize]>,
                    Sched<[WriteCvtF2FLd, ReadAfterLd]>;
}

def : Pat<(f64 (fpextend FR32:$src)),
    (VCVTSS2SDrr FR32:$src, FR32:$src)>, Requires<[UseAVX]>;
def : Pat<(fpextend (loadf32 addr:$src)),
    (VCVTSS2SDrm (f32 (IMPLICIT_DEF)), addr:$src)>, Requires<[UseAVX]>;

def : Pat<(extloadf32 addr:$src),
    (VCVTSS2SDrm (f32 (IMPLICIT_DEF)), addr:$src)>,
    Requires<[UseAVX, OptForSize]>;
def : Pat<(extloadf32 addr:$src),
    (VCVTSS2SDrr (f32 (IMPLICIT_DEF)), (VMOVSSrm addr:$src))>,
    Requires<[UseAVX, OptForSpeed]>;

def CVTSS2SDrr : I<0x5A, MRMSrcReg, (outs FR64:$dst), (ins FR32:$src),
                   "cvtss2sd\t{$src, $dst|$dst, $src}",
                   [(set FR64:$dst, (fpextend FR32:$src))],
                   IIC_SSE_CVT_Scalar_RR>, XS,
                 Requires<[UseSSE2]>, Sched<[WriteCvtF2F]>;
def CVTSS2SDrm : I<0x5A, MRMSrcMem, (outs FR64:$dst), (ins f32mem:$src),
                   "cvtss2sd\t{$src, $dst|$dst, $src}",
                   [(set FR64:$dst, (extloadf32 addr:$src))],
                   IIC_SSE_CVT_Scalar_RM>, XS,
                 Requires<[UseSSE2, OptForSize]>, Sched<[WriteCvtF2FLd]>;

// extload f32 -> f64.  This matches load+fpextend because we have a hack in
// the isel (PreprocessForFPConvert) that can introduce loads after dag
// combine.
// Since these loads aren't folded into the fpextend, we have to match it
// explicitly here.
def : Pat<(fpextend (loadf32 addr:$src)),
          (CVTSS2SDrm addr:$src)>, Requires<[UseSSE2]>;
def : Pat<(extloadf32 addr:$src),
          (CVTSS2SDrr (MOVSSrm addr:$src))>, Requires<[UseSSE2, OptForSpeed]>;

let isCodeGenOnly = 1 in {
def Int_VCVTSS2SDrr: I<0x5A, MRMSrcReg,
                      (outs VR128:$dst), (ins VR128:$src1, VR128:$src2),
                    "vcvtss2sd\t{$src2, $src1, $dst|$dst, $src1, $src2}",
                    [(set VR128:$dst,
                      (int_x86_sse2_cvtss2sd VR128:$src1, VR128:$src2))],
                    IIC_SSE_CVT_Scalar_RR>, XS, VEX_4V, Requires<[HasAVX]>,
                    Sched<[WriteCvtF2F]>;
def Int_VCVTSS2SDrm: I<0x5A, MRMSrcMem,
                      (outs VR128:$dst), (ins VR128:$src1, ssmem:$src2),
                    "vcvtss2sd\t{$src2, $src1, $dst|$dst, $src1, $src2}",
                    [(set VR128:$dst,
                      (int_x86_sse2_cvtss2sd VR128:$src1, sse_load_f32:$src2))],
                    IIC_SSE_CVT_Scalar_RM>, XS, VEX_4V, Requires<[HasAVX]>,
                    Sched<[WriteCvtF2FLd, ReadAfterLd]>;
let Constraints = "$src1 = $dst" in { // SSE2 instructions with XS prefix
def Int_CVTSS2SDrr: I<0x5A, MRMSrcReg,
                      (outs VR128:$dst), (ins VR128:$src1, VR128:$src2),
                    "cvtss2sd\t{$src2, $dst|$dst, $src2}",
                    [(set VR128:$dst,
                      (int_x86_sse2_cvtss2sd VR128:$src1, VR128:$src2))],
                    IIC_SSE_CVT_Scalar_RR>, XS, Requires<[UseSSE2]>,
                    Sched<[WriteCvtF2F]>;
def Int_CVTSS2SDrm: I<0x5A, MRMSrcMem,
                      (outs VR128:$dst), (ins VR128:$src1, ssmem:$src2),
                    "cvtss2sd\t{$src2, $dst|$dst, $src2}",
                    [(set VR128:$dst,
                      (int_x86_sse2_cvtss2sd VR128:$src1, sse_load_f32:$src2))],
                    IIC_SSE_CVT_Scalar_RM>, XS, Requires<[UseSSE2]>,
                    Sched<[WriteCvtF2FLd, ReadAfterLd]>;
}
} // isCodeGenOnly = 1

// Patterns used for matching (v)cvtsi2ss, (v)cvtsi2sd, (v)cvtsd2ss and
// (v)cvtss2sd intrinsic sequences from clang which produce unnecessary
// vmovs{s,d} instructions
let Predicates = [UseAVX] in {
def : Pat<(v4f32 (X86Movss
                   (v4f32 VR128:$dst),
                   (v4f32 (scalar_to_vector
                     (f32 (fpround (f64 (extractelt VR128:$src, (iPTR 0))))))))),
          (Int_VCVTSD2SSrr VR128:$dst, VR128:$src)>;

def : Pat<(v2f64 (X86Movsd
                   (v2f64 VR128:$dst),
                   (v2f64 (scalar_to_vector
                     (f64 (fpextend (f32 (extractelt VR128:$src, (iPTR 0))))))))),
          (Int_VCVTSS2SDrr VR128:$dst, VR128:$src)>;

def : Pat<(v4f32 (X86Movss
                   (v4f32 VR128:$dst),
                   (v4f32 (scalar_to_vector (f32 (sint_to_fp GR64:$src)))))),
          (Int_VCVTSI2SS64rr VR128:$dst, GR64:$src)>;

def : Pat<(v4f32 (X86Movss
                   (v4f32 VR128:$dst),
                   (v4f32 (scalar_to_vector (f32 (sint_to_fp GR32:$src)))))),
          (Int_VCVTSI2SSrr VR128:$dst, GR32:$src)>;

def : Pat<(v2f64 (X86Movsd
                   (v2f64 VR128:$dst),
                   (v2f64 (scalar_to_vector (f64 (sint_to_fp GR64:$src)))))),
          (Int_VCVTSI2SD64rr VR128:$dst, GR64:$src)>;

def : Pat<(v2f64 (X86Movsd
                   (v2f64 VR128:$dst),
                   (v2f64 (scalar_to_vector (f64 (sint_to_fp GR32:$src)))))),
          (Int_VCVTSI2SDrr VR128:$dst, GR32:$src)>;
} // Predicates = [UseAVX]

let Predicates = [UseSSE2] in {
def : Pat<(v4f32 (X86Movss
                   (v4f32 VR128:$dst),
                   (v4f32 (scalar_to_vector
                     (f32 (fpround (f64 (extractelt VR128:$src, (iPTR 0))))))))),
          (Int_CVTSD2SSrr VR128:$dst, VR128:$src)>;

def : Pat<(v2f64 (X86Movsd
                   (v2f64 VR128:$dst),
                   (v2f64 (scalar_to_vector
                     (f64 (fpextend (f32 (extractelt VR128:$src, (iPTR 0))))))))),
          (Int_CVTSS2SDrr VR128:$dst, VR128:$src)>;

def : Pat<(v2f64 (X86Movsd
                   (v2f64 VR128:$dst),
                   (v2f64 (scalar_to_vector (f64 (sint_to_fp GR64:$src)))))),
          (Int_CVTSI2SD64rr VR128:$dst, GR64:$src)>;

def : Pat<(v2f64 (X86Movsd
                   (v2f64 VR128:$dst),
                   (v2f64 (scalar_to_vector (f64 (sint_to_fp GR32:$src)))))),
          (Int_CVTSI2SDrr VR128:$dst, GR32:$src)>;
} // Predicates = [UseSSE2]

let Predicates = [UseSSE1] in {
def : Pat<(v4f32 (X86Movss
                   (v4f32 VR128:$dst),
                   (v4f32 (scalar_to_vector (f32 (sint_to_fp GR64:$src)))))),
          (Int_CVTSI2SS64rr VR128:$dst, GR64:$src)>;

def : Pat<(v4f32 (X86Movss
                   (v4f32 VR128:$dst),
                   (v4f32 (scalar_to_vector (f32 (sint_to_fp GR32:$src)))))),
          (Int_CVTSI2SSrr VR128:$dst, GR32:$src)>;
} // Predicates = [UseSSE1]

// Convert packed single/double fp to doubleword
def VCVTPS2DQrr : VPDI<0x5B, MRMSrcReg, (outs VR128:$dst), (ins VR128:$src),
                       "cvtps2dq\t{$src, $dst|$dst, $src}",
                       [(set VR128:$dst, (int_x86_sse2_cvtps2dq VR128:$src))],
                       IIC_SSE_CVT_PS_RR>, VEX, Sched<[WriteCvtF2I]>;
def VCVTPS2DQrm : VPDI<0x5B, MRMSrcMem, (outs VR128:$dst), (ins f128mem:$src),
                       "cvtps2dq\t{$src, $dst|$dst, $src}",
                       [(set VR128:$dst,
                         (int_x86_sse2_cvtps2dq (loadv4f32 addr:$src)))],
                       IIC_SSE_CVT_PS_RM>, VEX, Sched<[WriteCvtF2ILd]>;
def VCVTPS2DQYrr : VPDI<0x5B, MRMSrcReg, (outs VR256:$dst), (ins VR256:$src),
                        "cvtps2dq\t{$src, $dst|$dst, $src}",
                        [(set VR256:$dst,
                          (int_x86_avx_cvt_ps2dq_256 VR256:$src))],
                        IIC_SSE_CVT_PS_RR>, VEX, VEX_L, Sched<[WriteCvtF2I]>;
def VCVTPS2DQYrm : VPDI<0x5B, MRMSrcMem, (outs VR256:$dst), (ins f256mem:$src),
                        "cvtps2dq\t{$src, $dst|$dst, $src}",
                        [(set VR256:$dst,
                          (int_x86_avx_cvt_ps2dq_256 (loadv8f32 addr:$src)))],
                        IIC_SSE_CVT_PS_RM>, VEX, VEX_L, Sched<[WriteCvtF2ILd]>;
def CVTPS2DQrr : PDI<0x5B, MRMSrcReg, (outs VR128:$dst), (ins VR128:$src),
                     "cvtps2dq\t{$src, $dst|$dst, $src}",
                     [(set VR128:$dst, (int_x86_sse2_cvtps2dq VR128:$src))],
                     IIC_SSE_CVT_PS_RR>, Sched<[WriteCvtF2I]>;
def CVTPS2DQrm : PDI<0x5B, MRMSrcMem, (outs VR128:$dst), (ins f128mem:$src),
                     "cvtps2dq\t{$src, $dst|$dst, $src}",
                     [(set VR128:$dst,
                       (int_x86_sse2_cvtps2dq (memopv4f32 addr:$src)))],
                     IIC_SSE_CVT_PS_RM>, Sched<[WriteCvtF2ILd]>;


// Convert Packed Double FP to Packed DW Integers
let Predicates = [HasAVX, NoVLX] in {
// The assembler can recognize rr 256-bit instructions by seeing a ymm
// register, but the same isn't true when using memory operands instead.
// Provide other assembly rr and rm forms to address this explicitly.
def VCVTPD2DQrr  : SDI<0xE6, MRMSrcReg, (outs VR128:$dst), (ins VR128:$src),
                       "vcvtpd2dq\t{$src, $dst|$dst, $src}",
                       [(set VR128:$dst,
                         (v4i32 (X86cvtp2Int (v2f64 VR128:$src))))]>,
                       VEX, Sched<[WriteCvtF2I]>;

// XMM only
def : InstAlias<"vcvtpd2dqx\t{$src, $dst|$dst, $src}",
                (VCVTPD2DQrr VR128:$dst, VR128:$src), 0>;
def VCVTPD2DQrm : SDI<0xE6, MRMSrcMem, (outs VR128:$dst), (ins f128mem:$src),
                      "vcvtpd2dq{x}\t{$src, $dst|$dst, $src}",
                      [(set VR128:$dst,
                        (v4i32 (X86cvtp2Int (loadv2f64 addr:$src))))]>, VEX,
                      Sched<[WriteCvtF2ILd]>;
def : InstAlias<"vcvtpd2dqx\t{$src, $dst|$dst, $src}",
                (VCVTPD2DQrm VR128:$dst, f128mem:$src), 0>;

// YMM only
def VCVTPD2DQYrr : SDI<0xE6, MRMSrcReg, (outs VR128:$dst), (ins VR256:$src),
                       "vcvtpd2dq\t{$src, $dst|$dst, $src}",
                       [(set VR128:$dst,
                         (v4i32 (X86cvtp2Int (v4f64 VR256:$src))))]>,
                       VEX, VEX_L, Sched<[WriteCvtF2I]>;
def VCVTPD2DQYrm : SDI<0xE6, MRMSrcMem, (outs VR128:$dst), (ins f256mem:$src),
                       "vcvtpd2dq{y}\t{$src, $dst|$dst, $src}",
                       [(set VR128:$dst,
                         (v4i32 (X86cvtp2Int (loadv4f64 addr:$src))))]>,
                       VEX, VEX_L, Sched<[WriteCvtF2ILd]>;
def : InstAlias<"vcvtpd2dqy\t{$src, $dst|$dst, $src}",
                (VCVTPD2DQYrr VR128:$dst, VR256:$src), 0>;
def : InstAlias<"vcvtpd2dqy\t{$src, $dst|$dst, $src}",
                (VCVTPD2DQYrm VR128:$dst, f256mem:$src), 0>;
}

def CVTPD2DQrm  : SDI<0xE6, MRMSrcMem, (outs VR128:$dst), (ins f128mem:$src),
                      "cvtpd2dq\t{$src, $dst|$dst, $src}",
                      [(set VR128:$dst,
                        (v4i32 (X86cvtp2Int (memopv2f64 addr:$src))))],
                      IIC_SSE_CVT_PD_RM>, Sched<[WriteCvtF2ILd]>;
def CVTPD2DQrr  : SDI<0xE6, MRMSrcReg, (outs VR128:$dst), (ins VR128:$src),
                      "cvtpd2dq\t{$src, $dst|$dst, $src}",
                      [(set VR128:$dst,
                        (v4i32 (X86cvtp2Int (v2f64 VR128:$src))))],
                      IIC_SSE_CVT_PD_RR>, Sched<[WriteCvtF2I]>;

// Convert with truncation packed single/double fp to doubleword
// SSE2 packed instructions with XS prefix
let Predicates = [HasAVX, NoVLX] in {
def VCVTTPS2DQrr : VS2SI<0x5B, MRMSrcReg, (outs VR128:$dst), (ins VR128:$src),
                         "cvttps2dq\t{$src, $dst|$dst, $src}",
                         [(set VR128:$dst,
<<<<<<< HEAD
                           (int_x86_sse2_cvttps2dq VR128:$src))],
                         IIC_SSE_CVT_PS_RR>, VEX, Sched<[WriteCvtF2I]>;
def VCVTTPS2DQrm : VS2SI<0x5B, MRMSrcMem, (outs VR128:$dst), (ins f128mem:$src),
                         "cvttps2dq\t{$src, $dst|$dst, $src}",
                         [(set VR128:$dst, (int_x86_sse2_cvttps2dq
                                            (loadv4f32 addr:$src)))],
=======
                           (v4i32 (fp_to_sint (v4f32 VR128:$src))))],
                         IIC_SSE_CVT_PS_RR>, VEX, Sched<[WriteCvtF2I]>;
def VCVTTPS2DQrm : VS2SI<0x5B, MRMSrcMem, (outs VR128:$dst), (ins f128mem:$src),
                         "cvttps2dq\t{$src, $dst|$dst, $src}",
                         [(set VR128:$dst,
                           (v4i32 (fp_to_sint (loadv4f32 addr:$src))))],
>>>>>>> c329efbc
                         IIC_SSE_CVT_PS_RM>, VEX, Sched<[WriteCvtF2ILd]>;
def VCVTTPS2DQYrr : VS2SI<0x5B, MRMSrcReg, (outs VR256:$dst), (ins VR256:$src),
                          "cvttps2dq\t{$src, $dst|$dst, $src}",
                          [(set VR256:$dst,
<<<<<<< HEAD
                            (int_x86_avx_cvtt_ps2dq_256 VR256:$src))],
                          IIC_SSE_CVT_PS_RR>, VEX, VEX_L, Sched<[WriteCvtF2I]>;
def VCVTTPS2DQYrm : VS2SI<0x5B, MRMSrcMem, (outs VR256:$dst), (ins f256mem:$src),
                          "cvttps2dq\t{$src, $dst|$dst, $src}",
                          [(set VR256:$dst, (int_x86_avx_cvtt_ps2dq_256
                                             (loadv8f32 addr:$src)))],
=======
                            (v8i32 (fp_to_sint (v8f32 VR256:$src))))],
                          IIC_SSE_CVT_PS_RR>, VEX, VEX_L, Sched<[WriteCvtF2I]>;
def VCVTTPS2DQYrm : VS2SI<0x5B, MRMSrcMem, (outs VR256:$dst), (ins f256mem:$src),
                          "cvttps2dq\t{$src, $dst|$dst, $src}",
                          [(set VR256:$dst,
                            (v8i32 (fp_to_sint (loadv8f32 addr:$src))))],
>>>>>>> c329efbc
                          IIC_SSE_CVT_PS_RM>, VEX, VEX_L,
                          Sched<[WriteCvtF2ILd]>;
}

def CVTTPS2DQrr : S2SI<0x5B, MRMSrcReg, (outs VR128:$dst), (ins VR128:$src),
                       "cvttps2dq\t{$src, $dst|$dst, $src}",
<<<<<<< HEAD
                       [(set VR128:$dst, (int_x86_sse2_cvttps2dq VR128:$src))],
=======
                       [(set VR128:$dst,
                         (v4i32 (fp_to_sint (v4f32 VR128:$src))))],
>>>>>>> c329efbc
                       IIC_SSE_CVT_PS_RR>, Sched<[WriteCvtF2I]>;
def CVTTPS2DQrm : S2SI<0x5B, MRMSrcMem, (outs VR128:$dst), (ins f128mem:$src),
                       "cvttps2dq\t{$src, $dst|$dst, $src}",
                       [(set VR128:$dst,
<<<<<<< HEAD
                         (int_x86_sse2_cvttps2dq (memopv4f32 addr:$src)))],
                       IIC_SSE_CVT_PS_RM>, Sched<[WriteCvtF2ILd]>;

let Predicates = [HasAVX] in {
  def : Pat<(int_x86_sse2_cvtdq2ps VR128:$src),
            (VCVTDQ2PSrr VR128:$src)>;
  def : Pat<(int_x86_sse2_cvtdq2ps (bc_v4i32 (loadv2i64 addr:$src))),
            (VCVTDQ2PSrm addr:$src)>;
}

let Predicates = [HasAVX, NoVLX] in {
  def : Pat<(v4f32 (sint_to_fp (v4i32 VR128:$src))),
            (VCVTDQ2PSrr VR128:$src)>;
  def : Pat<(v4f32 (sint_to_fp (bc_v4i32 (loadv2i64 addr:$src)))),
            (VCVTDQ2PSrm addr:$src)>;

  def : Pat<(v4i32 (fp_to_sint (v4f32 VR128:$src))),
            (VCVTTPS2DQrr VR128:$src)>;
  def : Pat<(v4i32 (fp_to_sint (loadv4f32 addr:$src))),
            (VCVTTPS2DQrm addr:$src)>;

  def : Pat<(v8f32 (sint_to_fp (v8i32 VR256:$src))),
            (VCVTDQ2PSYrr VR256:$src)>;
  def : Pat<(v8f32 (sint_to_fp (bc_v8i32 (loadv4i64 addr:$src)))),
            (VCVTDQ2PSYrm addr:$src)>;

  def : Pat<(v8i32 (fp_to_sint (v8f32 VR256:$src))),
            (VCVTTPS2DQYrr VR256:$src)>;
  def : Pat<(v8i32 (fp_to_sint (loadv8f32 addr:$src))),
            (VCVTTPS2DQYrm addr:$src)>;
}

let Predicates = [UseSSE2] in {
  def : Pat<(v4f32 (sint_to_fp (v4i32 VR128:$src))),
            (CVTDQ2PSrr VR128:$src)>;
  def : Pat<(v4f32 (sint_to_fp (bc_v4i32 (memopv2i64 addr:$src)))),
            (CVTDQ2PSrm addr:$src)>;

  def : Pat<(int_x86_sse2_cvtdq2ps VR128:$src),
            (CVTDQ2PSrr VR128:$src)>;
  def : Pat<(int_x86_sse2_cvtdq2ps (bc_v4i32 (memopv2i64 addr:$src))),
            (CVTDQ2PSrm addr:$src)>;

  def : Pat<(v4i32 (fp_to_sint (v4f32 VR128:$src))),
            (CVTTPS2DQrr VR128:$src)>;
  def : Pat<(v4i32 (fp_to_sint (memopv4f32 addr:$src))),
            (CVTTPS2DQrm addr:$src)>;
}
=======
                         (v4i32 (fp_to_sint (memopv4f32 addr:$src))))],
                       IIC_SSE_CVT_PS_RM>, Sched<[WriteCvtF2ILd]>;
>>>>>>> c329efbc

let Predicates = [HasAVX, NoVLX] in
def VCVTTPD2DQrr : VPDI<0xE6, MRMSrcReg, (outs VR128:$dst), (ins VR128:$src),
                        "cvttpd2dq\t{$src, $dst|$dst, $src}",
                        [(set VR128:$dst,
                          (v4i32 (X86cvttp2si (v2f64 VR128:$src))))],
                        IIC_SSE_CVT_PD_RR>, VEX, Sched<[WriteCvtF2I]>;

// The assembler can recognize rr 256-bit instructions by seeing a ymm
// register, but the same isn't true when using memory operands instead.
// Provide other assembly rr and rm forms to address this explicitly.

// XMM only
def : InstAlias<"vcvttpd2dqx\t{$src, $dst|$dst, $src}",
                (VCVTTPD2DQrr VR128:$dst, VR128:$src), 0>;
let Predicates = [HasAVX, NoVLX] in
def VCVTTPD2DQrm : VPDI<0xE6, MRMSrcMem, (outs VR128:$dst), (ins f128mem:$src),
                        "cvttpd2dq{x}\t{$src, $dst|$dst, $src}",
                        [(set VR128:$dst,
                          (v4i32 (X86cvttp2si (loadv2f64 addr:$src))))],
                        IIC_SSE_CVT_PD_RM>, VEX, Sched<[WriteCvtF2ILd]>;
def : InstAlias<"vcvttpd2dqx\t{$src, $dst|$dst, $src}",
                (VCVTTPD2DQrm VR128:$dst, f128mem:$src), 0>;

// YMM only
let Predicates = [HasAVX, NoVLX] in {
def VCVTTPD2DQYrr : VPDI<0xE6, MRMSrcReg, (outs VR128:$dst), (ins VR256:$src),
<<<<<<< HEAD
                         "cvttpd2dq{y}\t{$src, $dst|$dst, $src}",
                         [(set VR128:$dst,
                           (int_x86_avx_cvtt_pd2dq_256 VR256:$src))],
=======
                         "cvttpd2dq\t{$src, $dst|$dst, $src}",
                         [(set VR128:$dst,
                           (v4i32 (fp_to_sint (v4f64 VR256:$src))))],
>>>>>>> c329efbc
                         IIC_SSE_CVT_PD_RR>, VEX, VEX_L, Sched<[WriteCvtF2I]>;
def VCVTTPD2DQYrm : VPDI<0xE6, MRMSrcMem, (outs VR128:$dst), (ins f256mem:$src),
                         "cvttpd2dq{y}\t{$src, $dst|$dst, $src}",
                         [(set VR128:$dst,
<<<<<<< HEAD
                          (int_x86_avx_cvtt_pd2dq_256 (loadv4f64 addr:$src)))],
                         IIC_SSE_CVT_PD_RM>, VEX, VEX_L, Sched<[WriteCvtF2ILd]>;
def : InstAlias<"vcvttpd2dq\t{$src, $dst|$dst, $src}",
=======
                           (v4i32 (fp_to_sint (loadv4f64 addr:$src))))],
                         IIC_SSE_CVT_PD_RM>, VEX, VEX_L, Sched<[WriteCvtF2ILd]>;
}
def : InstAlias<"vcvttpd2dqy\t{$src, $dst|$dst, $src}",
>>>>>>> c329efbc
                (VCVTTPD2DQYrr VR128:$dst, VR256:$src), 0>;
def : InstAlias<"vcvttpd2dqy\t{$src, $dst|$dst, $src}",
                (VCVTTPD2DQYrm VR128:$dst, f256mem:$src), 0>;

let Predicates = [HasAVX, NoVLX] in {
  let AddedComplexity = 15 in {
    def : Pat<(X86vzmovl (v2i64 (bitconvert
                                 (v4i32 (X86cvtp2Int (v2f64 VR128:$src)))))),
              (VCVTPD2DQrr VR128:$src)>;
    def : Pat<(X86vzmovl (v2i64 (bitconvert
                                 (v4i32 (X86cvttp2si (v2f64 VR128:$src)))))),
              (VCVTTPD2DQrr VR128:$src)>;
  }
} // Predicates = [HasAVX]

def CVTTPD2DQrr : PDI<0xE6, MRMSrcReg, (outs VR128:$dst), (ins VR128:$src),
                      "cvttpd2dq\t{$src, $dst|$dst, $src}",
                      [(set VR128:$dst,
                        (v4i32 (X86cvttp2si (v2f64 VR128:$src))))],
                      IIC_SSE_CVT_PD_RR>, Sched<[WriteCvtF2I]>;
def CVTTPD2DQrm : PDI<0xE6, MRMSrcMem, (outs VR128:$dst),(ins f128mem:$src),
                      "cvttpd2dq\t{$src, $dst|$dst, $src}",
                      [(set VR128:$dst,
                        (v4i32 (X86cvttp2si (memopv2f64 addr:$src))))],
                      IIC_SSE_CVT_PD_RM>, Sched<[WriteCvtF2ILd]>;

let Predicates = [UseSSE2] in {
  let AddedComplexity = 15 in {
    def : Pat<(X86vzmovl (v2i64 (bitconvert
                                 (v4i32 (X86cvtp2Int (v2f64 VR128:$src)))))),
              (CVTPD2DQrr VR128:$src)>;
    def : Pat<(X86vzmovl (v2i64 (bitconvert
                                 (v4i32 (X86cvttp2si (v2f64 VR128:$src)))))),
              (CVTTPD2DQrr VR128:$src)>;
  }
} // Predicates = [UseSSE2]

// Convert packed single to packed double
let Predicates = [HasAVX, NoVLX] in {
                  // SSE2 instructions without OpSize prefix
def VCVTPS2PDrr : I<0x5A, MRMSrcReg, (outs VR128:$dst), (ins VR128:$src),
                    "vcvtps2pd\t{$src, $dst|$dst, $src}",
                    [(set VR128:$dst, (v2f64 (X86vfpext (v4f32 VR128:$src))))],
                    IIC_SSE_CVT_PD_RR>, PS, VEX, Sched<[WriteCvtF2F]>;
def VCVTPS2PDrm : I<0x5A, MRMSrcMem, (outs VR128:$dst), (ins f64mem:$src),
                    "vcvtps2pd\t{$src, $dst|$dst, $src}",
                    [(set VR128:$dst, (v2f64 (extloadv2f32 addr:$src)))],
                    IIC_SSE_CVT_PD_RM>, PS, VEX, Sched<[WriteCvtF2FLd]>;
def VCVTPS2PDYrr : I<0x5A, MRMSrcReg, (outs VR256:$dst), (ins VR128:$src),
                     "vcvtps2pd\t{$src, $dst|$dst, $src}",
                     [(set VR256:$dst, (v4f64 (fpextend (v4f32 VR128:$src))))],
                     IIC_SSE_CVT_PD_RR>, PS, VEX, VEX_L, Sched<[WriteCvtF2F]>;
def VCVTPS2PDYrm : I<0x5A, MRMSrcMem, (outs VR256:$dst), (ins f128mem:$src),
                     "vcvtps2pd\t{$src, $dst|$dst, $src}",
                     [(set VR256:$dst, (v4f64 (extloadv4f32 addr:$src)))],
                     IIC_SSE_CVT_PD_RM>, PS, VEX, VEX_L, Sched<[WriteCvtF2FLd]>;
}

let Predicates = [UseSSE2] in {
def CVTPS2PDrr : I<0x5A, MRMSrcReg, (outs VR128:$dst), (ins VR128:$src),
                   "cvtps2pd\t{$src, $dst|$dst, $src}",
                   [(set VR128:$dst, (v2f64 (X86vfpext (v4f32 VR128:$src))))],
                   IIC_SSE_CVT_PD_RR>, PS, Sched<[WriteCvtF2F]>;
def CVTPS2PDrm : I<0x5A, MRMSrcMem, (outs VR128:$dst), (ins f64mem:$src),
                   "cvtps2pd\t{$src, $dst|$dst, $src}",
                   [(set VR128:$dst, (v2f64 (extloadv2f32 addr:$src)))],
                   IIC_SSE_CVT_PD_RM>, PS, Sched<[WriteCvtF2FLd]>;
}

// Convert Packed DW Integers to Packed Double FP
let Predicates = [HasAVX, NoVLX] in {
let hasSideEffects = 0, mayLoad = 1 in
def VCVTDQ2PDrm  : S2SI<0xE6, MRMSrcMem, (outs VR128:$dst), (ins i64mem:$src),
                        "vcvtdq2pd\t{$src, $dst|$dst, $src}",
                        [(set VR128:$dst,
                          (v2f64 (X86VSintToFP (bc_v4i32 (loadv2i64 addr:$src)))))]>,
                        VEX, Sched<[WriteCvtI2FLd]>;
def VCVTDQ2PDrr  : S2SI<0xE6, MRMSrcReg, (outs VR128:$dst), (ins VR128:$src),
                        "vcvtdq2pd\t{$src, $dst|$dst, $src}",
                        [(set VR128:$dst,
                          (v2f64 (X86VSintToFP (v4i32 VR128:$src))))]>,
                        VEX, Sched<[WriteCvtI2F]>;
def VCVTDQ2PDYrm  : S2SI<0xE6, MRMSrcMem, (outs VR256:$dst), (ins i128mem:$src),
                         "vcvtdq2pd\t{$src, $dst|$dst, $src}",
                         [(set VR256:$dst,
                           (v4f64 (sint_to_fp (bc_v4i32 (loadv2i64 addr:$src)))))]>,
                         VEX, VEX_L, Sched<[WriteCvtI2FLd]>;
def VCVTDQ2PDYrr  : S2SI<0xE6, MRMSrcReg, (outs VR256:$dst), (ins VR128:$src),
                         "vcvtdq2pd\t{$src, $dst|$dst, $src}",
                         [(set VR256:$dst,
                           (v4f64 (sint_to_fp (v4i32 VR128:$src))))]>,
                         VEX, VEX_L, Sched<[WriteCvtI2F]>;
}

let hasSideEffects = 0, mayLoad = 1 in
def CVTDQ2PDrm  : S2SI<0xE6, MRMSrcMem, (outs VR128:$dst), (ins i64mem:$src),
                       "cvtdq2pd\t{$src, $dst|$dst, $src}",
                       [(set VR128:$dst,
                         (v2f64 (X86VSintToFP (bc_v4i32 (loadv2i64 addr:$src)))))],
                       IIC_SSE_CVT_PD_RR>, Sched<[WriteCvtI2FLd]>;
def CVTDQ2PDrr  : S2SI<0xE6, MRMSrcReg, (outs VR128:$dst), (ins VR128:$src),
                       "cvtdq2pd\t{$src, $dst|$dst, $src}",
                       [(set VR128:$dst,
                         (v2f64 (X86VSintToFP (v4i32 VR128:$src))))],
                       IIC_SSE_CVT_PD_RM>, Sched<[WriteCvtI2F]>;

// AVX register conversion intrinsics
let Predicates = [HasAVX, NoVLX] in {
  def : Pat<(v2f64 (X86VSintToFP (bc_v4i32 (v2i64 (scalar_to_vector (loadi64 addr:$src)))))),
            (VCVTDQ2PDrm addr:$src)>;
} // Predicates = [HasAVX, NoVLX]

// SSE2 register conversion intrinsics
let Predicates = [UseSSE2] in {
  def : Pat<(v2f64 (X86VSintToFP (bc_v4i32 (v2i64 (scalar_to_vector (loadi64 addr:$src)))))),
            (CVTDQ2PDrm addr:$src)>;
} // Predicates = [UseSSE2]

// Convert packed double to packed single
// The assembler can recognize rr 256-bit instructions by seeing a ymm
// register, but the same isn't true when using memory operands instead.
// Provide other assembly rr and rm forms to address this explicitly.
let Predicates = [HasAVX, NoVLX] in
def VCVTPD2PSrr : VPDI<0x5A, MRMSrcReg, (outs VR128:$dst), (ins VR128:$src),
                       "cvtpd2ps\t{$src, $dst|$dst, $src}",
                       [(set VR128:$dst, (X86vfpround (v2f64 VR128:$src)))],
                       IIC_SSE_CVT_PD_RR>, VEX, Sched<[WriteCvtF2F]>;

// XMM only
def : InstAlias<"vcvtpd2psx\t{$src, $dst|$dst, $src}",
                (VCVTPD2PSrr VR128:$dst, VR128:$src), 0>;
let Predicates = [HasAVX, NoVLX] in
def VCVTPD2PSrm : VPDI<0x5A, MRMSrcMem, (outs VR128:$dst), (ins f128mem:$src),
                       "cvtpd2ps{x}\t{$src, $dst|$dst, $src}",
                       [(set VR128:$dst, (X86vfpround (loadv2f64 addr:$src)))],
                       IIC_SSE_CVT_PD_RM>, VEX, Sched<[WriteCvtF2FLd]>;
def : InstAlias<"vcvtpd2psx\t{$src, $dst|$dst, $src}",
                (VCVTPD2PSrm VR128:$dst, f128mem:$src), 0>;

// YMM only
let Predicates = [HasAVX, NoVLX] in {
def VCVTPD2PSYrr : VPDI<0x5A, MRMSrcReg, (outs VR128:$dst), (ins VR256:$src),
                        "cvtpd2ps\t{$src, $dst|$dst, $src}",
                        [(set VR128:$dst, (fpround VR256:$src))],
                        IIC_SSE_CVT_PD_RR>, VEX, VEX_L, Sched<[WriteCvtF2F]>;
def VCVTPD2PSYrm : VPDI<0x5A, MRMSrcMem, (outs VR128:$dst), (ins f256mem:$src),
                        "cvtpd2ps{y}\t{$src, $dst|$dst, $src}",
                        [(set VR128:$dst, (fpround (loadv4f64 addr:$src)))],
                        IIC_SSE_CVT_PD_RM>, VEX, VEX_L, Sched<[WriteCvtF2FLd]>;
}
def : InstAlias<"vcvtpd2psy\t{$src, $dst|$dst, $src}",
                (VCVTPD2PSYrr VR128:$dst, VR256:$src), 0>;
def : InstAlias<"vcvtpd2psy\t{$src, $dst|$dst, $src}",
                (VCVTPD2PSYrm VR128:$dst, f256mem:$src), 0>;

def CVTPD2PSrr : PDI<0x5A, MRMSrcReg, (outs VR128:$dst), (ins VR128:$src),
                     "cvtpd2ps\t{$src, $dst|$dst, $src}",
                     [(set VR128:$dst, (X86vfpround (v2f64 VR128:$src)))],
                     IIC_SSE_CVT_PD_RR>, Sched<[WriteCvtF2F]>;
def CVTPD2PSrm : PDI<0x5A, MRMSrcMem, (outs VR128:$dst), (ins f128mem:$src),
                     "cvtpd2ps\t{$src, $dst|$dst, $src}",
                     [(set VR128:$dst, (X86vfpround (memopv2f64 addr:$src)))],
                     IIC_SSE_CVT_PD_RM>, Sched<[WriteCvtF2FLd]>;

// AVX 256-bit register conversion intrinsics
// FIXME: Migrate SSE conversion intrinsics matching to use patterns as below
// whenever possible to avoid declaring two versions of each one.

let Predicates = [HasAVX, NoVLX] in {
  // Match fpround and fpextend for 128/256-bit conversions
  let AddedComplexity = 15 in
  def : Pat<(X86vzmovl (v2f64 (bitconvert
                               (v4f32 (X86vfpround (v2f64 VR128:$src)))))),
            (VCVTPD2PSrr VR128:$src)>;
}

let Predicates = [UseSSE2] in {
  // Match fpround and fpextend for 128 conversions
  let AddedComplexity = 15 in
  def : Pat<(X86vzmovl (v2f64 (bitconvert
                               (v4f32 (X86vfpround (v2f64 VR128:$src)))))),
            (CVTPD2PSrr VR128:$src)>;
}

//===----------------------------------------------------------------------===//
// SSE 1 & 2 - Compare Instructions
//===----------------------------------------------------------------------===//

// sse12_cmp_scalar - sse 1 & 2 compare scalar instructions
multiclass sse12_cmp_scalar<RegisterClass RC, X86MemOperand x86memop,
                            Operand CC, SDNode OpNode, ValueType VT,
                            PatFrag ld_frag, string asm, string asm_alt,
                            OpndItins itins, ImmLeaf immLeaf> {
  let isCommutable = 1 in
  def rr : SIi8<0xC2, MRMSrcReg,
                (outs RC:$dst), (ins RC:$src1, RC:$src2, CC:$cc), asm,
                [(set RC:$dst, (OpNode (VT RC:$src1), RC:$src2, immLeaf:$cc))],
                itins.rr>, Sched<[itins.Sched]>;
  def rm : SIi8<0xC2, MRMSrcMem,
                (outs RC:$dst), (ins RC:$src1, x86memop:$src2, CC:$cc), asm,
                [(set RC:$dst, (OpNode (VT RC:$src1),
                                         (ld_frag addr:$src2), immLeaf:$cc))],
                                         itins.rm>,
           Sched<[itins.Sched.Folded, ReadAfterLd]>;

  // Accept explicit immediate argument form instead of comparison code.
  let isAsmParserOnly = 1, hasSideEffects = 0 in {
    def rr_alt : SIi8<0xC2, MRMSrcReg, (outs RC:$dst),
                      (ins RC:$src1, RC:$src2, u8imm:$cc), asm_alt, [],
                      IIC_SSE_ALU_F32S_RR>, Sched<[itins.Sched]>;
    let mayLoad = 1 in
    def rm_alt : SIi8<0xC2, MRMSrcMem, (outs RC:$dst),
                      (ins RC:$src1, x86memop:$src2, u8imm:$cc), asm_alt, [],
                      IIC_SSE_ALU_F32S_RM>,
                      Sched<[itins.Sched.Folded, ReadAfterLd]>;
  }
}

defm VCMPSS : sse12_cmp_scalar<FR32, f32mem, AVXCC, X86cmps, f32, loadf32,
                 "cmp${cc}ss\t{$src2, $src1, $dst|$dst, $src1, $src2}",
                 "cmpss\t{$cc, $src2, $src1, $dst|$dst, $src1, $src2, $cc}",
                 SSE_ALU_F32S, i8immZExt5>, XS, VEX_4V, VEX_LIG;
defm VCMPSD : sse12_cmp_scalar<FR64, f64mem, AVXCC, X86cmps, f64, loadf64,
                 "cmp${cc}sd\t{$src2, $src1, $dst|$dst, $src1, $src2}",
                 "cmpsd\t{$cc, $src2, $src1, $dst|$dst, $src1, $src2, $cc}",
                 SSE_ALU_F32S, i8immZExt5>, // same latency as 32 bit compare
                 XD, VEX_4V, VEX_LIG;

let Constraints = "$src1 = $dst" in {
  defm CMPSS : sse12_cmp_scalar<FR32, f32mem, SSECC, X86cmps, f32, loadf32,
                  "cmp${cc}ss\t{$src2, $dst|$dst, $src2}",
                  "cmpss\t{$cc, $src2, $dst|$dst, $src2, $cc}", SSE_ALU_F32S,
                  i8immZExt3>, XS;
  defm CMPSD : sse12_cmp_scalar<FR64, f64mem, SSECC, X86cmps, f64, loadf64,
                  "cmp${cc}sd\t{$src2, $dst|$dst, $src2}",
                  "cmpsd\t{$cc, $src2, $dst|$dst, $src2, $cc}",
                  SSE_ALU_F64S, i8immZExt3>, XD;
}

multiclass sse12_cmp_scalar_int<Operand memop, Operand CC,
                         Intrinsic Int, string asm, OpndItins itins,
                         ImmLeaf immLeaf, ComplexPattern mem_cpat> {
  def rr : SIi8<0xC2, MRMSrcReg, (outs VR128:$dst),
                      (ins VR128:$src1, VR128:$src, CC:$cc), asm,
                        [(set VR128:$dst, (Int VR128:$src1,
                                               VR128:$src, immLeaf:$cc))],
                                               itins.rr>,
           Sched<[itins.Sched]>;
  def rm : SIi8<0xC2, MRMSrcMem, (outs VR128:$dst),
                      (ins VR128:$src1, memop:$src, CC:$cc), asm,
                        [(set VR128:$dst, (Int VR128:$src1,
                                               mem_cpat:$src, immLeaf:$cc))],
                                               itins.rm>,
           Sched<[itins.Sched.Folded, ReadAfterLd]>;
}

let isCodeGenOnly = 1 in {
  // Aliases to match intrinsics which expect XMM operand(s).
  defm Int_VCMPSS  : sse12_cmp_scalar_int<ssmem, AVXCC, int_x86_sse_cmp_ss,
                       "cmp${cc}ss\t{$src, $src1, $dst|$dst, $src1, $src}",
                       SSE_ALU_F32S, i8immZExt5, sse_load_f32>,
                       XS, VEX_4V;
  defm Int_VCMPSD  : sse12_cmp_scalar_int<sdmem, AVXCC, int_x86_sse2_cmp_sd,
                       "cmp${cc}sd\t{$src, $src1, $dst|$dst, $src1, $src}",
                       SSE_ALU_F32S, i8immZExt5, sse_load_f64>, // same latency as f32
                       XD, VEX_4V;
  let Constraints = "$src1 = $dst" in {
    defm Int_CMPSS  : sse12_cmp_scalar_int<ssmem, SSECC, int_x86_sse_cmp_ss,
                         "cmp${cc}ss\t{$src, $dst|$dst, $src}",
                         SSE_ALU_F32S, i8immZExt3, sse_load_f32>, XS;
    defm Int_CMPSD  : sse12_cmp_scalar_int<sdmem, SSECC, int_x86_sse2_cmp_sd,
                         "cmp${cc}sd\t{$src, $dst|$dst, $src}",
                         SSE_ALU_F64S, i8immZExt3, sse_load_f64>,
                         XD;
}
}


// sse12_ord_cmp - Unordered/Ordered scalar fp compare and set EFLAGS
multiclass sse12_ord_cmp<bits<8> opc, RegisterClass RC, SDNode OpNode,
                            ValueType vt, X86MemOperand x86memop,
                            PatFrag ld_frag, string OpcodeStr> {
  def rr: SI<opc, MRMSrcReg, (outs), (ins RC:$src1, RC:$src2),
                     !strconcat(OpcodeStr, "\t{$src2, $src1|$src1, $src2}"),
                     [(set EFLAGS, (OpNode (vt RC:$src1), RC:$src2))],
                     IIC_SSE_COMIS_RR>,
          Sched<[WriteFAdd]>;
  def rm: SI<opc, MRMSrcMem, (outs), (ins RC:$src1, x86memop:$src2),
                     !strconcat(OpcodeStr, "\t{$src2, $src1|$src1, $src2}"),
                     [(set EFLAGS, (OpNode (vt RC:$src1),
                                           (ld_frag addr:$src2)))],
                                           IIC_SSE_COMIS_RM>,
          Sched<[WriteFAddLd, ReadAfterLd]>;
}

// sse12_ord_cmp_int - Intrinsic version of sse12_ord_cmp
multiclass sse12_ord_cmp_int<bits<8> opc, RegisterClass RC, SDNode OpNode,
                            ValueType vt, Operand memop,
                            ComplexPattern mem_cpat, string OpcodeStr> {
  def rr: SI<opc, MRMSrcReg, (outs), (ins RC:$src1, RC:$src2),
                     !strconcat(OpcodeStr, "\t{$src2, $src1|$src1, $src2}"),
                     [(set EFLAGS, (OpNode (vt RC:$src1), RC:$src2))],
                     IIC_SSE_COMIS_RR>,
          Sched<[WriteFAdd]>;
  def rm: SI<opc, MRMSrcMem, (outs), (ins RC:$src1, memop:$src2),
                     !strconcat(OpcodeStr, "\t{$src2, $src1|$src1, $src2}"),
                     [(set EFLAGS, (OpNode (vt RC:$src1),
                                           mem_cpat:$src2))],
                                           IIC_SSE_COMIS_RM>,
          Sched<[WriteFAddLd, ReadAfterLd]>;
}

let Defs = [EFLAGS] in {
  defm VUCOMISS : sse12_ord_cmp<0x2E, FR32, X86cmp, f32, f32mem, loadf32,
                                  "ucomiss">, PS, VEX, VEX_LIG;
  defm VUCOMISD : sse12_ord_cmp<0x2E, FR64, X86cmp, f64, f64mem, loadf64,
                                  "ucomisd">, PD, VEX, VEX_LIG;
  let Pattern = []<dag> in {
    defm VCOMISS  : sse12_ord_cmp<0x2F, FR32, undef, f32, f32mem, loadf32,
                                    "comiss">, PS, VEX, VEX_LIG;
    defm VCOMISD  : sse12_ord_cmp<0x2F, FR64, undef, f64, f64mem, loadf64,
                                    "comisd">, PD, VEX, VEX_LIG;
  }

  let isCodeGenOnly = 1 in {
    defm Int_VUCOMISS  : sse12_ord_cmp_int<0x2E, VR128, X86ucomi, v4f32, ssmem,
                              sse_load_f32, "ucomiss">, PS, VEX;
    defm Int_VUCOMISD  : sse12_ord_cmp_int<0x2E, VR128, X86ucomi, v2f64, sdmem,
                              sse_load_f64, "ucomisd">, PD, VEX;

    defm Int_VCOMISS  : sse12_ord_cmp_int<0x2F, VR128, X86comi, v4f32, ssmem,
                              sse_load_f32, "comiss">, PS, VEX;
    defm Int_VCOMISD  : sse12_ord_cmp_int<0x2F, VR128, X86comi, v2f64, sdmem,
                              sse_load_f64, "comisd">, PD, VEX;
  }
  defm UCOMISS  : sse12_ord_cmp<0x2E, FR32, X86cmp, f32, f32mem, loadf32,
                                  "ucomiss">, PS;
  defm UCOMISD  : sse12_ord_cmp<0x2E, FR64, X86cmp, f64, f64mem, loadf64,
                                  "ucomisd">, PD;

  let Pattern = []<dag> in {
    defm COMISS  : sse12_ord_cmp<0x2F, FR32, undef, f32, f32mem, loadf32,
                                    "comiss">, PS;
    defm COMISD  : sse12_ord_cmp<0x2F, FR64, undef, f64, f64mem, loadf64,
                                    "comisd">, PD;
  }

  let isCodeGenOnly = 1 in {
    defm Int_UCOMISS  : sse12_ord_cmp_int<0x2E, VR128, X86ucomi, v4f32, ssmem,
                                sse_load_f32, "ucomiss">, PS;
    defm Int_UCOMISD  : sse12_ord_cmp_int<0x2E, VR128, X86ucomi, v2f64, sdmem,
                                sse_load_f64, "ucomisd">, PD;

    defm Int_COMISS  : sse12_ord_cmp_int<0x2F, VR128, X86comi, v4f32, ssmem,
                                    sse_load_f32, "comiss">, PS;
    defm Int_COMISD  : sse12_ord_cmp_int<0x2F, VR128, X86comi, v2f64, sdmem,
                                    sse_load_f64, "comisd">, PD;
  }
} // Defs = [EFLAGS]

// sse12_cmp_packed - sse 1 & 2 compare packed instructions
multiclass sse12_cmp_packed<RegisterClass RC, X86MemOperand x86memop,
                            Operand CC, Intrinsic Int, string asm,
                            string asm_alt, Domain d, ImmLeaf immLeaf,
                            PatFrag ld_frag, OpndItins itins = SSE_ALU_F32P> {
  let isCommutable = 1 in
  def rri : PIi8<0xC2, MRMSrcReg,
             (outs RC:$dst), (ins RC:$src1, RC:$src2, CC:$cc), asm,
             [(set RC:$dst, (Int RC:$src1, RC:$src2, immLeaf:$cc))],
             itins.rr, d>,
            Sched<[WriteFAdd]>;
  def rmi : PIi8<0xC2, MRMSrcMem,
             (outs RC:$dst), (ins RC:$src1, x86memop:$src2, CC:$cc), asm,
             [(set RC:$dst, (Int RC:$src1, (ld_frag addr:$src2), immLeaf:$cc))],
             itins.rm, d>,
            Sched<[WriteFAddLd, ReadAfterLd]>;

  // Accept explicit immediate argument form instead of comparison code.
  let isAsmParserOnly = 1, hasSideEffects = 0 in {
    def rri_alt : PIi8<0xC2, MRMSrcReg,
               (outs RC:$dst), (ins RC:$src1, RC:$src2, u8imm:$cc),
               asm_alt, [], itins.rr, d>, Sched<[WriteFAdd]>;
    let mayLoad = 1 in
    def rmi_alt : PIi8<0xC2, MRMSrcMem,
               (outs RC:$dst), (ins RC:$src1, x86memop:$src2, u8imm:$cc),
               asm_alt, [], itins.rm, d>,
               Sched<[WriteFAddLd, ReadAfterLd]>;
  }
}

defm VCMPPS : sse12_cmp_packed<VR128, f128mem, AVXCC, int_x86_sse_cmp_ps,
               "cmp${cc}ps\t{$src2, $src1, $dst|$dst, $src1, $src2}",
               "cmpps\t{$cc, $src2, $src1, $dst|$dst, $src1, $src2, $cc}",
               SSEPackedSingle, i8immZExt5, loadv4f32>, PS, VEX_4V;
defm VCMPPD : sse12_cmp_packed<VR128, f128mem, AVXCC, int_x86_sse2_cmp_pd,
               "cmp${cc}pd\t{$src2, $src1, $dst|$dst, $src1, $src2}",
               "cmppd\t{$cc, $src2, $src1, $dst|$dst, $src1, $src2, $cc}",
               SSEPackedDouble, i8immZExt5, loadv2f64>, PD, VEX_4V;
defm VCMPPSY : sse12_cmp_packed<VR256, f256mem, AVXCC, int_x86_avx_cmp_ps_256,
               "cmp${cc}ps\t{$src2, $src1, $dst|$dst, $src1, $src2}",
               "cmpps\t{$cc, $src2, $src1, $dst|$dst, $src1, $src2, $cc}",
               SSEPackedSingle, i8immZExt5, loadv8f32>, PS, VEX_4V, VEX_L;
defm VCMPPDY : sse12_cmp_packed<VR256, f256mem, AVXCC, int_x86_avx_cmp_pd_256,
               "cmp${cc}pd\t{$src2, $src1, $dst|$dst, $src1, $src2}",
               "cmppd\t{$cc, $src2, $src1, $dst|$dst, $src1, $src2, $cc}",
               SSEPackedDouble, i8immZExt5, loadv4f64>, PD, VEX_4V, VEX_L;
let Constraints = "$src1 = $dst" in {
  defm CMPPS : sse12_cmp_packed<VR128, f128mem, SSECC, int_x86_sse_cmp_ps,
                 "cmp${cc}ps\t{$src2, $dst|$dst, $src2}",
                 "cmpps\t{$cc, $src2, $dst|$dst, $src2, $cc}",
                 SSEPackedSingle, i8immZExt5, memopv4f32, SSE_ALU_F32P>, PS;
  defm CMPPD : sse12_cmp_packed<VR128, f128mem, SSECC, int_x86_sse2_cmp_pd,
                 "cmp${cc}pd\t{$src2, $dst|$dst, $src2}",
                 "cmppd\t{$cc, $src2, $dst|$dst, $src2, $cc}",
                 SSEPackedDouble, i8immZExt5, memopv2f64, SSE_ALU_F64P>, PD;
}

let Predicates = [HasAVX] in {
def : Pat<(v4f32 (X86cmpp (v4f32 VR128:$src1), VR128:$src2, imm:$cc)),
          (VCMPPSrri (v4f32 VR128:$src1), (v4f32 VR128:$src2), imm:$cc)>;
def : Pat<(v4f32 (X86cmpp (v4f32 VR128:$src1), (loadv4f32 addr:$src2), imm:$cc)),
          (VCMPPSrmi (v4f32 VR128:$src1), addr:$src2, imm:$cc)>;
def : Pat<(v2f64 (X86cmpp (v2f64 VR128:$src1), VR128:$src2, imm:$cc)),
          (VCMPPDrri VR128:$src1, VR128:$src2, imm:$cc)>;
def : Pat<(v2f64 (X86cmpp (v2f64 VR128:$src1), (loadv2f64 addr:$src2), imm:$cc)),
          (VCMPPDrmi VR128:$src1, addr:$src2, imm:$cc)>;

def : Pat<(v8f32 (X86cmpp (v8f32 VR256:$src1), VR256:$src2, imm:$cc)),
          (VCMPPSYrri (v8f32 VR256:$src1), (v8f32 VR256:$src2), imm:$cc)>;
def : Pat<(v8f32 (X86cmpp (v8f32 VR256:$src1), (loadv8f32 addr:$src2), imm:$cc)),
          (VCMPPSYrmi (v8f32 VR256:$src1), addr:$src2, imm:$cc)>;
def : Pat<(v4f64 (X86cmpp (v4f64 VR256:$src1), VR256:$src2, imm:$cc)),
          (VCMPPDYrri VR256:$src1, VR256:$src2, imm:$cc)>;
def : Pat<(v4f64 (X86cmpp (v4f64 VR256:$src1), (loadv4f64 addr:$src2), imm:$cc)),
          (VCMPPDYrmi VR256:$src1, addr:$src2, imm:$cc)>;
}

let Predicates = [UseSSE1] in {
def : Pat<(v4f32 (X86cmpp (v4f32 VR128:$src1), VR128:$src2, imm:$cc)),
          (CMPPSrri (v4f32 VR128:$src1), (v4f32 VR128:$src2), imm:$cc)>;
def : Pat<(v4f32 (X86cmpp (v4f32 VR128:$src1), (memopv4f32 addr:$src2), imm:$cc)),
          (CMPPSrmi (v4f32 VR128:$src1), addr:$src2, imm:$cc)>;
}

let Predicates = [UseSSE2] in {
def : Pat<(v2f64 (X86cmpp (v2f64 VR128:$src1), VR128:$src2, imm:$cc)),
          (CMPPDrri VR128:$src1, VR128:$src2, imm:$cc)>;
def : Pat<(v2f64 (X86cmpp (v2f64 VR128:$src1), (memopv2f64 addr:$src2), imm:$cc)),
          (CMPPDrmi VR128:$src1, addr:$src2, imm:$cc)>;
}

//===----------------------------------------------------------------------===//
// SSE 1 & 2 - Shuffle Instructions
//===----------------------------------------------------------------------===//

/// sse12_shuffle - sse 1 & 2 fp shuffle instructions
multiclass sse12_shuffle<RegisterClass RC, X86MemOperand x86memop,
                         ValueType vt, string asm, PatFrag mem_frag,
                         Domain d> {
  def rmi : PIi8<0xC6, MRMSrcMem, (outs RC:$dst),
                   (ins RC:$src1, x86memop:$src2, u8imm:$src3), asm,
                   [(set RC:$dst, (vt (X86Shufp RC:$src1, (mem_frag addr:$src2),
                                       (i8 imm:$src3))))], IIC_SSE_SHUFP, d>,
            Sched<[WriteFShuffleLd, ReadAfterLd]>;
  def rri : PIi8<0xC6, MRMSrcReg, (outs RC:$dst),
                 (ins RC:$src1, RC:$src2, u8imm:$src3), asm,
                 [(set RC:$dst, (vt (X86Shufp RC:$src1, RC:$src2,
                                     (i8 imm:$src3))))], IIC_SSE_SHUFP, d>,
            Sched<[WriteFShuffle]>;
}

let Predicates = [HasAVX, NoVLX] in {
  defm VSHUFPS  : sse12_shuffle<VR128, f128mem, v4f32,
           "shufps\t{$src3, $src2, $src1, $dst|$dst, $src1, $src2, $src3}",
           loadv4f32, SSEPackedSingle>, PS, VEX_4V;
  defm VSHUFPSY : sse12_shuffle<VR256, f256mem, v8f32,
           "shufps\t{$src3, $src2, $src1, $dst|$dst, $src1, $src2, $src3}",
           loadv8f32, SSEPackedSingle>, PS, VEX_4V, VEX_L;
  defm VSHUFPD  : sse12_shuffle<VR128, f128mem, v2f64,
           "shufpd\t{$src3, $src2, $src1, $dst|$dst, $src1, $src2, $src3}",
           loadv2f64, SSEPackedDouble>, PD, VEX_4V;
  defm VSHUFPDY : sse12_shuffle<VR256, f256mem, v4f64,
           "shufpd\t{$src3, $src2, $src1, $dst|$dst, $src1, $src2, $src3}",
           loadv4f64, SSEPackedDouble>, PD, VEX_4V, VEX_L;
}
let Constraints = "$src1 = $dst" in {
  defm SHUFPS : sse12_shuffle<VR128, f128mem, v4f32,
                    "shufps\t{$src3, $src2, $dst|$dst, $src2, $src3}",
                    memopv4f32, SSEPackedSingle>, PS;
  defm SHUFPD : sse12_shuffle<VR128, f128mem, v2f64,
                    "shufpd\t{$src3, $src2, $dst|$dst, $src2, $src3}",
                    memopv2f64, SSEPackedDouble>, PD;
}

let Predicates = [HasAVX, NoVLX] in {
  def : Pat<(v4i32 (X86Shufp VR128:$src1,
                       (bc_v4i32 (loadv2i64 addr:$src2)), (i8 imm:$imm))),
            (VSHUFPSrmi VR128:$src1, addr:$src2, imm:$imm)>;
  def : Pat<(v4i32 (X86Shufp VR128:$src1, VR128:$src2, (i8 imm:$imm))),
            (VSHUFPSrri VR128:$src1, VR128:$src2, imm:$imm)>;

  def : Pat<(v2i64 (X86Shufp VR128:$src1,
                       (loadv2i64 addr:$src2), (i8 imm:$imm))),
            (VSHUFPDrmi VR128:$src1, addr:$src2, imm:$imm)>;
  def : Pat<(v2i64 (X86Shufp VR128:$src1, VR128:$src2, (i8 imm:$imm))),
            (VSHUFPDrri VR128:$src1, VR128:$src2, imm:$imm)>;

  // 256-bit patterns
  def : Pat<(v8i32 (X86Shufp VR256:$src1, VR256:$src2, (i8 imm:$imm))),
            (VSHUFPSYrri VR256:$src1, VR256:$src2, imm:$imm)>;
  def : Pat<(v8i32 (X86Shufp VR256:$src1,
                      (bc_v8i32 (loadv4i64 addr:$src2)), (i8 imm:$imm))),
            (VSHUFPSYrmi VR256:$src1, addr:$src2, imm:$imm)>;

  def : Pat<(v4i64 (X86Shufp VR256:$src1, VR256:$src2, (i8 imm:$imm))),
            (VSHUFPDYrri VR256:$src1, VR256:$src2, imm:$imm)>;
  def : Pat<(v4i64 (X86Shufp VR256:$src1,
                              (loadv4i64 addr:$src2), (i8 imm:$imm))),
            (VSHUFPDYrmi VR256:$src1, addr:$src2, imm:$imm)>;
}

let Predicates = [UseSSE1] in {
  def : Pat<(v4i32 (X86Shufp VR128:$src1,
                       (bc_v4i32 (memopv2i64 addr:$src2)), (i8 imm:$imm))),
            (SHUFPSrmi VR128:$src1, addr:$src2, imm:$imm)>;
  def : Pat<(v4i32 (X86Shufp VR128:$src1, VR128:$src2, (i8 imm:$imm))),
            (SHUFPSrri VR128:$src1, VR128:$src2, imm:$imm)>;
}

let Predicates = [UseSSE2] in {
  // Generic SHUFPD patterns
  def : Pat<(v2i64 (X86Shufp VR128:$src1,
                       (memopv2i64 addr:$src2), (i8 imm:$imm))),
            (SHUFPDrmi VR128:$src1, addr:$src2, imm:$imm)>;
  def : Pat<(v2i64 (X86Shufp VR128:$src1, VR128:$src2, (i8 imm:$imm))),
            (SHUFPDrri VR128:$src1, VR128:$src2, imm:$imm)>;
}

//===----------------------------------------------------------------------===//
// SSE 1 & 2 - Unpack FP Instructions
//===----------------------------------------------------------------------===//

/// sse12_unpack_interleave - sse 1 & 2 fp unpack and interleave
multiclass sse12_unpack_interleave<bits<8> opc, SDNode OpNode, ValueType vt,
                                   PatFrag mem_frag, RegisterClass RC,
                                   X86MemOperand x86memop, string asm,
                                   Domain d, bit IsCommutable = 0> {
    let isCommutable = IsCommutable in
    def rr : PI<opc, MRMSrcReg,
                (outs RC:$dst), (ins RC:$src1, RC:$src2),
                asm, [(set RC:$dst,
                           (vt (OpNode RC:$src1, RC:$src2)))],
                           IIC_SSE_UNPCK, d>, Sched<[WriteFShuffle]>;
    def rm : PI<opc, MRMSrcMem,
                (outs RC:$dst), (ins RC:$src1, x86memop:$src2),
                asm, [(set RC:$dst,
                           (vt (OpNode RC:$src1,
                                       (mem_frag addr:$src2))))],
                                       IIC_SSE_UNPCK, d>,
             Sched<[WriteFShuffleLd, ReadAfterLd]>;
}

let Predicates = [HasAVX, NoVLX] in {
defm VUNPCKHPS: sse12_unpack_interleave<0x15, X86Unpckh, v4f32, loadv4f32,
      VR128, f128mem, "unpckhps\t{$src2, $src1, $dst|$dst, $src1, $src2}",
                     SSEPackedSingle>, PS, VEX_4V;
defm VUNPCKHPD: sse12_unpack_interleave<0x15, X86Unpckh, v2f64, loadv2f64,
      VR128, f128mem, "unpckhpd\t{$src2, $src1, $dst|$dst, $src1, $src2}",
                     SSEPackedDouble>, PD, VEX_4V;
defm VUNPCKLPS: sse12_unpack_interleave<0x14, X86Unpckl, v4f32, loadv4f32,
      VR128, f128mem, "unpcklps\t{$src2, $src1, $dst|$dst, $src1, $src2}",
                     SSEPackedSingle>, PS, VEX_4V;
defm VUNPCKLPD: sse12_unpack_interleave<0x14, X86Unpckl, v2f64, loadv2f64,
      VR128, f128mem, "unpcklpd\t{$src2, $src1, $dst|$dst, $src1, $src2}",
                     SSEPackedDouble>, PD, VEX_4V;

defm VUNPCKHPSY: sse12_unpack_interleave<0x15, X86Unpckh, v8f32, loadv8f32,
      VR256, f256mem, "unpckhps\t{$src2, $src1, $dst|$dst, $src1, $src2}",
                     SSEPackedSingle>, PS, VEX_4V, VEX_L;
defm VUNPCKHPDY: sse12_unpack_interleave<0x15, X86Unpckh, v4f64, loadv4f64,
      VR256, f256mem, "unpckhpd\t{$src2, $src1, $dst|$dst, $src1, $src2}",
                     SSEPackedDouble>, PD, VEX_4V, VEX_L;
defm VUNPCKLPSY: sse12_unpack_interleave<0x14, X86Unpckl, v8f32, loadv8f32,
      VR256, f256mem, "unpcklps\t{$src2, $src1, $dst|$dst, $src1, $src2}",
                     SSEPackedSingle>, PS, VEX_4V, VEX_L;
defm VUNPCKLPDY: sse12_unpack_interleave<0x14, X86Unpckl, v4f64, loadv4f64,
      VR256, f256mem, "unpcklpd\t{$src2, $src1, $dst|$dst, $src1, $src2}",
                     SSEPackedDouble>, PD, VEX_4V, VEX_L;
}// Predicates = [HasAVX, NoVLX]
let Constraints = "$src1 = $dst" in {
  defm UNPCKHPS: sse12_unpack_interleave<0x15, X86Unpckh, v4f32, memopv4f32,
        VR128, f128mem, "unpckhps\t{$src2, $dst|$dst, $src2}",
                       SSEPackedSingle>, PS;
  defm UNPCKHPD: sse12_unpack_interleave<0x15, X86Unpckh, v2f64, memopv2f64,
        VR128, f128mem, "unpckhpd\t{$src2, $dst|$dst, $src2}",
                       SSEPackedDouble, 1>, PD;
  defm UNPCKLPS: sse12_unpack_interleave<0x14, X86Unpckl, v4f32, memopv4f32,
        VR128, f128mem, "unpcklps\t{$src2, $dst|$dst, $src2}",
                       SSEPackedSingle>, PS;
  defm UNPCKLPD: sse12_unpack_interleave<0x14, X86Unpckl, v2f64, memopv2f64,
        VR128, f128mem, "unpcklpd\t{$src2, $dst|$dst, $src2}",
                       SSEPackedDouble>, PD;
} // Constraints = "$src1 = $dst"

let Predicates = [HasAVX1Only] in {
  def : Pat<(v8i32 (X86Unpckl VR256:$src1, (bc_v8i32 (loadv4i64 addr:$src2)))),
            (VUNPCKLPSYrm VR256:$src1, addr:$src2)>;
  def : Pat<(v8i32 (X86Unpckl VR256:$src1, VR256:$src2)),
            (VUNPCKLPSYrr VR256:$src1, VR256:$src2)>;
  def : Pat<(v8i32 (X86Unpckh VR256:$src1, (bc_v8i32 (loadv4i64 addr:$src2)))),
            (VUNPCKHPSYrm VR256:$src1, addr:$src2)>;
  def : Pat<(v8i32 (X86Unpckh VR256:$src1, VR256:$src2)),
            (VUNPCKHPSYrr VR256:$src1, VR256:$src2)>;

  def : Pat<(v4i64 (X86Unpckl VR256:$src1, (loadv4i64 addr:$src2))),
            (VUNPCKLPDYrm VR256:$src1, addr:$src2)>;
  def : Pat<(v4i64 (X86Unpckl VR256:$src1, VR256:$src2)),
            (VUNPCKLPDYrr VR256:$src1, VR256:$src2)>;
  def : Pat<(v4i64 (X86Unpckh VR256:$src1, (loadv4i64 addr:$src2))),
            (VUNPCKHPDYrm VR256:$src1, addr:$src2)>;
  def : Pat<(v4i64 (X86Unpckh VR256:$src1, VR256:$src2)),
            (VUNPCKHPDYrr VR256:$src1, VR256:$src2)>;
}

//===----------------------------------------------------------------------===//
// SSE 1 & 2 - Extract Floating-Point Sign mask
//===----------------------------------------------------------------------===//

/// sse12_extr_sign_mask - sse 1 & 2 unpack and interleave
multiclass sse12_extr_sign_mask<RegisterClass RC, ValueType vt,
                                string asm, Domain d> {
  def rr : PI<0x50, MRMSrcReg, (outs GR32orGR64:$dst), (ins RC:$src),
              !strconcat(asm, "\t{$src, $dst|$dst, $src}"),
              [(set GR32orGR64:$dst, (X86movmsk (vt RC:$src)))], IIC_SSE_MOVMSK, d>,
              Sched<[WriteVecLogic]>;
}

let Predicates = [HasAVX] in {
  defm VMOVMSKPS : sse12_extr_sign_mask<VR128, v4f32, "movmskps",
                                        SSEPackedSingle>, PS, VEX;
  defm VMOVMSKPD : sse12_extr_sign_mask<VR128, v2f64, "movmskpd",
                                        SSEPackedDouble>, PD, VEX;
  defm VMOVMSKPSY : sse12_extr_sign_mask<VR256, v8f32, "movmskps",
                                         SSEPackedSingle>, PS, VEX, VEX_L;
  defm VMOVMSKPDY : sse12_extr_sign_mask<VR256, v4f64, "movmskpd",
                                         SSEPackedDouble>, PD, VEX, VEX_L;
}

defm MOVMSKPS : sse12_extr_sign_mask<VR128, v4f32, "movmskps",
                                     SSEPackedSingle>, PS;
defm MOVMSKPD : sse12_extr_sign_mask<VR128, v2f64, "movmskpd",
                                     SSEPackedDouble>, PD;

//===---------------------------------------------------------------------===//
// SSE2 - Packed Integer Logical Instructions
//===---------------------------------------------------------------------===//

let ExeDomain = SSEPackedInt in { // SSE integer instructions

/// PDI_binop_rm - Simple SSE2 binary operator.
multiclass PDI_binop_rm<bits<8> opc, string OpcodeStr, SDNode OpNode,
                        ValueType OpVT, RegisterClass RC, PatFrag memop_frag,
                        X86MemOperand x86memop, OpndItins itins,
                        bit IsCommutable, bit Is2Addr> {
  let isCommutable = IsCommutable in
  def rr : PDI<opc, MRMSrcReg, (outs RC:$dst),
       (ins RC:$src1, RC:$src2),
       !if(Is2Addr,
           !strconcat(OpcodeStr, "\t{$src2, $dst|$dst, $src2}"),
           !strconcat(OpcodeStr, "\t{$src2, $src1, $dst|$dst, $src1, $src2}")),
       [(set RC:$dst, (OpVT (OpNode RC:$src1, RC:$src2)))], itins.rr>,
       Sched<[itins.Sched]>;
  def rm : PDI<opc, MRMSrcMem, (outs RC:$dst),
       (ins RC:$src1, x86memop:$src2),
       !if(Is2Addr,
           !strconcat(OpcodeStr, "\t{$src2, $dst|$dst, $src2}"),
           !strconcat(OpcodeStr, "\t{$src2, $src1, $dst|$dst, $src1, $src2}")),
       [(set RC:$dst, (OpVT (OpNode RC:$src1,
                                     (bitconvert (memop_frag addr:$src2)))))],
                                     itins.rm>,
       Sched<[itins.Sched.Folded, ReadAfterLd]>;
}
} // ExeDomain = SSEPackedInt

multiclass PDI_binop_all<bits<8> opc, string OpcodeStr, SDNode Opcode,
                         ValueType OpVT128, ValueType OpVT256,
                         OpndItins itins, bit IsCommutable = 0, Predicate prd> {
let Predicates = [HasAVX, prd] in
  defm V#NAME : PDI_binop_rm<opc, !strconcat("v", OpcodeStr), Opcode, OpVT128,
                    VR128, loadv2i64, i128mem, itins, IsCommutable, 0>, VEX_4V;

let Constraints = "$src1 = $dst" in
  defm NAME : PDI_binop_rm<opc, OpcodeStr, Opcode, OpVT128, VR128,
                           memopv2i64, i128mem, itins, IsCommutable, 1>;

let Predicates = [HasAVX2, prd] in
  defm V#NAME#Y : PDI_binop_rm<opc, !strconcat("v", OpcodeStr), Opcode,
                               OpVT256, VR256, loadv4i64, i256mem, itins,
                               IsCommutable, 0>, VEX_4V, VEX_L;
}

// These are ordered here for pattern ordering requirements with the fp versions

defm PAND  : PDI_binop_all<0xDB, "pand", and, v2i64, v4i64,
                           SSE_VEC_BIT_ITINS_P, 1, NoVLX>;
defm POR   : PDI_binop_all<0xEB, "por", or, v2i64, v4i64,
                           SSE_VEC_BIT_ITINS_P, 1, NoVLX>;
defm PXOR  : PDI_binop_all<0xEF, "pxor", xor, v2i64, v4i64,
                           SSE_VEC_BIT_ITINS_P, 1, NoVLX>;
defm PANDN : PDI_binop_all<0xDF, "pandn", X86andnp, v2i64, v4i64,
                           SSE_VEC_BIT_ITINS_P, 0, NoVLX>;

//===----------------------------------------------------------------------===//
// SSE 1 & 2 - Logical Instructions
//===----------------------------------------------------------------------===//

/// sse12_fp_packed_logical - SSE 1 & 2 packed FP logical ops
///
multiclass sse12_fp_packed_logical<bits<8> opc, string OpcodeStr,
                                   SDNode OpNode> {
  let Predicates = [HasAVX, NoVLX] in {
  defm V#NAME#PSY : sse12_fp_packed_logical_rm<opc, VR256, SSEPackedSingle,
        !strconcat(OpcodeStr, "ps"), f256mem,
        [(set VR256:$dst, (OpNode (bc_v4i64 (v8f32 VR256:$src1)),
                                  (bc_v4i64 (v8f32 VR256:$src2))))],
        [(set VR256:$dst, (OpNode (bc_v4i64 (v8f32 VR256:$src1)),
                           (loadv4i64 addr:$src2)))], 0>, PS, VEX_4V, VEX_L;

  defm V#NAME#PDY : sse12_fp_packed_logical_rm<opc, VR256, SSEPackedDouble,
        !strconcat(OpcodeStr, "pd"), f256mem,
        [(set VR256:$dst, (OpNode (bc_v4i64 (v4f64 VR256:$src1)),
                                  (bc_v4i64 (v4f64 VR256:$src2))))],
        [(set VR256:$dst, (OpNode (bc_v4i64 (v4f64 VR256:$src1)),
                                  (loadv4i64 addr:$src2)))], 0>,
                                  PD, VEX_4V, VEX_L;

  defm V#NAME#PS : sse12_fp_packed_logical_rm<opc, VR128, SSEPackedSingle,
       !strconcat(OpcodeStr, "ps"), f128mem,
       [(set VR128:$dst, (OpNode (bc_v2i64 (v4f32 VR128:$src1)),
                                 (bc_v2i64 (v4f32 VR128:$src2))))],
       [(set VR128:$dst, (OpNode (bc_v2i64 (v4f32 VR128:$src1)),
                                 (loadv2i64 addr:$src2)))], 0>, PS, VEX_4V;

  defm V#NAME#PD : sse12_fp_packed_logical_rm<opc, VR128, SSEPackedDouble,
       !strconcat(OpcodeStr, "pd"), f128mem,
       [(set VR128:$dst, (OpNode (bc_v2i64 (v2f64 VR128:$src1)),
                                 (bc_v2i64 (v2f64 VR128:$src2))))],
       [(set VR128:$dst, (OpNode (bc_v2i64 (v2f64 VR128:$src1)),
                                 (loadv2i64 addr:$src2)))], 0>,
                                                 PD, VEX_4V;
  }

  let Constraints = "$src1 = $dst" in {
    defm PS : sse12_fp_packed_logical_rm<opc, VR128, SSEPackedSingle,
         !strconcat(OpcodeStr, "ps"), f128mem,
         [(set VR128:$dst, (OpNode (bc_v2i64 (v4f32 VR128:$src1)),
                                   (bc_v2i64 (v4f32 VR128:$src2))))],
         [(set VR128:$dst, (OpNode (bc_v2i64 (v4f32 VR128:$src1)),
                                   (memopv2i64 addr:$src2)))]>, PS;

    defm PD : sse12_fp_packed_logical_rm<opc, VR128, SSEPackedDouble,
         !strconcat(OpcodeStr, "pd"), f128mem,
         [(set VR128:$dst, (OpNode (bc_v2i64 (v2f64 VR128:$src1)),
                                   (bc_v2i64 (v2f64 VR128:$src2))))],
         [(set VR128:$dst, (OpNode (bc_v2i64 (v2f64 VR128:$src1)),
                                   (memopv2i64 addr:$src2)))]>, PD;
  }
}

defm AND  : sse12_fp_packed_logical<0x54, "and", and>;
defm OR   : sse12_fp_packed_logical<0x56, "or", or>;
defm XOR  : sse12_fp_packed_logical<0x57, "xor", xor>;
let isCommutable = 0 in
  defm ANDN : sse12_fp_packed_logical<0x55, "andn", X86andnp>;

// If only AVX1 is supported, we need to handle integer operations with
// floating point instructions since the integer versions aren't available.
let Predicates = [HasAVX1Only] in {
  def : Pat<(v4i64 (and VR256:$src1, VR256:$src2)),
            (VANDPSYrr VR256:$src1, VR256:$src2)>;
  def : Pat<(v4i64 (or VR256:$src1, VR256:$src2)),
            (VORPSYrr VR256:$src1, VR256:$src2)>;
  def : Pat<(v4i64 (xor VR256:$src1, VR256:$src2)),
            (VXORPSYrr VR256:$src1, VR256:$src2)>;
  def : Pat<(v4i64 (X86andnp VR256:$src1, VR256:$src2)),
            (VANDNPSYrr VR256:$src1, VR256:$src2)>;

  def : Pat<(and VR256:$src1, (loadv4i64 addr:$src2)),
            (VANDPSYrm VR256:$src1, addr:$src2)>;
  def : Pat<(or VR256:$src1, (loadv4i64 addr:$src2)),
            (VORPSYrm VR256:$src1, addr:$src2)>;
  def : Pat<(xor VR256:$src1, (loadv4i64 addr:$src2)),
            (VXORPSYrm VR256:$src1, addr:$src2)>;
  def : Pat<(X86andnp VR256:$src1, (loadv4i64 addr:$src2)),
            (VANDNPSYrm VR256:$src1, addr:$src2)>;
}

let Predicates = [HasAVX, NoVLX_Or_NoDQI] in {
  // Use packed logical operations for scalar ops.
  def : Pat<(f64 (X86fand FR64:$src1, FR64:$src2)),
            (COPY_TO_REGCLASS (VANDPDrr
                               (COPY_TO_REGCLASS FR64:$src1, VR128),
                               (COPY_TO_REGCLASS FR64:$src2, VR128)), FR64)>;
  def : Pat<(f64 (X86for FR64:$src1, FR64:$src2)),
            (COPY_TO_REGCLASS (VORPDrr
                               (COPY_TO_REGCLASS FR64:$src1, VR128),
                               (COPY_TO_REGCLASS FR64:$src2, VR128)), FR64)>;
  def : Pat<(f64 (X86fxor FR64:$src1, FR64:$src2)),
            (COPY_TO_REGCLASS (VXORPDrr
                               (COPY_TO_REGCLASS FR64:$src1, VR128),
                               (COPY_TO_REGCLASS FR64:$src2, VR128)), FR64)>;
  def : Pat<(f64 (X86fandn FR64:$src1, FR64:$src2)),
            (COPY_TO_REGCLASS (VANDNPDrr
                               (COPY_TO_REGCLASS FR64:$src1, VR128),
                               (COPY_TO_REGCLASS FR64:$src2, VR128)), FR64)>;

  def : Pat<(f32 (X86fand FR32:$src1, FR32:$src2)),
            (COPY_TO_REGCLASS (VANDPSrr
                               (COPY_TO_REGCLASS FR32:$src1, VR128),
                               (COPY_TO_REGCLASS FR32:$src2, VR128)), FR32)>;
  def : Pat<(f32 (X86for FR32:$src1, FR32:$src2)),
            (COPY_TO_REGCLASS (VORPSrr
                               (COPY_TO_REGCLASS FR32:$src1, VR128),
                               (COPY_TO_REGCLASS FR32:$src2, VR128)), FR32)>;
  def : Pat<(f32 (X86fxor FR32:$src1, FR32:$src2)),
            (COPY_TO_REGCLASS (VXORPSrr
                               (COPY_TO_REGCLASS FR32:$src1, VR128),
                               (COPY_TO_REGCLASS FR32:$src2, VR128)), FR32)>;
  def : Pat<(f32 (X86fandn FR32:$src1, FR32:$src2)),
            (COPY_TO_REGCLASS (VANDNPSrr
                               (COPY_TO_REGCLASS FR32:$src1, VR128),
                               (COPY_TO_REGCLASS FR32:$src2, VR128)), FR32)>;
}

let Predicates = [UseSSE1] in {
  // Use packed logical operations for scalar ops.
  def : Pat<(f32 (X86fand FR32:$src1, FR32:$src2)),
            (COPY_TO_REGCLASS (ANDPSrr
                               (COPY_TO_REGCLASS FR32:$src1, VR128),
                               (COPY_TO_REGCLASS FR32:$src2, VR128)), FR32)>;
  def : Pat<(f32 (X86for FR32:$src1, FR32:$src2)),
            (COPY_TO_REGCLASS (ORPSrr
                               (COPY_TO_REGCLASS FR32:$src1, VR128),
                               (COPY_TO_REGCLASS FR32:$src2, VR128)), FR32)>;
  def : Pat<(f32 (X86fxor FR32:$src1, FR32:$src2)),
            (COPY_TO_REGCLASS (XORPSrr
                               (COPY_TO_REGCLASS FR32:$src1, VR128),
                               (COPY_TO_REGCLASS FR32:$src2, VR128)), FR32)>;
  def : Pat<(f32 (X86fandn FR32:$src1, FR32:$src2)),
            (COPY_TO_REGCLASS (ANDNPSrr
                               (COPY_TO_REGCLASS FR32:$src1, VR128),
                               (COPY_TO_REGCLASS FR32:$src2, VR128)), FR32)>;
}

let Predicates = [UseSSE2] in {
  // Use packed logical operations for scalar ops.
  def : Pat<(f64 (X86fand FR64:$src1, FR64:$src2)),
            (COPY_TO_REGCLASS (ANDPDrr
                               (COPY_TO_REGCLASS FR64:$src1, VR128),
                               (COPY_TO_REGCLASS FR64:$src2, VR128)), FR64)>;
  def : Pat<(f64 (X86for FR64:$src1, FR64:$src2)),
            (COPY_TO_REGCLASS (ORPDrr
                               (COPY_TO_REGCLASS FR64:$src1, VR128),
                               (COPY_TO_REGCLASS FR64:$src2, VR128)), FR64)>;
  def : Pat<(f64 (X86fxor FR64:$src1, FR64:$src2)),
            (COPY_TO_REGCLASS (XORPDrr
                               (COPY_TO_REGCLASS FR64:$src1, VR128),
                               (COPY_TO_REGCLASS FR64:$src2, VR128)), FR64)>;
  def : Pat<(f64 (X86fandn FR64:$src1, FR64:$src2)),
            (COPY_TO_REGCLASS (ANDNPDrr
                               (COPY_TO_REGCLASS FR64:$src1, VR128),
                               (COPY_TO_REGCLASS FR64:$src2, VR128)), FR64)>;
}

// Patterns for packed operations when we don't have integer type available.
def : Pat<(v4f32 (X86fand VR128:$src1, VR128:$src2)),
          (ANDPSrr VR128:$src1, VR128:$src2)>;
def : Pat<(v4f32 (X86for VR128:$src1, VR128:$src2)),
          (ORPSrr VR128:$src1, VR128:$src2)>;
def : Pat<(v4f32 (X86fxor VR128:$src1, VR128:$src2)),
          (XORPSrr VR128:$src1, VR128:$src2)>;
def : Pat<(v4f32 (X86fandn VR128:$src1, VR128:$src2)),
          (ANDNPSrr VR128:$src1, VR128:$src2)>;

def : Pat<(X86fand VR128:$src1, (memopv4f32 addr:$src2)),
          (ANDPSrm VR128:$src1, addr:$src2)>;
def : Pat<(X86for VR128:$src1, (memopv4f32 addr:$src2)),
          (ORPSrm VR128:$src1, addr:$src2)>;
def : Pat<(X86fxor VR128:$src1, (memopv4f32 addr:$src2)),
          (XORPSrm VR128:$src1, addr:$src2)>;
def : Pat<(X86fandn VR128:$src1, (memopv4f32 addr:$src2)),
          (ANDNPSrm VR128:$src1, addr:$src2)>;

//===----------------------------------------------------------------------===//
// SSE 1 & 2 - Arithmetic Instructions
//===----------------------------------------------------------------------===//

/// basic_sse12_fp_binop_xxx - SSE 1 & 2 binops come in both scalar and
/// vector forms.
///
/// In addition, we also have a special variant of the scalar form here to
/// represent the associated intrinsic operation.  This form is unlike the
/// plain scalar form, in that it takes an entire vector (instead of a scalar)
/// and leaves the top elements unmodified (therefore these cannot be commuted).
///
/// These three forms can each be reg+reg or reg+mem.
///

/// FIXME: once all 256-bit intrinsics are matched, cleanup and refactor those
/// classes below
multiclass basic_sse12_fp_binop_p<bits<8> opc, string OpcodeStr,
                                  SDNode OpNode, SizeItins itins> {
  let Predicates = [HasAVX, NoVLX] in {
  defm V#NAME#PS : sse12_fp_packed<opc, !strconcat(OpcodeStr, "ps"), OpNode,
                               VR128, v4f32, f128mem, loadv4f32,
                               SSEPackedSingle, itins.s, 0>, PS, VEX_4V;
  defm V#NAME#PD : sse12_fp_packed<opc, !strconcat(OpcodeStr, "pd"), OpNode,
                               VR128, v2f64, f128mem, loadv2f64,
                               SSEPackedDouble, itins.d, 0>, PD, VEX_4V;

  defm V#NAME#PSY : sse12_fp_packed<opc, !strconcat(OpcodeStr, "ps"),
                        OpNode, VR256, v8f32, f256mem, loadv8f32,
                        SSEPackedSingle, itins.s, 0>, PS, VEX_4V, VEX_L;
  defm V#NAME#PDY : sse12_fp_packed<opc, !strconcat(OpcodeStr, "pd"),
                        OpNode, VR256, v4f64, f256mem, loadv4f64,
                        SSEPackedDouble, itins.d, 0>, PD, VEX_4V, VEX_L;
  }

  let Constraints = "$src1 = $dst" in {
    defm PS : sse12_fp_packed<opc, !strconcat(OpcodeStr, "ps"), OpNode, VR128,
                              v4f32, f128mem, memopv4f32, SSEPackedSingle,
                              itins.s>, PS;
    defm PD : sse12_fp_packed<opc, !strconcat(OpcodeStr, "pd"), OpNode, VR128,
                              v2f64, f128mem, memopv2f64, SSEPackedDouble,
                              itins.d>, PD;
  }
}

multiclass basic_sse12_fp_binop_s<bits<8> opc, string OpcodeStr, SDNode OpNode,
                                  SizeItins itins> {
  defm V#NAME#SS : sse12_fp_scalar<opc, !strconcat(OpcodeStr, "ss"),
                         OpNode, FR32, f32mem, SSEPackedSingle, itins.s, 0>,
                         XS, VEX_4V, VEX_LIG;
  defm V#NAME#SD : sse12_fp_scalar<opc, !strconcat(OpcodeStr, "sd"),
                         OpNode, FR64, f64mem, SSEPackedDouble, itins.d, 0>,
                         XD, VEX_4V, VEX_LIG;

  let Constraints = "$src1 = $dst" in {
    defm SS : sse12_fp_scalar<opc, !strconcat(OpcodeStr, "ss"),
                              OpNode, FR32, f32mem, SSEPackedSingle,
                              itins.s>, XS;
    defm SD : sse12_fp_scalar<opc, !strconcat(OpcodeStr, "sd"),
                              OpNode, FR64, f64mem, SSEPackedDouble,
                              itins.d>, XD;
  }
}

multiclass basic_sse12_fp_binop_s_int<bits<8> opc, string OpcodeStr,
                                      SDPatternOperator IntSS,
                                      SDPatternOperator IntSD,
                                      SizeItins itins> {
  defm V#NAME#SS : sse12_fp_scalar_int<opc, OpcodeStr, IntSS, VR128,
                   !strconcat(OpcodeStr, "ss"), ssmem, sse_load_f32,
                   SSEPackedSingle, itins.s, 0>, XS, VEX_4V, VEX_LIG;
  defm V#NAME#SD : sse12_fp_scalar_int<opc, OpcodeStr, IntSD, VR128,
                   !strconcat(OpcodeStr, "sd"), sdmem, sse_load_f64,
                   SSEPackedDouble, itins.d, 0>, XD, VEX_4V, VEX_LIG;

  let Constraints = "$src1 = $dst" in {
    defm SS : sse12_fp_scalar_int<opc, OpcodeStr, IntSS, VR128,
                   !strconcat(OpcodeStr, "ss"), ssmem, sse_load_f32,
                   SSEPackedSingle, itins.s>, XS;
    defm SD : sse12_fp_scalar_int<opc, OpcodeStr, IntSD, VR128,
                   !strconcat(OpcodeStr, "sd"), sdmem, sse_load_f64,
                   SSEPackedDouble, itins.d>, XD;
  }
}

// Binary Arithmetic instructions
defm ADD : basic_sse12_fp_binop_p<0x58, "add", fadd, SSE_ALU_ITINS_P>,
           basic_sse12_fp_binop_s<0x58, "add", fadd, SSE_ALU_ITINS_S>,
           basic_sse12_fp_binop_s_int<0x58, "add", null_frag, null_frag,
                                      SSE_ALU_ITINS_S>;
defm MUL : basic_sse12_fp_binop_p<0x59, "mul", fmul, SSE_MUL_ITINS_P>,
           basic_sse12_fp_binop_s<0x59, "mul", fmul, SSE_MUL_ITINS_S>,
           basic_sse12_fp_binop_s_int<0x59, "mul", null_frag, null_frag,
                                      SSE_MUL_ITINS_S>;
let isCommutable = 0 in {
  defm SUB : basic_sse12_fp_binop_p<0x5C, "sub", fsub, SSE_ALU_ITINS_P>,
             basic_sse12_fp_binop_s<0x5C, "sub", fsub, SSE_ALU_ITINS_S>,
             basic_sse12_fp_binop_s_int<0x5C, "sub", null_frag, null_frag,
                                        SSE_ALU_ITINS_S>;
  defm DIV : basic_sse12_fp_binop_p<0x5E, "div", fdiv, SSE_DIV_ITINS_P>,
             basic_sse12_fp_binop_s<0x5E, "div", fdiv, SSE_DIV_ITINS_S>,
             basic_sse12_fp_binop_s_int<0x5E, "div", null_frag, null_frag,
                                        SSE_DIV_ITINS_S>;
  defm MAX : basic_sse12_fp_binop_p<0x5F, "max", X86fmax, SSE_ALU_ITINS_P>,
             basic_sse12_fp_binop_s<0x5F, "max", X86fmax, SSE_ALU_ITINS_S>,
             basic_sse12_fp_binop_s_int<0x5F, "max", int_x86_sse_max_ss,
                                        int_x86_sse2_max_sd, SSE_ALU_ITINS_S>;
  defm MIN : basic_sse12_fp_binop_p<0x5D, "min", X86fmin, SSE_ALU_ITINS_P>,
             basic_sse12_fp_binop_s<0x5D, "min", X86fmin, SSE_ALU_ITINS_S>,
             basic_sse12_fp_binop_s_int<0x5D, "min", int_x86_sse_min_ss,
                                        int_x86_sse2_min_sd, SSE_ALU_ITINS_S>;
}

let isCodeGenOnly = 1 in {
  defm MAXC: basic_sse12_fp_binop_p<0x5F, "max", X86fmaxc, SSE_ALU_ITINS_P>,
             basic_sse12_fp_binop_s<0x5F, "max", X86fmaxc, SSE_ALU_ITINS_S>;
  defm MINC: basic_sse12_fp_binop_p<0x5D, "min", X86fminc, SSE_ALU_ITINS_P>,
             basic_sse12_fp_binop_s<0x5D, "min", X86fminc, SSE_ALU_ITINS_S>;
}

// Patterns used to select SSE scalar fp arithmetic instructions from
// either:
//
// (1) a scalar fp operation followed by a blend
//
// The effect is that the backend no longer emits unnecessary vector
// insert instructions immediately after SSE scalar fp instructions
// like addss or mulss.
//
// For example, given the following code:
//   __m128 foo(__m128 A, __m128 B) {
//     A[0] += B[0];
//     return A;
//   }
//
// Previously we generated:
//   addss %xmm0, %xmm1
//   movss %xmm1, %xmm0
//
// We now generate:
//   addss %xmm1, %xmm0
//
// (2) a vector packed single/double fp operation followed by a vector insert
//
// The effect is that the backend converts the packed fp instruction
// followed by a vector insert into a single SSE scalar fp instruction.
//
// For example, given the following code:
//   __m128 foo(__m128 A, __m128 B) {
//     __m128 C = A + B;
//     return (__m128) {c[0], a[1], a[2], a[3]};
//   }
//
// Previously we generated:
//   addps %xmm0, %xmm1
//   movss %xmm1, %xmm0
//
// We now generate:
//   addss %xmm1, %xmm0

// TODO: Some canonicalization in lowering would simplify the number of
// patterns we have to try to match.
multiclass scalar_math_f32_patterns<SDNode Op, string OpcPrefix> {
  let Predicates = [UseSSE1] in {
    // extracted scalar math op with insert via movss
    def : Pat<(v4f32 (X86Movss (v4f32 VR128:$dst), (v4f32 (scalar_to_vector
          (Op (f32 (extractelt (v4f32 VR128:$dst), (iPTR 0))),
          FR32:$src))))),
      (!cast<I>(OpcPrefix#SSrr_Int) v4f32:$dst,
          (COPY_TO_REGCLASS FR32:$src, VR128))>;

    // vector math op with insert via movss
    def : Pat<(v4f32 (X86Movss (v4f32 VR128:$dst),
          (Op (v4f32 VR128:$dst), (v4f32 VR128:$src)))),
      (!cast<I>(OpcPrefix#SSrr_Int) v4f32:$dst, v4f32:$src)>;
  }

  // With SSE 4.1, blendi is preferred to movsd, so match that too.
  let Predicates = [UseSSE41] in {
    // extracted scalar math op with insert via blend
    def : Pat<(v4f32 (X86Blendi (v4f32 VR128:$dst), (v4f32 (scalar_to_vector
          (Op (f32 (extractelt (v4f32 VR128:$dst), (iPTR 0))),
          FR32:$src))), (i8 1))),
      (!cast<I>(OpcPrefix#SSrr_Int) v4f32:$dst,
          (COPY_TO_REGCLASS FR32:$src, VR128))>;

    // vector math op with insert via blend
    def : Pat<(v4f32 (X86Blendi (v4f32 VR128:$dst),
          (Op (v4f32 VR128:$dst), (v4f32 VR128:$src)), (i8 1))),
      (!cast<I>(OpcPrefix#SSrr_Int)v4f32:$dst, v4f32:$src)>;

  }

  // Repeat everything for AVX.
  let Predicates = [UseAVX] in {
    // extracted scalar math op with insert via movss
    def : Pat<(v4f32 (X86Movss (v4f32 VR128:$dst), (v4f32 (scalar_to_vector
          (Op (f32 (extractelt (v4f32 VR128:$dst), (iPTR 0))),
          FR32:$src))))),
      (!cast<I>("V"#OpcPrefix#SSrr_Int) v4f32:$dst,
          (COPY_TO_REGCLASS FR32:$src, VR128))>;

    // extracted scalar math op with insert via blend
    def : Pat<(v4f32 (X86Blendi (v4f32 VR128:$dst), (v4f32 (scalar_to_vector
          (Op (f32 (extractelt (v4f32 VR128:$dst), (iPTR 0))),
          FR32:$src))), (i8 1))),
      (!cast<I>("V"#OpcPrefix#SSrr_Int) v4f32:$dst,
          (COPY_TO_REGCLASS FR32:$src, VR128))>;

    // vector math op with insert via movss
    def : Pat<(v4f32 (X86Movss (v4f32 VR128:$dst),
          (Op (v4f32 VR128:$dst), (v4f32 VR128:$src)))),
      (!cast<I>("V"#OpcPrefix#SSrr_Int) v4f32:$dst, v4f32:$src)>;

    // vector math op with insert via blend
    def : Pat<(v4f32 (X86Blendi (v4f32 VR128:$dst),
          (Op (v4f32 VR128:$dst), (v4f32 VR128:$src)), (i8 1))),
      (!cast<I>("V"#OpcPrefix#SSrr_Int) v4f32:$dst, v4f32:$src)>;
  }
}

defm : scalar_math_f32_patterns<fadd, "ADD">;
defm : scalar_math_f32_patterns<fsub, "SUB">;
defm : scalar_math_f32_patterns<fmul, "MUL">;
defm : scalar_math_f32_patterns<fdiv, "DIV">;

multiclass scalar_math_f64_patterns<SDNode Op, string OpcPrefix> {
  let Predicates = [UseSSE2] in {
    // extracted scalar math op with insert via movsd
    def : Pat<(v2f64 (X86Movsd (v2f64 VR128:$dst), (v2f64 (scalar_to_vector
          (Op (f64 (extractelt (v2f64 VR128:$dst), (iPTR 0))),
          FR64:$src))))),
      (!cast<I>(OpcPrefix#SDrr_Int) v2f64:$dst,
          (COPY_TO_REGCLASS FR64:$src, VR128))>;

    // vector math op with insert via movsd
    def : Pat<(v2f64 (X86Movsd (v2f64 VR128:$dst),
          (Op (v2f64 VR128:$dst), (v2f64 VR128:$src)))),
      (!cast<I>(OpcPrefix#SDrr_Int) v2f64:$dst, v2f64:$src)>;
  }

  // With SSE 4.1, blendi is preferred to movsd, so match those too.
  let Predicates = [UseSSE41] in {
    // extracted scalar math op with insert via blend
    def : Pat<(v2f64 (X86Blendi (v2f64 VR128:$dst), (v2f64 (scalar_to_vector
          (Op (f64 (extractelt (v2f64 VR128:$dst), (iPTR 0))),
          FR64:$src))), (i8 1))),
      (!cast<I>(OpcPrefix#SDrr_Int) v2f64:$dst,
          (COPY_TO_REGCLASS FR64:$src, VR128))>;

    // vector math op with insert via blend
    def : Pat<(v2f64 (X86Blendi (v2f64 VR128:$dst),
          (Op (v2f64 VR128:$dst), (v2f64 VR128:$src)), (i8 1))),
      (!cast<I>(OpcPrefix#SDrr_Int) v2f64:$dst, v2f64:$src)>;
  }

  // Repeat everything for AVX.
  let Predicates = [UseAVX] in {
    // extracted scalar math op with insert via movsd
    def : Pat<(v2f64 (X86Movsd (v2f64 VR128:$dst), (v2f64 (scalar_to_vector
          (Op (f64 (extractelt (v2f64 VR128:$dst), (iPTR 0))),
          FR64:$src))))),
      (!cast<I>("V"#OpcPrefix#SDrr_Int) v2f64:$dst,
          (COPY_TO_REGCLASS FR64:$src, VR128))>;

    // extracted scalar math op with insert via blend
    def : Pat<(v2f64 (X86Blendi (v2f64 VR128:$dst), (v2f64 (scalar_to_vector
          (Op (f64 (extractelt (v2f64 VR128:$dst), (iPTR 0))),
          FR64:$src))), (i8 1))),
      (!cast<I>("V"#OpcPrefix#SDrr_Int) v2f64:$dst,
          (COPY_TO_REGCLASS FR64:$src, VR128))>;

    // vector math op with insert via movsd
    def : Pat<(v2f64 (X86Movsd (v2f64 VR128:$dst),
          (Op (v2f64 VR128:$dst), (v2f64 VR128:$src)))),
      (!cast<I>("V"#OpcPrefix#SDrr_Int) v2f64:$dst, v2f64:$src)>;

    // vector math op with insert via blend
    def : Pat<(v2f64 (X86Blendi (v2f64 VR128:$dst),
          (Op (v2f64 VR128:$dst), (v2f64 VR128:$src)), (i8 1))),
      (!cast<I>("V"#OpcPrefix#SDrr_Int) v2f64:$dst, v2f64:$src)>;
  }
}

defm : scalar_math_f64_patterns<fadd, "ADD">;
defm : scalar_math_f64_patterns<fsub, "SUB">;
defm : scalar_math_f64_patterns<fmul, "MUL">;
defm : scalar_math_f64_patterns<fdiv, "DIV">;


/// Unop Arithmetic
/// In addition, we also have a special variant of the scalar form here to
/// represent the associated intrinsic operation.  This form is unlike the
/// plain scalar form, in that it takes an entire vector (instead of a
/// scalar) and leaves the top elements undefined.
///
/// And, we have a special variant form for a full-vector intrinsic form.

let Sched = WriteFSqrt in {
def SSE_SQRTPS : OpndItins<
  IIC_SSE_SQRTPS_RR, IIC_SSE_SQRTPS_RM
>;

def SSE_SQRTSS : OpndItins<
  IIC_SSE_SQRTSS_RR, IIC_SSE_SQRTSS_RM
>;

def SSE_SQRTPD : OpndItins<
  IIC_SSE_SQRTPD_RR, IIC_SSE_SQRTPD_RM
>;

def SSE_SQRTSD : OpndItins<
  IIC_SSE_SQRTSD_RR, IIC_SSE_SQRTSD_RM
>;
}

let Sched = WriteFRsqrt in {
def SSE_RSQRTPS : OpndItins<
  IIC_SSE_RSQRTPS_RR, IIC_SSE_RSQRTPS_RM
>;

def SSE_RSQRTSS : OpndItins<
  IIC_SSE_RSQRTSS_RR, IIC_SSE_RSQRTSS_RM
>;
}

let Sched = WriteFRcp in {
def SSE_RCPP : OpndItins<
  IIC_SSE_RCPP_RR, IIC_SSE_RCPP_RM
>;

def SSE_RCPS : OpndItins<
  IIC_SSE_RCPS_RR, IIC_SSE_RCPS_RM
>;
}

/// sse_fp_unop_s - SSE1 unops in scalar form
/// For the non-AVX defs, we need $src1 to be tied to $dst because
/// the HW instructions are 2 operand / destructive.
multiclass sse_fp_unop_s<bits<8> opc, string OpcodeStr, RegisterClass RC,
                          ValueType vt, ValueType ScalarVT,
                          X86MemOperand x86memop,
                          Intrinsic Intr,
                          SDNode OpNode, Domain d, OpndItins itins,
                          Predicate target, string Suffix> {
  let hasSideEffects = 0 in {
  def r : I<opc, MRMSrcReg, (outs RC:$dst), (ins RC:$src1),
              !strconcat(OpcodeStr, "\t{$src1, $dst|$dst, $src1}"),
            [(set RC:$dst, (OpNode RC:$src1))], itins.rr, d>, Sched<[itins.Sched]>,
            Requires<[target]>;
  let mayLoad = 1 in
  def m : I<opc, MRMSrcMem, (outs RC:$dst), (ins x86memop:$src1),
            !strconcat(OpcodeStr, "\t{$src1, $dst|$dst, $src1}"),
            [(set RC:$dst, (OpNode (load addr:$src1)))], itins.rm, d>,
            Sched<[itins.Sched.Folded, ReadAfterLd]>,
            Requires<[target, OptForSize]>;

  let isCodeGenOnly = 1, Constraints = "$src1 = $dst" in {
  def r_Int : I<opc, MRMSrcReg, (outs VR128:$dst), (ins VR128:$src1, VR128:$src2),
              !strconcat(OpcodeStr, "\t{$src2, $dst|$dst, $src2}"),
            []>, Sched<[itins.Sched.Folded, ReadAfterLd]>;
  let mayLoad = 1 in
  def m_Int : I<opc, MRMSrcMem, (outs VR128:$dst), (ins VR128:$src1, x86memop:$src2),
              !strconcat(OpcodeStr, "\t{$src2, $dst|$dst, $src2}"),
            []>, Sched<[itins.Sched.Folded, ReadAfterLd]>;
  }
  }

  let Predicates = [target] in {
  // These are unary operations, but they are modeled as having 2 source operands
  // because the high elements of the destination are unchanged in SSE.
  def : Pat<(Intr VR128:$src),
            (!cast<Instruction>(NAME#Suffix##r_Int) VR128:$src, VR128:$src)>;
  }
  // We don't want to fold scalar loads into these instructions unless
  // optimizing for size. This is because the folded instruction will have a
  // partial register update, while the unfolded sequence will not, e.g.
  // movss mem, %xmm0
  // rcpss %xmm0, %xmm0
  // which has a clobber before the rcp, vs.
  // rcpss mem, %xmm0
  let Predicates = [target, OptForSize] in {
    def : Pat<(Intr (scalar_to_vector (ScalarVT (load addr:$src2)))),
               (!cast<Instruction>(NAME#Suffix##m_Int)
                      (vt (IMPLICIT_DEF)), addr:$src2)>;
  }
}

multiclass avx_fp_unop_s<bits<8> opc, string OpcodeStr, RegisterClass RC,
                          ValueType vt, ValueType ScalarVT,
                          X86MemOperand x86memop,
                          Intrinsic Intr, SDNode OpNode, Domain d,
                          OpndItins itins, string Suffix> {
  let hasSideEffects = 0 in {
  def r : I<opc, MRMSrcReg, (outs RC:$dst), (ins RC:$src1, RC:$src2),
            !strconcat(OpcodeStr, "\t{$src2, $src1, $dst|$dst, $src1, $src2}"),
            [], itins.rr, d>, Sched<[itins.Sched]>;
  let mayLoad = 1 in
  def m : I<opc, MRMSrcMem, (outs RC:$dst), (ins RC:$src1, x86memop:$src2),
             !strconcat(OpcodeStr, "\t{$src2, $src1, $dst|$dst, $src1, $src2}"),
            [], itins.rm, d>, Sched<[itins.Sched.Folded, ReadAfterLd]>;
  let isCodeGenOnly = 1 in {
  def r_Int : I<opc, MRMSrcReg, (outs VR128:$dst),
                (ins VR128:$src1, VR128:$src2),
             !strconcat(OpcodeStr, "\t{$src2, $src1, $dst|$dst, $src1, $src2}"),
             []>, Sched<[itins.Sched.Folded]>;
  let mayLoad = 1 in
  def m_Int : I<opc, MRMSrcMem, (outs VR128:$dst),
                (ins VR128:$src1, x86memop:$src2),
             !strconcat(OpcodeStr, "\t{$src2, $src1, $dst|$dst, $src1, $src2}"),
             []>, Sched<[itins.Sched.Folded, ReadAfterLd]>;
  }
  }

  // We don't want to fold scalar loads into these instructions unless
  // optimizing for size. This is because the folded instruction will have a
  // partial register update, while the unfolded sequence will not, e.g.
  // vmovss mem, %xmm0
  // vrcpss %xmm0, %xmm0, %xmm0
  // which has a clobber before the rcp, vs.
  // vrcpss mem, %xmm0, %xmm0
  // TODO: In theory, we could fold the load, and avoid the stall caused by
  // the partial register store, either in ExeDepFix or with smarter RA.
  let Predicates = [UseAVX] in {
   def : Pat<(OpNode RC:$src),  (!cast<Instruction>("V"#NAME#Suffix##r)
                                (ScalarVT (IMPLICIT_DEF)), RC:$src)>;
  }
  let Predicates = [HasAVX] in {
   def : Pat<(Intr VR128:$src),
             (!cast<Instruction>("V"#NAME#Suffix##r_Int) VR128:$src,
                                 VR128:$src)>;
  }
  let Predicates = [HasAVX, OptForSize] in {
    def : Pat<(Intr (scalar_to_vector (ScalarVT (load addr:$src2)))),
              (!cast<Instruction>("V"#NAME#Suffix##m_Int)
                    (vt (IMPLICIT_DEF)), addr:$src2)>;
  }
  let Predicates = [UseAVX, OptForSize] in {
    def : Pat<(ScalarVT (OpNode (load addr:$src))),
              (!cast<Instruction>("V"#NAME#Suffix##m) (ScalarVT (IMPLICIT_DEF)),
            addr:$src)>;
  }
}

/// sse1_fp_unop_p - SSE1 unops in packed form.
multiclass sse1_fp_unop_p<bits<8> opc, string OpcodeStr, SDNode OpNode,
                          OpndItins itins, list<Predicate> prds> {
let Predicates = prds in {
  def V#NAME#PSr : PSI<opc, MRMSrcReg, (outs VR128:$dst), (ins VR128:$src),
                       !strconcat("v", OpcodeStr,
                                  "ps\t{$src, $dst|$dst, $src}"),
                       [(set VR128:$dst, (v4f32 (OpNode VR128:$src)))],
                       itins.rr>, VEX, Sched<[itins.Sched]>;
  def V#NAME#PSm : PSI<opc, MRMSrcMem, (outs VR128:$dst), (ins f128mem:$src),
                       !strconcat("v", OpcodeStr,
                                  "ps\t{$src, $dst|$dst, $src}"),
                       [(set VR128:$dst, (OpNode (loadv4f32 addr:$src)))],
                       itins.rm>, VEX, Sched<[itins.Sched.Folded]>;
  def V#NAME#PSYr : PSI<opc, MRMSrcReg, (outs VR256:$dst), (ins VR256:$src),
                        !strconcat("v", OpcodeStr,
                                   "ps\t{$src, $dst|$dst, $src}"),
                        [(set VR256:$dst, (v8f32 (OpNode VR256:$src)))],
                        itins.rr>, VEX, VEX_L, Sched<[itins.Sched]>;
  def V#NAME#PSYm : PSI<opc, MRMSrcMem, (outs VR256:$dst), (ins f256mem:$src),
                        !strconcat("v", OpcodeStr,
                                   "ps\t{$src, $dst|$dst, $src}"),
                        [(set VR256:$dst, (OpNode (loadv8f32 addr:$src)))],
                        itins.rm>, VEX, VEX_L, Sched<[itins.Sched.Folded]>;
}

  def PSr : PSI<opc, MRMSrcReg, (outs VR128:$dst), (ins VR128:$src),
                !strconcat(OpcodeStr, "ps\t{$src, $dst|$dst, $src}"),
                [(set VR128:$dst, (v4f32 (OpNode VR128:$src)))], itins.rr>,
            Sched<[itins.Sched]>;
  def PSm : PSI<opc, MRMSrcMem, (outs VR128:$dst), (ins f128mem:$src),
                !strconcat(OpcodeStr, "ps\t{$src, $dst|$dst, $src}"),
                [(set VR128:$dst, (OpNode (memopv4f32 addr:$src)))], itins.rm>,
            Sched<[itins.Sched.Folded]>;
}

/// sse2_fp_unop_p - SSE2 unops in vector forms.
multiclass sse2_fp_unop_p<bits<8> opc, string OpcodeStr,
                          SDNode OpNode, OpndItins itins> {
let Predicates = [HasAVX] in {
  def V#NAME#PDr : PDI<opc, MRMSrcReg, (outs VR128:$dst), (ins VR128:$src),
                       !strconcat("v", OpcodeStr,
                                  "pd\t{$src, $dst|$dst, $src}"),
                       [(set VR128:$dst, (v2f64 (OpNode VR128:$src)))],
                       itins.rr>, VEX, Sched<[itins.Sched]>;
  def V#NAME#PDm : PDI<opc, MRMSrcMem, (outs VR128:$dst), (ins f128mem:$src),
                       !strconcat("v", OpcodeStr,
                                  "pd\t{$src, $dst|$dst, $src}"),
                       [(set VR128:$dst, (OpNode (loadv2f64 addr:$src)))],
                       itins.rm>, VEX, Sched<[itins.Sched.Folded]>;
  def V#NAME#PDYr : PDI<opc, MRMSrcReg, (outs VR256:$dst), (ins VR256:$src),
                        !strconcat("v", OpcodeStr,
                                   "pd\t{$src, $dst|$dst, $src}"),
                        [(set VR256:$dst, (v4f64 (OpNode VR256:$src)))],
                        itins.rr>, VEX, VEX_L, Sched<[itins.Sched]>;
  def V#NAME#PDYm : PDI<opc, MRMSrcMem, (outs VR256:$dst), (ins f256mem:$src),
                        !strconcat("v", OpcodeStr,
                                   "pd\t{$src, $dst|$dst, $src}"),
                        [(set VR256:$dst, (OpNode (loadv4f64 addr:$src)))],
                        itins.rm>, VEX, VEX_L, Sched<[itins.Sched.Folded]>;
}

  def PDr : PDI<opc, MRMSrcReg, (outs VR128:$dst), (ins VR128:$src),
              !strconcat(OpcodeStr, "pd\t{$src, $dst|$dst, $src}"),
              [(set VR128:$dst, (v2f64 (OpNode VR128:$src)))], itins.rr>,
            Sched<[itins.Sched]>;
  def PDm : PDI<opc, MRMSrcMem, (outs VR128:$dst), (ins f128mem:$src),
                !strconcat(OpcodeStr, "pd\t{$src, $dst|$dst, $src}"),
                [(set VR128:$dst, (OpNode (memopv2f64 addr:$src)))], itins.rm>,
            Sched<[itins.Sched.Folded]>;
}

multiclass sse1_fp_unop_s<bits<8> opc, string OpcodeStr, SDNode OpNode,
                          OpndItins itins> {
  defm SS        :  sse_fp_unop_s<opc, OpcodeStr##ss, FR32, v4f32, f32, f32mem,
                      !cast<Intrinsic>("int_x86_sse_"##OpcodeStr##_ss), OpNode,
                      SSEPackedSingle, itins, UseSSE1, "SS">, XS;
  defm V#NAME#SS  : avx_fp_unop_s<opc, "v"#OpcodeStr##ss, FR32, v4f32, f32,
                      f32mem,
                      !cast<Intrinsic>("int_x86_sse_"##OpcodeStr##_ss), OpNode,
                      SSEPackedSingle, itins, "SS">, XS, VEX_4V, VEX_LIG;
}

multiclass sse2_fp_unop_s<bits<8> opc, string OpcodeStr, SDNode OpNode,
                          OpndItins itins> {
  defm SD         : sse_fp_unop_s<opc, OpcodeStr##sd, FR64, v2f64, f64, f64mem,
                         !cast<Intrinsic>("int_x86_sse2_"##OpcodeStr##_sd),
                         OpNode, SSEPackedDouble, itins, UseSSE2, "SD">, XD;
  defm V#NAME#SD  : avx_fp_unop_s<opc, "v"#OpcodeStr##sd, FR64, v2f64, f64,
                         f64mem,
                         !cast<Intrinsic>("int_x86_sse2_"##OpcodeStr##_sd),
                         OpNode, SSEPackedDouble, itins, "SD">,
                         XD, VEX_4V, VEX_LIG;
}

// Square root.
defm SQRT  : sse1_fp_unop_s<0x51, "sqrt", fsqrt, SSE_SQRTSS>,
             sse1_fp_unop_p<0x51, "sqrt", fsqrt, SSE_SQRTPS, [HasAVX]>,
             sse2_fp_unop_s<0x51, "sqrt", fsqrt, SSE_SQRTSD>,
             sse2_fp_unop_p<0x51, "sqrt", fsqrt, SSE_SQRTPD>;

// Reciprocal approximations. Note that these typically require refinement
// in order to obtain suitable precision.
defm RSQRT : sse1_fp_unop_s<0x52, "rsqrt", X86frsqrt, SSE_RSQRTSS>,
             sse1_fp_unop_p<0x52, "rsqrt", X86frsqrt, SSE_RSQRTPS, [HasAVX, NoVLX] >;
defm RCP   : sse1_fp_unop_s<0x53, "rcp", X86frcp, SSE_RCPS>,
             sse1_fp_unop_p<0x53, "rcp", X86frcp, SSE_RCPP, [HasAVX, NoVLX]>;

// There is no f64 version of the reciprocal approximation instructions.

// TODO: We should add *scalar* op patterns for these just like we have for
// the binops above. If the binop and unop patterns could all be unified
// that would be even better.

multiclass scalar_unary_math_patterns<Intrinsic Intr, string OpcPrefix,
                                      SDNode Move, ValueType VT,
                                      Predicate BasePredicate> {
  let Predicates = [BasePredicate] in {
    def : Pat<(VT (Move VT:$dst, (Intr VT:$src))),
              (!cast<I>(OpcPrefix#r_Int) VT:$dst, VT:$src)>;
  }

  // With SSE 4.1, blendi is preferred to movs*, so match that too.
  let Predicates = [UseSSE41] in {
    def : Pat<(VT (X86Blendi VT:$dst, (Intr VT:$src), (i8 1))),
              (!cast<I>(OpcPrefix#r_Int) VT:$dst, VT:$src)>;
  }

  // Repeat for AVX versions of the instructions.
  let Predicates = [HasAVX] in {
    def : Pat<(VT (Move VT:$dst, (Intr VT:$src))),
              (!cast<I>("V"#OpcPrefix#r_Int) VT:$dst, VT:$src)>;

    def : Pat<(VT (X86Blendi VT:$dst, (Intr VT:$src), (i8 1))),
              (!cast<I>("V"#OpcPrefix#r_Int) VT:$dst, VT:$src)>;
  }
}

defm : scalar_unary_math_patterns<int_x86_sse_rcp_ss, "RCPSS", X86Movss,
                                  v4f32, UseSSE1>;
defm : scalar_unary_math_patterns<int_x86_sse_rsqrt_ss, "RSQRTSS", X86Movss,
                                  v4f32, UseSSE1>;
defm : scalar_unary_math_patterns<int_x86_sse_sqrt_ss, "SQRTSS", X86Movss,
                                  v4f32, UseSSE1>;
defm : scalar_unary_math_patterns<int_x86_sse2_sqrt_sd, "SQRTSD", X86Movsd,
                                  v2f64, UseSSE2>;


//===----------------------------------------------------------------------===//
// SSE 1 & 2 - Non-temporal stores
//===----------------------------------------------------------------------===//

let AddedComplexity = 400 in { // Prefer non-temporal versions
let SchedRW = [WriteStore] in {
let Predicates = [HasAVX, NoVLX] in {
def VMOVNTPSmr : VPSI<0x2B, MRMDestMem, (outs),
                     (ins f128mem:$dst, VR128:$src),
                     "movntps\t{$src, $dst|$dst, $src}",
                     [(alignednontemporalstore (v4f32 VR128:$src),
                                               addr:$dst)],
                                               IIC_SSE_MOVNT>, VEX;
def VMOVNTPDmr : VPDI<0x2B, MRMDestMem, (outs),
                     (ins f128mem:$dst, VR128:$src),
                     "movntpd\t{$src, $dst|$dst, $src}",
                     [(alignednontemporalstore (v2f64 VR128:$src),
                                               addr:$dst)],
                                               IIC_SSE_MOVNT>, VEX;

let ExeDomain = SSEPackedInt in
def VMOVNTDQmr    : VPDI<0xE7, MRMDestMem, (outs),
                         (ins f128mem:$dst, VR128:$src),
                         "movntdq\t{$src, $dst|$dst, $src}",
                         [(alignednontemporalstore (v2i64 VR128:$src),
                                                   addr:$dst)],
                                                   IIC_SSE_MOVNT>, VEX;

def VMOVNTPSYmr : VPSI<0x2B, MRMDestMem, (outs),
                     (ins f256mem:$dst, VR256:$src),
                     "movntps\t{$src, $dst|$dst, $src}",
                     [(alignednontemporalstore (v8f32 VR256:$src),
                                               addr:$dst)],
                                               IIC_SSE_MOVNT>, VEX, VEX_L;
def VMOVNTPDYmr : VPDI<0x2B, MRMDestMem, (outs),
                     (ins f256mem:$dst, VR256:$src),
                     "movntpd\t{$src, $dst|$dst, $src}",
                     [(alignednontemporalstore (v4f64 VR256:$src),
                                               addr:$dst)],
                                               IIC_SSE_MOVNT>, VEX, VEX_L;
let ExeDomain = SSEPackedInt in
def VMOVNTDQYmr : VPDI<0xE7, MRMDestMem, (outs),
                    (ins f256mem:$dst, VR256:$src),
                    "movntdq\t{$src, $dst|$dst, $src}",
                    [(alignednontemporalstore (v4i64 VR256:$src),
                                              addr:$dst)],
                                              IIC_SSE_MOVNT>, VEX, VEX_L;
}

def MOVNTPSmr : PSI<0x2B, MRMDestMem, (outs), (ins f128mem:$dst, VR128:$src),
                    "movntps\t{$src, $dst|$dst, $src}",
                    [(alignednontemporalstore (v4f32 VR128:$src), addr:$dst)],
                    IIC_SSE_MOVNT>;
def MOVNTPDmr : PDI<0x2B, MRMDestMem, (outs), (ins f128mem:$dst, VR128:$src),
                    "movntpd\t{$src, $dst|$dst, $src}",
                    [(alignednontemporalstore(v2f64 VR128:$src), addr:$dst)],
                    IIC_SSE_MOVNT>;

let ExeDomain = SSEPackedInt in
def MOVNTDQmr : PDI<0xE7, MRMDestMem, (outs), (ins f128mem:$dst, VR128:$src),
                    "movntdq\t{$src, $dst|$dst, $src}",
                    [(alignednontemporalstore (v2i64 VR128:$src), addr:$dst)],
                    IIC_SSE_MOVNT>;

// There is no AVX form for instructions below this point
def MOVNTImr : I<0xC3, MRMDestMem, (outs), (ins i32mem:$dst, GR32:$src),
                 "movnti{l}\t{$src, $dst|$dst, $src}",
                 [(nontemporalstore (i32 GR32:$src), addr:$dst)],
                 IIC_SSE_MOVNT>,
               PS, Requires<[HasSSE2]>;
def MOVNTI_64mr : RI<0xC3, MRMDestMem, (outs), (ins i64mem:$dst, GR64:$src),
                     "movnti{q}\t{$src, $dst|$dst, $src}",
                     [(nontemporalstore (i64 GR64:$src), addr:$dst)],
                     IIC_SSE_MOVNT>,
                  PS, Requires<[HasSSE2]>;
} // SchedRW = [WriteStore]

let Predicates = [HasAVX, NoVLX] in {
  def : Pat<(alignednontemporalstore (v8i32 VR256:$src), addr:$dst),
            (VMOVNTDQYmr addr:$dst, VR256:$src)>;
  def : Pat<(alignednontemporalstore (v16i16 VR256:$src), addr:$dst),
            (VMOVNTDQYmr addr:$dst, VR256:$src)>;
  def : Pat<(alignednontemporalstore (v32i8 VR256:$src), addr:$dst),
            (VMOVNTDQYmr addr:$dst, VR256:$src)>;

  def : Pat<(alignednontemporalstore (v4i32 VR128:$src), addr:$dst),
            (VMOVNTDQmr addr:$dst, VR128:$src)>;
  def : Pat<(alignednontemporalstore (v8i16 VR128:$src), addr:$dst),
            (VMOVNTDQmr addr:$dst, VR128:$src)>;
  def : Pat<(alignednontemporalstore (v16i8 VR128:$src), addr:$dst),
            (VMOVNTDQmr addr:$dst, VR128:$src)>;
}

let Predicates = [UseSSE2] in {
  def : Pat<(alignednontemporalstore (v4i32 VR128:$src), addr:$dst),
            (MOVNTDQmr addr:$dst, VR128:$src)>;
  def : Pat<(alignednontemporalstore (v8i16 VR128:$src), addr:$dst),
            (MOVNTDQmr addr:$dst, VR128:$src)>;
  def : Pat<(alignednontemporalstore (v16i8 VR128:$src), addr:$dst),
            (MOVNTDQmr addr:$dst, VR128:$src)>;
}

} // AddedComplexity

//===----------------------------------------------------------------------===//
// SSE 1 & 2 - Prefetch and memory fence
//===----------------------------------------------------------------------===//

// Prefetch intrinsic.
let Predicates = [HasSSE1], SchedRW = [WriteLoad] in {
def PREFETCHT0   : I<0x18, MRM1m, (outs), (ins i8mem:$src),
    "prefetcht0\t$src", [(prefetch addr:$src, imm, (i32 3), (i32 1))],
    IIC_SSE_PREFETCH>, TB;
def PREFETCHT1   : I<0x18, MRM2m, (outs), (ins i8mem:$src),
    "prefetcht1\t$src", [(prefetch addr:$src, imm, (i32 2), (i32 1))],
    IIC_SSE_PREFETCH>, TB;
def PREFETCHT2   : I<0x18, MRM3m, (outs), (ins i8mem:$src),
    "prefetcht2\t$src", [(prefetch addr:$src, imm, (i32 1), (i32 1))],
    IIC_SSE_PREFETCH>, TB;
def PREFETCHNTA  : I<0x18, MRM0m, (outs), (ins i8mem:$src),
    "prefetchnta\t$src", [(prefetch addr:$src, imm, (i32 0), (i32 1))],
    IIC_SSE_PREFETCH>, TB;
}

// FIXME: How should flush instruction be modeled?
let SchedRW = [WriteLoad] in {
// Flush cache
def CLFLUSH : I<0xAE, MRM7m, (outs), (ins i8mem:$src),
               "clflush\t$src", [(int_x86_sse2_clflush addr:$src)],
               IIC_SSE_PREFETCH>, PS, Requires<[HasSSE2]>;
}

let SchedRW = [WriteNop] in {
// Pause. This "instruction" is encoded as "rep; nop", so even though it
// was introduced with SSE2, it's backward compatible.
def PAUSE : I<0x90, RawFrm, (outs), (ins),
              "pause", [(int_x86_sse2_pause)], IIC_SSE_PAUSE>,
              OBXS, Requires<[HasSSE2]>;
}

let SchedRW = [WriteFence] in {
// Load, store, and memory fence
// TODO: As with mfence, we may want to ease the availablity of sfence/lfence
// to include any 64-bit target.
def SFENCE : I<0xAE, MRM_F8, (outs), (ins),
               "sfence", [(int_x86_sse_sfence)], IIC_SSE_SFENCE>,
               PS, Requires<[HasSSE1]>;
def LFENCE : I<0xAE, MRM_E8, (outs), (ins),
               "lfence", [(int_x86_sse2_lfence)], IIC_SSE_LFENCE>,
               TB, Requires<[HasSSE2]>;
def MFENCE : I<0xAE, MRM_F0, (outs), (ins),
               "mfence", [(int_x86_sse2_mfence)], IIC_SSE_MFENCE>,
               TB, Requires<[HasMFence]>;
} // SchedRW

def : Pat<(X86MFence), (MFENCE)>;

//===----------------------------------------------------------------------===//
// SSE 1 & 2 - Load/Store XCSR register
//===----------------------------------------------------------------------===//

def VLDMXCSR : VPSI<0xAE, MRM2m, (outs), (ins i32mem:$src),
                  "ldmxcsr\t$src", [(int_x86_sse_ldmxcsr addr:$src)],
                  IIC_SSE_LDMXCSR>, VEX, Sched<[WriteLoad]>;
def VSTMXCSR : VPSI<0xAE, MRM3m, (outs), (ins i32mem:$dst),
                  "stmxcsr\t$dst", [(int_x86_sse_stmxcsr addr:$dst)],
                  IIC_SSE_STMXCSR>, VEX, Sched<[WriteStore]>;

let Predicates = [UseSSE1] in {
def LDMXCSR : I<0xAE, MRM2m, (outs), (ins i32mem:$src),
                "ldmxcsr\t$src", [(int_x86_sse_ldmxcsr addr:$src)],
                IIC_SSE_LDMXCSR>, TB, Sched<[WriteLoad]>;
def STMXCSR : I<0xAE, MRM3m, (outs), (ins i32mem:$dst),
                "stmxcsr\t$dst", [(int_x86_sse_stmxcsr addr:$dst)],
                IIC_SSE_STMXCSR>, TB, Sched<[WriteStore]>;
}

//===---------------------------------------------------------------------===//
// SSE2 - Move Aligned/Unaligned Packed Integer Instructions
//===---------------------------------------------------------------------===//

let ExeDomain = SSEPackedInt in { // SSE integer instructions

let hasSideEffects = 0, SchedRW = [WriteMove] in {
def VMOVDQArr  : VPDI<0x6F, MRMSrcReg, (outs VR128:$dst), (ins VR128:$src),
                    "movdqa\t{$src, $dst|$dst, $src}", [], IIC_SSE_MOVA_P_RR>,
                    VEX;
def VMOVDQAYrr : VPDI<0x6F, MRMSrcReg, (outs VR256:$dst), (ins VR256:$src),
                    "movdqa\t{$src, $dst|$dst, $src}", [], IIC_SSE_MOVA_P_RR>,
                    VEX, VEX_L;
def VMOVDQUrr  : VSSI<0x6F, MRMSrcReg, (outs VR128:$dst), (ins VR128:$src),
                    "movdqu\t{$src, $dst|$dst, $src}", [], IIC_SSE_MOVU_P_RR>,
                    VEX;
def VMOVDQUYrr : VSSI<0x6F, MRMSrcReg, (outs VR256:$dst), (ins VR256:$src),
                    "movdqu\t{$src, $dst|$dst, $src}", [], IIC_SSE_MOVU_P_RR>,
                    VEX, VEX_L;
}

// For Disassembler
let isCodeGenOnly = 1, ForceDisassemble = 1, hasSideEffects = 0,
    SchedRW = [WriteMove] in {
def VMOVDQArr_REV  : VPDI<0x7F, MRMDestReg, (outs VR128:$dst), (ins VR128:$src),
                        "movdqa\t{$src, $dst|$dst, $src}", [],
                        IIC_SSE_MOVA_P_RR>,
                        VEX;
def VMOVDQAYrr_REV : VPDI<0x7F, MRMDestReg, (outs VR256:$dst), (ins VR256:$src),
                        "movdqa\t{$src, $dst|$dst, $src}", [],
                        IIC_SSE_MOVA_P_RR>, VEX, VEX_L;
def VMOVDQUrr_REV  : VSSI<0x7F, MRMDestReg, (outs VR128:$dst), (ins VR128:$src),
                        "movdqu\t{$src, $dst|$dst, $src}", [],
                        IIC_SSE_MOVU_P_RR>,
                        VEX;
def VMOVDQUYrr_REV : VSSI<0x7F, MRMDestReg, (outs VR256:$dst), (ins VR256:$src),
                        "movdqu\t{$src, $dst|$dst, $src}", [],
                        IIC_SSE_MOVU_P_RR>, VEX, VEX_L;
}

let canFoldAsLoad = 1, mayLoad = 1, isReMaterializable = 1,
    hasSideEffects = 0, SchedRW = [WriteLoad] in {
def VMOVDQArm  : VPDI<0x6F, MRMSrcMem, (outs VR128:$dst), (ins i128mem:$src),
                   "movdqa\t{$src, $dst|$dst, $src}", [], IIC_SSE_MOVA_P_RM>,
                   VEX;
def VMOVDQAYrm : VPDI<0x6F, MRMSrcMem, (outs VR256:$dst), (ins i256mem:$src),
                   "movdqa\t{$src, $dst|$dst, $src}", [], IIC_SSE_MOVA_P_RM>,
                   VEX, VEX_L;
let Predicates = [HasAVX] in {
  def VMOVDQUrm  : I<0x6F, MRMSrcMem, (outs VR128:$dst), (ins i128mem:$src),
                    "vmovdqu\t{$src, $dst|$dst, $src}",[], IIC_SSE_MOVU_P_RM>,
                    XS, VEX;
  def VMOVDQUYrm : I<0x6F, MRMSrcMem, (outs VR256:$dst), (ins i256mem:$src),
                    "vmovdqu\t{$src, $dst|$dst, $src}",[], IIC_SSE_MOVU_P_RM>,
                    XS, VEX, VEX_L;
}
}

let mayStore = 1, hasSideEffects = 0, SchedRW = [WriteStore] in {
def VMOVDQAmr  : VPDI<0x7F, MRMDestMem, (outs),
                     (ins i128mem:$dst, VR128:$src),
                     "movdqa\t{$src, $dst|$dst, $src}", [], IIC_SSE_MOVA_P_MR>,
                     VEX;
def VMOVDQAYmr : VPDI<0x7F, MRMDestMem, (outs),
                     (ins i256mem:$dst, VR256:$src),
                     "movdqa\t{$src, $dst|$dst, $src}", [], IIC_SSE_MOVA_P_MR>,
                     VEX, VEX_L;
let Predicates = [HasAVX] in {
def VMOVDQUmr  : I<0x7F, MRMDestMem, (outs), (ins i128mem:$dst, VR128:$src),
                  "vmovdqu\t{$src, $dst|$dst, $src}",[], IIC_SSE_MOVU_P_MR>,
                  XS, VEX;
def VMOVDQUYmr : I<0x7F, MRMDestMem, (outs), (ins i256mem:$dst, VR256:$src),
                  "vmovdqu\t{$src, $dst|$dst, $src}",[], IIC_SSE_MOVU_P_MR>,
                  XS, VEX, VEX_L;
}
}

let SchedRW = [WriteMove] in {
let hasSideEffects = 0 in {
def MOVDQArr : PDI<0x6F, MRMSrcReg, (outs VR128:$dst), (ins VR128:$src),
                   "movdqa\t{$src, $dst|$dst, $src}", [], IIC_SSE_MOVA_P_RR>;

def MOVDQUrr :   I<0x6F, MRMSrcReg, (outs VR128:$dst), (ins VR128:$src),
                   "movdqu\t{$src, $dst|$dst, $src}",
                   [], IIC_SSE_MOVU_P_RR>, XS, Requires<[UseSSE2]>;
}

// For Disassembler
let isCodeGenOnly = 1, ForceDisassemble = 1, hasSideEffects = 0 in {
def MOVDQArr_REV : PDI<0x7F, MRMDestReg, (outs VR128:$dst), (ins VR128:$src),
                       "movdqa\t{$src, $dst|$dst, $src}", [],
                       IIC_SSE_MOVA_P_RR>;

def MOVDQUrr_REV :   I<0x7F, MRMDestReg, (outs VR128:$dst), (ins VR128:$src),
                       "movdqu\t{$src, $dst|$dst, $src}",
                       [], IIC_SSE_MOVU_P_RR>, XS, Requires<[UseSSE2]>;
}
} // SchedRW

let canFoldAsLoad = 1, mayLoad = 1, isReMaterializable = 1,
    hasSideEffects = 0, SchedRW = [WriteLoad] in {
def MOVDQArm : PDI<0x6F, MRMSrcMem, (outs VR128:$dst), (ins i128mem:$src),
                   "movdqa\t{$src, $dst|$dst, $src}",
                   [/*(set VR128:$dst, (alignedloadv2i64 addr:$src))*/],
                   IIC_SSE_MOVA_P_RM>;
def MOVDQUrm :   I<0x6F, MRMSrcMem, (outs VR128:$dst), (ins i128mem:$src),
                   "movdqu\t{$src, $dst|$dst, $src}",
                   [/*(set VR128:$dst, (loadv2i64 addr:$src))*/],
                   IIC_SSE_MOVU_P_RM>,
                 XS, Requires<[UseSSE2]>;
}

let mayStore = 1, hasSideEffects = 0, SchedRW = [WriteStore] in {
def MOVDQAmr : PDI<0x7F, MRMDestMem, (outs), (ins i128mem:$dst, VR128:$src),
                   "movdqa\t{$src, $dst|$dst, $src}",
                   [/*(alignedstore (v2i64 VR128:$src), addr:$dst)*/],
                   IIC_SSE_MOVA_P_MR>;
def MOVDQUmr :   I<0x7F, MRMDestMem, (outs), (ins i128mem:$dst, VR128:$src),
                   "movdqu\t{$src, $dst|$dst, $src}",
                   [/*(store (v2i64 VR128:$src), addr:$dst)*/],
                   IIC_SSE_MOVU_P_MR>,
                 XS, Requires<[UseSSE2]>;
}

} // ExeDomain = SSEPackedInt

// Aliases to help the assembler pick two byte VEX encodings by swapping the
// operands relative to the normal instructions to use VEX.R instead of VEX.B.
def : InstAlias<"vmovdqa\t{$src, $dst|$dst, $src}",
                (VMOVDQArr_REV VR128L:$dst, VR128H:$src), 0>;
def : InstAlias<"vmovdqa\t{$src, $dst|$dst, $src}",
                (VMOVDQAYrr_REV VR256L:$dst, VR256H:$src), 0>;
def : InstAlias<"vmovdqu\t{$src, $dst|$dst, $src}",
                (VMOVDQUrr_REV VR128L:$dst, VR128H:$src), 0>;
def : InstAlias<"vmovdqu\t{$src, $dst|$dst, $src}",
                (VMOVDQUYrr_REV VR256L:$dst, VR256H:$src), 0>;

//===---------------------------------------------------------------------===//
// SSE2 - Packed Integer Arithmetic Instructions
//===---------------------------------------------------------------------===//

let Sched = WriteVecIMul in
def SSE_PMADD : OpndItins<
  IIC_SSE_PMADD, IIC_SSE_PMADD
>;

let ExeDomain = SSEPackedInt in { // SSE integer instructions

/// PDI_binop_rm2 - Simple SSE2 binary operator with different src and dst types
multiclass PDI_binop_rm2<bits<8> opc, string OpcodeStr, SDNode OpNode,
                         ValueType DstVT, ValueType SrcVT, RegisterClass RC,
                         PatFrag memop_frag, X86MemOperand x86memop,
                         OpndItins itins, bit Is2Addr = 1> {
  let isCommutable = 1 in
  def rr : PDI<opc, MRMSrcReg, (outs RC:$dst),
       (ins RC:$src1, RC:$src2),
       !if(Is2Addr,
           !strconcat(OpcodeStr, "\t{$src2, $dst|$dst, $src2}"),
           !strconcat(OpcodeStr, "\t{$src2, $src1, $dst|$dst, $src1, $src2}")),
       [(set RC:$dst, (DstVT (OpNode (SrcVT RC:$src1), RC:$src2)))]>,
       Sched<[itins.Sched]>;
  def rm : PDI<opc, MRMSrcMem, (outs RC:$dst),
       (ins RC:$src1, x86memop:$src2),
       !if(Is2Addr,
           !strconcat(OpcodeStr, "\t{$src2, $dst|$dst, $src2}"),
           !strconcat(OpcodeStr, "\t{$src2, $src1, $dst|$dst, $src1, $src2}")),
       [(set RC:$dst, (DstVT (OpNode (SrcVT RC:$src1),
                                     (bitconvert (memop_frag addr:$src2)))))]>,
       Sched<[itins.Sched.Folded, ReadAfterLd]>;
}
} // ExeDomain = SSEPackedInt

defm PADDB   : PDI_binop_all<0xFC, "paddb", add, v16i8, v32i8,
                             SSE_INTALU_ITINS_P, 1, NoVLX_Or_NoBWI>;
defm PADDW   : PDI_binop_all<0xFD, "paddw", add, v8i16, v16i16,
                             SSE_INTALU_ITINS_P, 1, NoVLX_Or_NoBWI>;
defm PADDD   : PDI_binop_all<0xFE, "paddd", add, v4i32, v8i32,
                             SSE_INTALU_ITINS_P, 1, NoVLX>;
defm PADDQ   : PDI_binop_all<0xD4, "paddq", add, v2i64, v4i64,
                             SSE_INTALUQ_ITINS_P, 1, NoVLX>;
defm PADDSB  : PDI_binop_all<0xEC, "paddsb", X86adds, v16i8, v32i8,
                             SSE_INTALU_ITINS_P, 1, NoVLX_Or_NoBWI>;
defm PADDSW  : PDI_binop_all<0xED, "paddsw", X86adds, v8i16, v16i16,
                             SSE_INTALU_ITINS_P, 1, NoVLX_Or_NoBWI>;
defm PADDUSB : PDI_binop_all<0xDC, "paddusb", X86addus, v16i8, v32i8,
                             SSE_INTALU_ITINS_P, 1, NoVLX_Or_NoBWI>;
defm PADDUSW : PDI_binop_all<0xDD, "paddusw", X86addus, v8i16, v16i16,
                             SSE_INTALU_ITINS_P, 1, NoVLX_Or_NoBWI>;
defm PMULLW  : PDI_binop_all<0xD5, "pmullw", mul, v8i16, v16i16,
                             SSE_INTMUL_ITINS_P, 1, NoVLX_Or_NoBWI>;
defm PMULHUW : PDI_binop_all<0xE4, "pmulhuw", mulhu, v8i16, v16i16,
                             SSE_INTMUL_ITINS_P, 1, NoVLX_Or_NoBWI>;
defm PMULHW  : PDI_binop_all<0xE5, "pmulhw", mulhs, v8i16, v16i16,
                             SSE_INTMUL_ITINS_P, 1, NoVLX_Or_NoBWI>;
defm PSUBB   : PDI_binop_all<0xF8, "psubb", sub, v16i8, v32i8,
                             SSE_INTALU_ITINS_P, 0, NoVLX_Or_NoBWI>;
defm PSUBW   : PDI_binop_all<0xF9, "psubw", sub, v8i16, v16i16,
                             SSE_INTALU_ITINS_P, 0, NoVLX_Or_NoBWI>;
defm PSUBD   : PDI_binop_all<0xFA, "psubd", sub, v4i32, v8i32,
                             SSE_INTALU_ITINS_P, 0, NoVLX>;
defm PSUBQ   : PDI_binop_all<0xFB, "psubq", sub, v2i64, v4i64,
                             SSE_INTALUQ_ITINS_P, 0, NoVLX>;
defm PSUBSB  : PDI_binop_all<0xE8, "psubsb", X86subs, v16i8, v32i8,
                             SSE_INTALU_ITINS_P, 0, NoVLX_Or_NoBWI>;
defm PSUBSW  : PDI_binop_all<0xE9, "psubsw", X86subs, v8i16, v16i16,
                             SSE_INTALU_ITINS_P, 0, NoVLX_Or_NoBWI>;
defm PSUBUSB : PDI_binop_all<0xD8, "psubusb", X86subus, v16i8, v32i8,
                             SSE_INTALU_ITINS_P, 0, NoVLX_Or_NoBWI>;
defm PSUBUSW : PDI_binop_all<0xD9, "psubusw", X86subus, v8i16, v16i16,
                             SSE_INTALU_ITINS_P, 0, NoVLX_Or_NoBWI>;
defm PMINUB  : PDI_binop_all<0xDA, "pminub", umin, v16i8, v32i8,
                             SSE_INTALU_ITINS_P, 1, NoVLX_Or_NoBWI>;
defm PMINSW  : PDI_binop_all<0xEA, "pminsw", smin, v8i16, v16i16,
                             SSE_INTALU_ITINS_P, 1, NoVLX_Or_NoBWI>;
defm PMAXUB  : PDI_binop_all<0xDE, "pmaxub", umax, v16i8, v32i8,
                             SSE_INTALU_ITINS_P, 1, NoVLX_Or_NoBWI>;
defm PMAXSW  : PDI_binop_all<0xEE, "pmaxsw", smax, v8i16, v16i16,
                             SSE_INTALU_ITINS_P, 1, NoVLX_Or_NoBWI>;
defm PAVGB   : PDI_binop_all<0xE0, "pavgb", X86avg, v16i8, v32i8,
                             SSE_INTALU_ITINS_P, 1, NoVLX_Or_NoBWI>;
defm PAVGW   : PDI_binop_all<0xE3, "pavgw", X86avg, v8i16, v16i16,
                             SSE_INTALU_ITINS_P, 1, NoVLX_Or_NoBWI>;

let Predicates = [HasAVX, NoVLX_Or_NoBWI] in
defm VPMADDWD : PDI_binop_rm2<0xF5, "vpmaddwd", X86vpmaddwd, v4i32, v8i16, VR128,
                              loadv2i64, i128mem, SSE_PMADD, 0>, VEX_4V;

let Predicates = [HasAVX2, NoVLX_Or_NoBWI] in
defm VPMADDWDY : PDI_binop_rm2<0xF5, "vpmaddwd", X86vpmaddwd, v8i32, v16i16,
                               VR256, loadv4i64, i256mem, SSE_PMADD,
                               0>, VEX_4V, VEX_L;
let Constraints = "$src1 = $dst" in
defm PMADDWD : PDI_binop_rm2<0xF5, "pmaddwd", X86vpmaddwd, v4i32, v8i16, VR128,
                             memopv2i64, i128mem, SSE_PMADD>;

let Predicates = [HasAVX, NoVLX_Or_NoBWI] in
defm VPSADBW : PDI_binop_rm2<0xF6, "vpsadbw", X86psadbw, v2i64, v16i8, VR128,
                             loadv2i64, i128mem, SSE_INTMUL_ITINS_P, 0>,
                             VEX_4V;
let Predicates = [HasAVX2, NoVLX_Or_NoBWI] in
defm VPSADBWY : PDI_binop_rm2<0xF6, "vpsadbw", X86psadbw, v4i64, v32i8, VR256,
                             loadv4i64, i256mem, SSE_INTMUL_ITINS_P, 0>,
                             VEX_4V, VEX_L;
let Constraints = "$src1 = $dst" in
defm PSADBW : PDI_binop_rm2<0xF6, "psadbw", X86psadbw, v2i64, v16i8, VR128,
                            memopv2i64, i128mem, SSE_INTALU_ITINS_P>;

let Predicates = [HasAVX, NoVLX] in
defm VPMULUDQ : PDI_binop_rm2<0xF4, "vpmuludq", X86pmuludq, v2i64, v4i32, VR128,
                              loadv2i64, i128mem, SSE_INTMUL_ITINS_P, 0>,
                              VEX_4V;
let Predicates = [HasAVX2, NoVLX] in
defm VPMULUDQY : PDI_binop_rm2<0xF4, "vpmuludq", X86pmuludq, v4i64, v8i32,
                               VR256, loadv4i64, i256mem,
                               SSE_INTMUL_ITINS_P, 0>, VEX_4V, VEX_L;
let Constraints = "$src1 = $dst" in
defm PMULUDQ : PDI_binop_rm2<0xF4, "pmuludq", X86pmuludq, v2i64, v4i32, VR128,
                             memopv2i64, i128mem, SSE_INTMUL_ITINS_P>;

//===---------------------------------------------------------------------===//
// SSE2 - Packed Integer Logical Instructions
//===---------------------------------------------------------------------===//

multiclass PDI_binop_rmi<bits<8> opc, bits<8> opc2, Format ImmForm,
                         string OpcodeStr, SDNode OpNode,
                         SDNode OpNode2, RegisterClass RC,
                         ValueType DstVT, ValueType SrcVT,
                         PatFrag ld_frag, bit Is2Addr = 1> {
  // src2 is always 128-bit
  def rr : PDI<opc, MRMSrcReg, (outs RC:$dst),
       (ins RC:$src1, VR128:$src2),
       !if(Is2Addr,
           !strconcat(OpcodeStr, "\t{$src2, $dst|$dst, $src2}"),
           !strconcat(OpcodeStr, "\t{$src2, $src1, $dst|$dst, $src1, $src2}")),
       [(set RC:$dst, (DstVT (OpNode RC:$src1, (SrcVT VR128:$src2))))],
       SSE_INTSHIFT_ITINS_P.rr>, Sched<[WriteVecShift]>;
  def rm : PDI<opc, MRMSrcMem, (outs RC:$dst),
       (ins RC:$src1, i128mem:$src2),
       !if(Is2Addr,
           !strconcat(OpcodeStr, "\t{$src2, $dst|$dst, $src2}"),
           !strconcat(OpcodeStr, "\t{$src2, $src1, $dst|$dst, $src1, $src2}")),
       [(set RC:$dst, (DstVT (OpNode RC:$src1,
                       (SrcVT (bitconvert (ld_frag addr:$src2))))))],
       SSE_INTSHIFT_ITINS_P.rm>, Sched<[WriteVecShiftLd, ReadAfterLd]>;
  def ri : PDIi8<opc2, ImmForm, (outs RC:$dst),
       (ins RC:$src1, u8imm:$src2),
       !if(Is2Addr,
           !strconcat(OpcodeStr, "\t{$src2, $dst|$dst, $src2}"),
           !strconcat(OpcodeStr, "\t{$src2, $src1, $dst|$dst, $src1, $src2}")),
       [(set RC:$dst, (DstVT (OpNode2 RC:$src1, (i8 imm:$src2))))],
       SSE_INTSHIFT_ITINS_P.ri>, Sched<[WriteVecShift]>;
}

multiclass PDI_binop_rmi_all<bits<8> opc, bits<8> opc2, Format ImmForm,
                             string OpcodeStr, SDNode OpNode,
                             SDNode OpNode2, ValueType DstVT128,
                             ValueType DstVT256, ValueType SrcVT,
                             Predicate prd> {
let Predicates = [HasAVX, prd] in
  defm V#NAME : PDI_binop_rmi<opc, opc2, ImmForm, !strconcat("v", OpcodeStr),
                              OpNode, OpNode2, VR128, DstVT128, SrcVT,
                              loadv2i64, 0>, VEX_4V;
let Predicates = [HasAVX2, prd] in
  defm V#NAME#Y : PDI_binop_rmi<opc, opc2, ImmForm, !strconcat("v", OpcodeStr),
                                OpNode, OpNode2, VR256, DstVT256, SrcVT,
                                loadv2i64, 0>, VEX_4V, VEX_L;
let Constraints = "$src1 = $dst" in
  defm NAME : PDI_binop_rmi<opc, opc2, ImmForm, OpcodeStr, OpNode, OpNode2,
                           VR128, DstVT128, SrcVT, memopv2i64>;
}

multiclass PDI_binop_ri<bits<8> opc, Format ImmForm, string OpcodeStr,
                        SDNode OpNode, RegisterClass RC, ValueType VT,
                        bit Is2Addr = 1> {
  def ri : PDIi8<opc, ImmForm, (outs RC:$dst), (ins RC:$src1, u8imm:$src2),
       !if(Is2Addr,
           !strconcat(OpcodeStr, "\t{$src2, $dst|$dst, $src2}"),
           !strconcat(OpcodeStr, "\t{$src2, $src1, $dst|$dst, $src1, $src2}")),
       [(set RC:$dst, (VT (OpNode RC:$src1, (i8 imm:$src2))))],
       IIC_SSE_INTSHDQ_P_RI>, Sched<[WriteVecShift]>;
}

multiclass PDI_binop_ri_all<bits<8> opc, Format ImmForm, string OpcodeStr,
                           SDNode OpNode> {
let Predicates = [HasAVX, NoVLX_Or_NoBWI] in
  defm V#NAME : PDI_binop_ri<opc, ImmForm, !strconcat("v", OpcodeStr), OpNode,
                             VR128, v16i8, 0>, VEX_4V;
let Predicates = [HasAVX2, NoVLX_Or_NoBWI] in
  defm V#NAME#Y : PDI_binop_ri<opc, ImmForm, !strconcat("v", OpcodeStr), OpNode,
                               VR256, v32i8, 0>, VEX_4V, VEX_L;
let Constraints = "$src1 = $dst" in
  defm NAME : PDI_binop_ri<opc, ImmForm, OpcodeStr, OpNode, VR128, v16i8>;
}

let ExeDomain = SSEPackedInt in {
  defm PSLLW : PDI_binop_rmi_all<0xF1, 0x71, MRM6r, "psllw", X86vshl, X86vshli,
                                 v8i16, v16i16, v8i16, NoVLX_Or_NoBWI>;
  defm PSLLD : PDI_binop_rmi_all<0xF2, 0x72, MRM6r, "pslld", X86vshl, X86vshli,
                                 v4i32, v8i32, v4i32, NoVLX>;
  defm PSLLQ : PDI_binop_rmi_all<0xF3, 0x73, MRM6r, "psllq", X86vshl, X86vshli,
                                 v2i64, v4i64, v2i64, NoVLX>;

  defm PSRLW : PDI_binop_rmi_all<0xD1, 0x71, MRM2r, "psrlw", X86vsrl, X86vsrli,
                                 v8i16, v16i16, v8i16, NoVLX_Or_NoBWI>;
  defm PSRLD : PDI_binop_rmi_all<0xD2, 0x72, MRM2r, "psrld", X86vsrl, X86vsrli,
                                 v4i32, v8i32, v4i32, NoVLX>;
  defm PSRLQ : PDI_binop_rmi_all<0xD3, 0x73, MRM2r, "psrlq", X86vsrl, X86vsrli,
                                 v2i64, v4i64, v2i64, NoVLX>;

  defm PSRAW : PDI_binop_rmi_all<0xE1, 0x71, MRM4r, "psraw", X86vsra, X86vsrai,
                                 v8i16, v16i16, v8i16, NoVLX_Or_NoBWI>;
  defm PSRAD : PDI_binop_rmi_all<0xE2, 0x72, MRM4r, "psrad", X86vsra, X86vsrai,
                                 v4i32, v8i32, v4i32, NoVLX>;

  defm PSLLDQ : PDI_binop_ri_all<0x73, MRM7r, "pslldq", X86vshldq>;
  defm PSRLDQ : PDI_binop_ri_all<0x73, MRM3r, "psrldq", X86vshrdq>;
  // PSRADQri doesn't exist in SSE[1-3].
} // ExeDomain = SSEPackedInt

//===---------------------------------------------------------------------===//
// SSE2 - Packed Integer Comparison Instructions
//===---------------------------------------------------------------------===//

defm PCMPEQB : PDI_binop_all<0x74, "pcmpeqb", X86pcmpeq, v16i8, v32i8,
                             SSE_INTALU_ITINS_P, 1, TruePredicate>;
defm PCMPEQW : PDI_binop_all<0x75, "pcmpeqw", X86pcmpeq, v8i16, v16i16,
                             SSE_INTALU_ITINS_P, 1, TruePredicate>;
defm PCMPEQD : PDI_binop_all<0x76, "pcmpeqd", X86pcmpeq, v4i32, v8i32,
                             SSE_INTALU_ITINS_P, 1, TruePredicate>;
defm PCMPGTB : PDI_binop_all<0x64, "pcmpgtb", X86pcmpgt, v16i8, v32i8,
                             SSE_INTALU_ITINS_P, 0, TruePredicate>;
defm PCMPGTW : PDI_binop_all<0x65, "pcmpgtw", X86pcmpgt, v8i16, v16i16,
                             SSE_INTALU_ITINS_P, 0, TruePredicate>;
defm PCMPGTD : PDI_binop_all<0x66, "pcmpgtd", X86pcmpgt, v4i32, v8i32,
                             SSE_INTALU_ITINS_P, 0, TruePredicate>;

//===---------------------------------------------------------------------===//
// SSE2 - Packed Integer Shuffle Instructions
//===---------------------------------------------------------------------===//

let ExeDomain = SSEPackedInt in {
multiclass sse2_pshuffle<string OpcodeStr, ValueType vt128, ValueType vt256,
                         SDNode OpNode, Predicate prd> {
let Predicates = [HasAVX, prd] in {
  def V#NAME#ri : Ii8<0x70, MRMSrcReg, (outs VR128:$dst),
                      (ins VR128:$src1, u8imm:$src2),
                      !strconcat("v", OpcodeStr,
                                 "\t{$src2, $src1, $dst|$dst, $src1, $src2}"),
                      [(set VR128:$dst,
                        (vt128 (OpNode VR128:$src1, (i8 imm:$src2))))],
                      IIC_SSE_PSHUF_RI>, VEX, Sched<[WriteShuffle]>;
  def V#NAME#mi : Ii8<0x70, MRMSrcMem, (outs VR128:$dst),
                      (ins i128mem:$src1, u8imm:$src2),
                      !strconcat("v", OpcodeStr,
                                 "\t{$src2, $src1, $dst|$dst, $src1, $src2}"),
                     [(set VR128:$dst,
                       (vt128 (OpNode (bitconvert (loadv2i64 addr:$src1)),
                        (i8 imm:$src2))))], IIC_SSE_PSHUF_MI>, VEX,
                  Sched<[WriteShuffleLd]>;
}

let Predicates = [HasAVX2, prd] in {
  def V#NAME#Yri : Ii8<0x70, MRMSrcReg, (outs VR256:$dst),
                       (ins VR256:$src1, u8imm:$src2),
                       !strconcat("v", OpcodeStr,
                                  "\t{$src2, $src1, $dst|$dst, $src1, $src2}"),
                       [(set VR256:$dst,
                         (vt256 (OpNode VR256:$src1, (i8 imm:$src2))))],
                       IIC_SSE_PSHUF_RI>, VEX, VEX_L, Sched<[WriteShuffle]>;
  def V#NAME#Ymi : Ii8<0x70, MRMSrcMem, (outs VR256:$dst),
                       (ins i256mem:$src1, u8imm:$src2),
                       !strconcat("v", OpcodeStr,
                                  "\t{$src2, $src1, $dst|$dst, $src1, $src2}"),
                      [(set VR256:$dst,
                        (vt256 (OpNode (bitconvert (loadv4i64 addr:$src1)),
                         (i8 imm:$src2))))], IIC_SSE_PSHUF_MI>, VEX, VEX_L,
                   Sched<[WriteShuffleLd]>;
}

let Predicates = [UseSSE2] in {
  def ri : Ii8<0x70, MRMSrcReg,
               (outs VR128:$dst), (ins VR128:$src1, u8imm:$src2),
               !strconcat(OpcodeStr,
                          "\t{$src2, $src1, $dst|$dst, $src1, $src2}"),
                [(set VR128:$dst,
                  (vt128 (OpNode VR128:$src1, (i8 imm:$src2))))],
                IIC_SSE_PSHUF_RI>, Sched<[WriteShuffle]>;
  def mi : Ii8<0x70, MRMSrcMem,
               (outs VR128:$dst), (ins i128mem:$src1, u8imm:$src2),
               !strconcat(OpcodeStr,
                          "\t{$src2, $src1, $dst|$dst, $src1, $src2}"),
                [(set VR128:$dst,
                  (vt128 (OpNode (bitconvert (memopv2i64 addr:$src1)),
                          (i8 imm:$src2))))], IIC_SSE_PSHUF_MI>,
           Sched<[WriteShuffleLd, ReadAfterLd]>;
}
}
} // ExeDomain = SSEPackedInt

defm PSHUFD  : sse2_pshuffle<"pshufd", v4i32, v8i32, X86PShufd, NoVLX>, PD;
defm PSHUFHW : sse2_pshuffle<"pshufhw", v8i16, v16i16, X86PShufhw,
                             NoVLX_Or_NoBWI>, XS;
defm PSHUFLW : sse2_pshuffle<"pshuflw", v8i16, v16i16, X86PShuflw,
                             NoVLX_Or_NoBWI>, XD;

let Predicates = [HasAVX] in {
  def : Pat<(v4f32 (X86PShufd (loadv4f32 addr:$src1), (i8 imm:$imm))),
            (VPSHUFDmi addr:$src1, imm:$imm)>;
  def : Pat<(v4f32 (X86PShufd VR128:$src1, (i8 imm:$imm))),
            (VPSHUFDri VR128:$src1, imm:$imm)>;
}

let Predicates = [UseSSE2] in {
  def : Pat<(v4f32 (X86PShufd (memopv4f32 addr:$src1), (i8 imm:$imm))),
            (PSHUFDmi addr:$src1, imm:$imm)>;
  def : Pat<(v4f32 (X86PShufd VR128:$src1, (i8 imm:$imm))),
            (PSHUFDri VR128:$src1, imm:$imm)>;
}

//===---------------------------------------------------------------------===//
// Packed Integer Pack Instructions (SSE & AVX)
//===---------------------------------------------------------------------===//

let ExeDomain = SSEPackedInt in {
multiclass sse2_pack<bits<8> opc, string OpcodeStr, ValueType OutVT,
                     ValueType ArgVT, SDNode OpNode, PatFrag ld_frag,
                     bit Is2Addr = 1> {
  def rr : PDI<opc, MRMSrcReg,
               (outs VR128:$dst), (ins VR128:$src1, VR128:$src2),
               !if(Is2Addr,
                   !strconcat(OpcodeStr, "\t{$src2, $dst|$dst, $src2}"),
                   !strconcat(OpcodeStr,
                              "\t{$src2, $src1, $dst|$dst, $src1, $src2}")),
               [(set VR128:$dst,
                     (OutVT (OpNode (ArgVT VR128:$src1), VR128:$src2)))]>,
               Sched<[WriteShuffle]>;
  def rm : PDI<opc, MRMSrcMem,
               (outs VR128:$dst), (ins VR128:$src1, i128mem:$src2),
               !if(Is2Addr,
                   !strconcat(OpcodeStr, "\t{$src2, $dst|$dst, $src2}"),
                   !strconcat(OpcodeStr,
                              "\t{$src2, $src1, $dst|$dst, $src1, $src2}")),
               [(set VR128:$dst,
                     (OutVT (OpNode (ArgVT VR128:$src1),
                                    (bitconvert (ld_frag addr:$src2)))))]>,
               Sched<[WriteShuffleLd, ReadAfterLd]>;
}

multiclass sse2_pack_y<bits<8> opc, string OpcodeStr, ValueType OutVT,
                       ValueType ArgVT, SDNode OpNode> {
  def Yrr : PDI<opc, MRMSrcReg,
                (outs VR256:$dst), (ins VR256:$src1, VR256:$src2),
                !strconcat(OpcodeStr,
                           "\t{$src2, $src1, $dst|$dst, $src1, $src2}"),
                [(set VR256:$dst,
                      (OutVT (OpNode (ArgVT VR256:$src1), VR256:$src2)))]>,
                Sched<[WriteShuffle]>;
  def Yrm : PDI<opc, MRMSrcMem,
                (outs VR256:$dst), (ins VR256:$src1, i256mem:$src2),
                !strconcat(OpcodeStr,
                           "\t{$src2, $src1, $dst|$dst, $src1, $src2}"),
                [(set VR256:$dst,
                      (OutVT (OpNode (ArgVT VR256:$src1),
                                     (bitconvert (loadv4i64 addr:$src2)))))]>,
                Sched<[WriteShuffleLd, ReadAfterLd]>;
}

multiclass sse4_pack<bits<8> opc, string OpcodeStr, ValueType OutVT,
                     ValueType ArgVT, SDNode OpNode, PatFrag ld_frag,
                     bit Is2Addr = 1> {
  def rr : SS48I<opc, MRMSrcReg,
                 (outs VR128:$dst), (ins VR128:$src1, VR128:$src2),
                 !if(Is2Addr,
                     !strconcat(OpcodeStr, "\t{$src2, $dst|$dst, $src2}"),
                     !strconcat(OpcodeStr,
                                "\t{$src2, $src1, $dst|$dst, $src1, $src2}")),
                 [(set VR128:$dst,
                       (OutVT (OpNode (ArgVT VR128:$src1), VR128:$src2)))]>,
                 Sched<[WriteShuffle]>;
  def rm : SS48I<opc, MRMSrcMem,
                 (outs VR128:$dst), (ins VR128:$src1, i128mem:$src2),
                 !if(Is2Addr,
                     !strconcat(OpcodeStr, "\t{$src2, $dst|$dst, $src2}"),
                     !strconcat(OpcodeStr,
                                "\t{$src2, $src1, $dst|$dst, $src1, $src2}")),
                 [(set VR128:$dst,
                       (OutVT (OpNode (ArgVT VR128:$src1),
                                      (bitconvert (ld_frag addr:$src2)))))]>,
                 Sched<[WriteShuffleLd, ReadAfterLd]>;
}

multiclass sse4_pack_y<bits<8> opc, string OpcodeStr, ValueType OutVT,
                     ValueType ArgVT, SDNode OpNode> {
  def Yrr : SS48I<opc, MRMSrcReg,
                  (outs VR256:$dst), (ins VR256:$src1, VR256:$src2),
                  !strconcat(OpcodeStr,
                             "\t{$src2, $src1, $dst|$dst, $src1, $src2}"),
                  [(set VR256:$dst,
                        (OutVT (OpNode (ArgVT VR256:$src1), VR256:$src2)))]>,
                  Sched<[WriteShuffle]>;
  def Yrm : SS48I<opc, MRMSrcMem,
                  (outs VR256:$dst), (ins VR256:$src1, i256mem:$src2),
                  !strconcat(OpcodeStr,
                             "\t{$src2, $src1, $dst|$dst, $src1, $src2}"),
                  [(set VR256:$dst,
                        (OutVT (OpNode (ArgVT VR256:$src1),
                                       (bitconvert (loadv4i64 addr:$src2)))))]>,
                  Sched<[WriteShuffleLd, ReadAfterLd]>;
}

let Predicates = [HasAVX, NoVLX_Or_NoBWI] in {
  defm VPACKSSWB : sse2_pack<0x63, "vpacksswb", v16i8, v8i16, X86Packss,
                             loadv2i64, 0>, VEX_4V;
  defm VPACKSSDW : sse2_pack<0x6B, "vpackssdw", v8i16, v4i32, X86Packss,
                             loadv2i64, 0>, VEX_4V;

  defm VPACKUSWB : sse2_pack<0x67, "vpackuswb", v16i8, v8i16, X86Packus,
                             loadv2i64, 0>, VEX_4V;
  defm VPACKUSDW : sse4_pack<0x2B, "vpackusdw", v8i16, v4i32, X86Packus,
                             loadv2i64, 0>, VEX_4V;
}

let Predicates = [HasAVX2, NoVLX_Or_NoBWI] in {
  defm VPACKSSWB : sse2_pack_y<0x63, "vpacksswb", v32i8, v16i16, X86Packss>,
                               VEX_4V, VEX_L;
  defm VPACKSSDW : sse2_pack_y<0x6B, "vpackssdw", v16i16, v8i32, X86Packss>,
                               VEX_4V, VEX_L;

  defm VPACKUSWB : sse2_pack_y<0x67, "vpackuswb", v32i8, v16i16, X86Packus>,
                               VEX_4V, VEX_L;
  defm VPACKUSDW : sse4_pack_y<0x2B, "vpackusdw", v16i16, v8i32, X86Packus>,
                               VEX_4V, VEX_L;
}

let Constraints = "$src1 = $dst" in {
  defm PACKSSWB : sse2_pack<0x63, "packsswb", v16i8, v8i16, X86Packss,
                            memopv2i64>;
  defm PACKSSDW : sse2_pack<0x6B, "packssdw", v8i16, v4i32, X86Packss,
                            memopv2i64>;

  defm PACKUSWB : sse2_pack<0x67, "packuswb", v16i8, v8i16, X86Packus,
                            memopv2i64>;

  defm PACKUSDW : sse4_pack<0x2B, "packusdw", v8i16, v4i32, X86Packus,
                            memopv2i64>;
}
} // ExeDomain = SSEPackedInt

//===---------------------------------------------------------------------===//
// SSE2 - Packed Integer Unpack Instructions
//===---------------------------------------------------------------------===//

let ExeDomain = SSEPackedInt in {
multiclass sse2_unpack<bits<8> opc, string OpcodeStr, ValueType vt,
                       SDNode OpNode, PatFrag ld_frag, bit Is2Addr = 1> {
  def rr : PDI<opc, MRMSrcReg,
      (outs VR128:$dst), (ins VR128:$src1, VR128:$src2),
      !if(Is2Addr,
          !strconcat(OpcodeStr,"\t{$src2, $dst|$dst, $src2}"),
          !strconcat(OpcodeStr,"\t{$src2, $src1, $dst|$dst, $src1, $src2}")),
      [(set VR128:$dst, (vt (OpNode VR128:$src1, VR128:$src2)))],
      IIC_SSE_UNPCK>, Sched<[WriteShuffle]>;
  def rm : PDI<opc, MRMSrcMem,
      (outs VR128:$dst), (ins VR128:$src1, i128mem:$src2),
      !if(Is2Addr,
          !strconcat(OpcodeStr,"\t{$src2, $dst|$dst, $src2}"),
          !strconcat(OpcodeStr,"\t{$src2, $src1, $dst|$dst, $src1, $src2}")),
      [(set VR128:$dst, (vt (OpNode VR128:$src1,
                                  (bitconvert (ld_frag addr:$src2)))))],
                                               IIC_SSE_UNPCK>,
      Sched<[WriteShuffleLd, ReadAfterLd]>;
}

multiclass sse2_unpack_y<bits<8> opc, string OpcodeStr, ValueType vt,
                         SDNode OpNode> {
  def Yrr : PDI<opc, MRMSrcReg,
      (outs VR256:$dst), (ins VR256:$src1, VR256:$src2),
      !strconcat(OpcodeStr,"\t{$src2, $src1, $dst|$dst, $src1, $src2}"),
      [(set VR256:$dst, (vt (OpNode VR256:$src1, VR256:$src2)))]>,
      Sched<[WriteShuffle]>;
  def Yrm : PDI<opc, MRMSrcMem,
      (outs VR256:$dst), (ins VR256:$src1, i256mem:$src2),
      !strconcat(OpcodeStr,"\t{$src2, $src1, $dst|$dst, $src1, $src2}"),
      [(set VR256:$dst, (vt (OpNode VR256:$src1,
                                  (bitconvert (loadv4i64 addr:$src2)))))]>,
      Sched<[WriteShuffleLd, ReadAfterLd]>;
}


let Predicates = [HasAVX, NoVLX_Or_NoBWI] in {
  defm VPUNPCKLBW  : sse2_unpack<0x60, "vpunpcklbw", v16i8, X86Unpckl,
                                 loadv2i64, 0>, VEX_4V;
  defm VPUNPCKLWD  : sse2_unpack<0x61, "vpunpcklwd", v8i16, X86Unpckl,
                                 loadv2i64, 0>, VEX_4V;
  defm VPUNPCKHBW  : sse2_unpack<0x68, "vpunpckhbw", v16i8, X86Unpckh,
                                 loadv2i64, 0>, VEX_4V;
  defm VPUNPCKHWD  : sse2_unpack<0x69, "vpunpckhwd", v8i16, X86Unpckh,
                                 loadv2i64, 0>, VEX_4V;
}
let Predicates = [HasAVX, NoVLX] in {
  defm VPUNPCKLDQ  : sse2_unpack<0x62, "vpunpckldq", v4i32, X86Unpckl,
                                 loadv2i64, 0>, VEX_4V;
  defm VPUNPCKLQDQ : sse2_unpack<0x6C, "vpunpcklqdq", v2i64, X86Unpckl,
                                 loadv2i64, 0>, VEX_4V;
  defm VPUNPCKHDQ  : sse2_unpack<0x6A, "vpunpckhdq", v4i32, X86Unpckh,
                                 loadv2i64, 0>, VEX_4V;
  defm VPUNPCKHQDQ : sse2_unpack<0x6D, "vpunpckhqdq", v2i64, X86Unpckh,
                                 loadv2i64, 0>, VEX_4V;
}

let Predicates = [HasAVX2, NoVLX_Or_NoBWI] in {
  defm VPUNPCKLBW  : sse2_unpack_y<0x60, "vpunpcklbw", v32i8, X86Unpckl>,
                                   VEX_4V, VEX_L;
  defm VPUNPCKLWD  : sse2_unpack_y<0x61, "vpunpcklwd", v16i16, X86Unpckl>,
                                   VEX_4V, VEX_L;
  defm VPUNPCKHBW  : sse2_unpack_y<0x68, "vpunpckhbw", v32i8, X86Unpckh>,
                                   VEX_4V, VEX_L;
  defm VPUNPCKHWD  : sse2_unpack_y<0x69, "vpunpckhwd", v16i16, X86Unpckh>,
                                   VEX_4V, VEX_L;
}
let Predicates = [HasAVX2, NoVLX] in {
  defm VPUNPCKLDQ  : sse2_unpack_y<0x62, "vpunpckldq", v8i32, X86Unpckl>,
                                   VEX_4V, VEX_L;
  defm VPUNPCKLQDQ : sse2_unpack_y<0x6C, "vpunpcklqdq", v4i64, X86Unpckl>,
                                   VEX_4V, VEX_L;
  defm VPUNPCKHDQ  : sse2_unpack_y<0x6A, "vpunpckhdq", v8i32, X86Unpckh>,
                                   VEX_4V, VEX_L;
  defm VPUNPCKHQDQ : sse2_unpack_y<0x6D, "vpunpckhqdq", v4i64, X86Unpckh>,
                                   VEX_4V, VEX_L;
}

let Constraints = "$src1 = $dst" in {
  defm PUNPCKLBW  : sse2_unpack<0x60, "punpcklbw", v16i8, X86Unpckl,
                                memopv2i64>;
  defm PUNPCKLWD  : sse2_unpack<0x61, "punpcklwd", v8i16, X86Unpckl,
                                memopv2i64>;
  defm PUNPCKLDQ  : sse2_unpack<0x62, "punpckldq", v4i32, X86Unpckl,
                                memopv2i64>;
  defm PUNPCKLQDQ : sse2_unpack<0x6C, "punpcklqdq", v2i64, X86Unpckl,
                                memopv2i64>;

  defm PUNPCKHBW  : sse2_unpack<0x68, "punpckhbw", v16i8, X86Unpckh,
                                memopv2i64>;
  defm PUNPCKHWD  : sse2_unpack<0x69, "punpckhwd", v8i16, X86Unpckh,
                                memopv2i64>;
  defm PUNPCKHDQ  : sse2_unpack<0x6A, "punpckhdq", v4i32, X86Unpckh,
                                memopv2i64>;
  defm PUNPCKHQDQ : sse2_unpack<0x6D, "punpckhqdq", v2i64, X86Unpckh,
                                memopv2i64>;
}
} // ExeDomain = SSEPackedInt

//===---------------------------------------------------------------------===//
// SSE2 - Packed Integer Extract and Insert
//===---------------------------------------------------------------------===//

let ExeDomain = SSEPackedInt in {
multiclass sse2_pinsrw<bit Is2Addr = 1> {
  def rri : Ii8<0xC4, MRMSrcReg,
       (outs VR128:$dst), (ins VR128:$src1,
        GR32orGR64:$src2, u8imm:$src3),
       !if(Is2Addr,
           "pinsrw\t{$src3, $src2, $dst|$dst, $src2, $src3}",
           "vpinsrw\t{$src3, $src2, $src1, $dst|$dst, $src1, $src2, $src3}"),
       [(set VR128:$dst,
         (X86pinsrw VR128:$src1, GR32orGR64:$src2, imm:$src3))],
       IIC_SSE_PINSRW>, Sched<[WriteShuffle]>;
  def rmi : Ii8<0xC4, MRMSrcMem,
                       (outs VR128:$dst), (ins VR128:$src1,
                        i16mem:$src2, u8imm:$src3),
       !if(Is2Addr,
           "pinsrw\t{$src3, $src2, $dst|$dst, $src2, $src3}",
           "vpinsrw\t{$src3, $src2, $src1, $dst|$dst, $src1, $src2, $src3}"),
       [(set VR128:$dst,
         (X86pinsrw VR128:$src1, (extloadi16 addr:$src2),
                    imm:$src3))], IIC_SSE_PINSRW>,
       Sched<[WriteShuffleLd, ReadAfterLd]>;
}

// Extract
let Predicates = [HasAVX, NoBWI] in
def VPEXTRWri : Ii8<0xC5, MRMSrcReg,
                    (outs GR32orGR64:$dst), (ins VR128:$src1, u8imm:$src2),
                    "vpextrw\t{$src2, $src1, $dst|$dst, $src1, $src2}",
                    [(set GR32orGR64:$dst, (X86pextrw (v8i16 VR128:$src1),
                                            imm:$src2))]>, PD, VEX,
                Sched<[WriteShuffle]>;
def PEXTRWri : PDIi8<0xC5, MRMSrcReg,
                    (outs GR32orGR64:$dst), (ins VR128:$src1, u8imm:$src2),
                    "pextrw\t{$src2, $src1, $dst|$dst, $src1, $src2}",
                    [(set GR32orGR64:$dst, (X86pextrw (v8i16 VR128:$src1),
                                            imm:$src2))], IIC_SSE_PEXTRW>,
               Sched<[WriteShuffleLd, ReadAfterLd]>;

// Insert
let Predicates = [HasAVX, NoBWI] in
defm VPINSRW : sse2_pinsrw<0>, PD, VEX_4V;

let Predicates = [UseSSE2], Constraints = "$src1 = $dst" in
defm PINSRW : sse2_pinsrw, PD;

} // ExeDomain = SSEPackedInt

//===---------------------------------------------------------------------===//
// SSE2 - Packed Mask Creation
//===---------------------------------------------------------------------===//

let ExeDomain = SSEPackedInt, SchedRW = [WriteVecLogic] in {

def VPMOVMSKBrr  : VPDI<0xD7, MRMSrcReg, (outs GR32orGR64:$dst),
           (ins VR128:$src),
           "pmovmskb\t{$src, $dst|$dst, $src}",
           [(set GR32orGR64:$dst, (X86movmsk (v16i8 VR128:$src)))],
           IIC_SSE_MOVMSK>, VEX;

let Predicates = [HasAVX2] in {
def VPMOVMSKBYrr  : VPDI<0xD7, MRMSrcReg, (outs GR32orGR64:$dst),
           (ins VR256:$src),
           "pmovmskb\t{$src, $dst|$dst, $src}",
           [(set GR32orGR64:$dst, (X86movmsk (v32i8 VR256:$src)))]>,
           VEX, VEX_L;
}

def PMOVMSKBrr : PDI<0xD7, MRMSrcReg, (outs GR32orGR64:$dst), (ins VR128:$src),
           "pmovmskb\t{$src, $dst|$dst, $src}",
           [(set GR32orGR64:$dst, (X86movmsk (v16i8 VR128:$src)))],
           IIC_SSE_MOVMSK>;

} // ExeDomain = SSEPackedInt

//===---------------------------------------------------------------------===//
// SSE2 - Conditional Store
//===---------------------------------------------------------------------===//

let ExeDomain = SSEPackedInt, SchedRW = [WriteStore] in {

let Uses = [EDI], Predicates = [HasAVX,Not64BitMode] in
def VMASKMOVDQU : VPDI<0xF7, MRMSrcReg, (outs),
           (ins VR128:$src, VR128:$mask),
           "maskmovdqu\t{$mask, $src|$src, $mask}",
           [(int_x86_sse2_maskmov_dqu VR128:$src, VR128:$mask, EDI)],
           IIC_SSE_MASKMOV>, VEX;
let Uses = [RDI], Predicates = [HasAVX,In64BitMode] in
def VMASKMOVDQU64 : VPDI<0xF7, MRMSrcReg, (outs),
           (ins VR128:$src, VR128:$mask),
           "maskmovdqu\t{$mask, $src|$src, $mask}",
           [(int_x86_sse2_maskmov_dqu VR128:$src, VR128:$mask, RDI)],
           IIC_SSE_MASKMOV>, VEX;

let Uses = [EDI], Predicates = [UseSSE2,Not64BitMode] in
def MASKMOVDQU : PDI<0xF7, MRMSrcReg, (outs), (ins VR128:$src, VR128:$mask),
           "maskmovdqu\t{$mask, $src|$src, $mask}",
           [(int_x86_sse2_maskmov_dqu VR128:$src, VR128:$mask, EDI)],
           IIC_SSE_MASKMOV>;
let Uses = [RDI], Predicates = [UseSSE2,In64BitMode] in
def MASKMOVDQU64 : PDI<0xF7, MRMSrcReg, (outs), (ins VR128:$src, VR128:$mask),
           "maskmovdqu\t{$mask, $src|$src, $mask}",
           [(int_x86_sse2_maskmov_dqu VR128:$src, VR128:$mask, RDI)],
           IIC_SSE_MASKMOV>;

} // ExeDomain = SSEPackedInt

//===---------------------------------------------------------------------===//
// SSE2 - Move Doubleword/Quadword
//===---------------------------------------------------------------------===//

//===---------------------------------------------------------------------===//
// Move Int Doubleword to Packed Double Int
//
let ExeDomain = SSEPackedInt in {
def VMOVDI2PDIrr : VS2I<0x6E, MRMSrcReg, (outs VR128:$dst), (ins GR32:$src),
                      "movd\t{$src, $dst|$dst, $src}",
                      [(set VR128:$dst,
                        (v4i32 (scalar_to_vector GR32:$src)))], IIC_SSE_MOVDQ>,
                        VEX, Sched<[WriteMove]>;
def VMOVDI2PDIrm : VS2I<0x6E, MRMSrcMem, (outs VR128:$dst), (ins i32mem:$src),
                      "movd\t{$src, $dst|$dst, $src}",
                      [(set VR128:$dst,
                        (v4i32 (scalar_to_vector (loadi32 addr:$src))))],
                        IIC_SSE_MOVDQ>,
                      VEX, Sched<[WriteLoad]>;
def VMOV64toPQIrr : VRS2I<0x6E, MRMSrcReg, (outs VR128:$dst), (ins GR64:$src),
                        "movq\t{$src, $dst|$dst, $src}",
                        [(set VR128:$dst,
                          (v2i64 (scalar_to_vector GR64:$src)))],
                          IIC_SSE_MOVDQ>, VEX, Sched<[WriteMove]>;
let isCodeGenOnly = 1, ForceDisassemble = 1, hasSideEffects = 0, mayLoad = 1 in
def VMOV64toPQIrm : VRS2I<0x6E, MRMSrcMem, (outs VR128:$dst), (ins i64mem:$src),
                        "movq\t{$src, $dst|$dst, $src}",
                        [], IIC_SSE_MOVDQ>, VEX, Sched<[WriteLoad]>;
let isCodeGenOnly = 1 in
def VMOV64toSDrr : VRS2I<0x6E, MRMSrcReg, (outs FR64:$dst), (ins GR64:$src),
                       "movq\t{$src, $dst|$dst, $src}",
                       [(set FR64:$dst, (bitconvert GR64:$src))],
                       IIC_SSE_MOVDQ>, VEX, Sched<[WriteMove]>;

def MOVDI2PDIrr : S2I<0x6E, MRMSrcReg, (outs VR128:$dst), (ins GR32:$src),
                      "movd\t{$src, $dst|$dst, $src}",
                      [(set VR128:$dst,
                        (v4i32 (scalar_to_vector GR32:$src)))], IIC_SSE_MOVDQ>,
                  Sched<[WriteMove]>;
def MOVDI2PDIrm : S2I<0x6E, MRMSrcMem, (outs VR128:$dst), (ins i32mem:$src),
                      "movd\t{$src, $dst|$dst, $src}",
                      [(set VR128:$dst,
                        (v4i32 (scalar_to_vector (loadi32 addr:$src))))],
                        IIC_SSE_MOVDQ>, Sched<[WriteLoad]>;
def MOV64toPQIrr : RS2I<0x6E, MRMSrcReg, (outs VR128:$dst), (ins GR64:$src),
                        "mov{d|q}\t{$src, $dst|$dst, $src}",
                        [(set VR128:$dst,
                          (v2i64 (scalar_to_vector GR64:$src)))],
                          IIC_SSE_MOVDQ>, Sched<[WriteMove]>;
let isCodeGenOnly = 1, ForceDisassemble = 1, hasSideEffects = 0, mayLoad = 1 in
def MOV64toPQIrm : RS2I<0x6E, MRMSrcMem, (outs VR128:$dst), (ins i64mem:$src),
                        "mov{d|q}\t{$src, $dst|$dst, $src}",
                        [], IIC_SSE_MOVDQ>, Sched<[WriteLoad]>;
let isCodeGenOnly = 1 in
def MOV64toSDrr : RS2I<0x6E, MRMSrcReg, (outs FR64:$dst), (ins GR64:$src),
                       "mov{d|q}\t{$src, $dst|$dst, $src}",
                       [(set FR64:$dst, (bitconvert GR64:$src))],
                       IIC_SSE_MOVDQ>, Sched<[WriteMove]>;
} // ExeDomain = SSEPackedInt

//===---------------------------------------------------------------------===//
// Move Int Doubleword to Single Scalar
//
let ExeDomain = SSEPackedInt, isCodeGenOnly = 1 in {
  def VMOVDI2SSrr  : VS2I<0x6E, MRMSrcReg, (outs FR32:$dst), (ins GR32:$src),
                        "movd\t{$src, $dst|$dst, $src}",
                        [(set FR32:$dst, (bitconvert GR32:$src))],
                        IIC_SSE_MOVDQ>, VEX, Sched<[WriteMove]>;

  def VMOVDI2SSrm  : VS2I<0x6E, MRMSrcMem, (outs FR32:$dst), (ins i32mem:$src),
                        "movd\t{$src, $dst|$dst, $src}",
                        [(set FR32:$dst, (bitconvert (loadi32 addr:$src)))],
                        IIC_SSE_MOVDQ>,
                        VEX, Sched<[WriteLoad]>;
  def MOVDI2SSrr  : S2I<0x6E, MRMSrcReg, (outs FR32:$dst), (ins GR32:$src),
                        "movd\t{$src, $dst|$dst, $src}",
                        [(set FR32:$dst, (bitconvert GR32:$src))],
                        IIC_SSE_MOVDQ>, Sched<[WriteMove]>;

  def MOVDI2SSrm  : S2I<0x6E, MRMSrcMem, (outs FR32:$dst), (ins i32mem:$src),
                        "movd\t{$src, $dst|$dst, $src}",
                        [(set FR32:$dst, (bitconvert (loadi32 addr:$src)))],
                        IIC_SSE_MOVDQ>, Sched<[WriteLoad]>;
} // ExeDomain = SSEPackedInt, isCodeGenOnly = 1

//===---------------------------------------------------------------------===//
// Move Packed Doubleword Int to Packed Double Int
//
let ExeDomain = SSEPackedInt in {
def VMOVPDI2DIrr  : VS2I<0x7E, MRMDestReg, (outs GR32:$dst), (ins VR128:$src),
                       "movd\t{$src, $dst|$dst, $src}",
                       [(set GR32:$dst, (extractelt (v4i32 VR128:$src),
                                        (iPTR 0)))], IIC_SSE_MOVD_ToGP>, VEX,
                    Sched<[WriteMove]>;
def VMOVPDI2DImr  : VS2I<0x7E, MRMDestMem, (outs),
                       (ins i32mem:$dst, VR128:$src),
                       "movd\t{$src, $dst|$dst, $src}",
                       [(store (i32 (extractelt (v4i32 VR128:$src),
                                     (iPTR 0))), addr:$dst)], IIC_SSE_MOVDQ>,
                                     VEX, Sched<[WriteStore]>;
def MOVPDI2DIrr  : S2I<0x7E, MRMDestReg, (outs GR32:$dst), (ins VR128:$src),
                       "movd\t{$src, $dst|$dst, $src}",
                       [(set GR32:$dst, (extractelt (v4i32 VR128:$src),
                                        (iPTR 0)))], IIC_SSE_MOVD_ToGP>,
                   Sched<[WriteMove]>;
def MOVPDI2DImr  : S2I<0x7E, MRMDestMem, (outs), (ins i32mem:$dst, VR128:$src),
                       "movd\t{$src, $dst|$dst, $src}",
                       [(store (i32 (extractelt (v4i32 VR128:$src),
                                     (iPTR 0))), addr:$dst)],
                                     IIC_SSE_MOVDQ>, Sched<[WriteStore]>;
} // ExeDomain = SSEPackedInt

def : Pat<(v8i32 (X86Vinsert (v8i32 immAllZerosV), GR32:$src2, (iPTR 0))),
        (SUBREG_TO_REG (i32 0), (VMOVDI2PDIrr GR32:$src2), sub_xmm)>;

def : Pat<(v4i64 (X86Vinsert (bc_v4i64 (v8i32 immAllZerosV)), GR64:$src2, (iPTR 0))),
        (SUBREG_TO_REG (i32 0), (VMOV64toPQIrr GR64:$src2), sub_xmm)>;

def : Pat<(v8i32 (X86Vinsert undef, GR32:$src2, (iPTR 0))),
        (SUBREG_TO_REG (i32 0), (VMOVDI2PDIrr GR32:$src2), sub_xmm)>;

def : Pat<(v4i64 (X86Vinsert undef, GR64:$src2, (iPTR 0))),
        (SUBREG_TO_REG (i32 0), (VMOV64toPQIrr GR64:$src2), sub_xmm)>;

//===---------------------------------------------------------------------===//
// Move Packed Doubleword Int first element to Doubleword Int
//
let ExeDomain = SSEPackedInt in {
let SchedRW = [WriteMove] in {
def VMOVPQIto64rr : VRS2I<0x7E, MRMDestReg, (outs GR64:$dst), (ins VR128:$src),
                          "movq\t{$src, $dst|$dst, $src}",
                          [(set GR64:$dst, (extractelt (v2i64 VR128:$src),
                                                        (iPTR 0)))],
                                                           IIC_SSE_MOVD_ToGP>,
                      VEX;

def MOVPQIto64rr : RS2I<0x7E, MRMDestReg, (outs GR64:$dst), (ins VR128:$src),
                        "mov{d|q}\t{$src, $dst|$dst, $src}",
                        [(set GR64:$dst, (extractelt (v2i64 VR128:$src),
                                                         (iPTR 0)))],
                                                         IIC_SSE_MOVD_ToGP>;
} //SchedRW

let isCodeGenOnly = 1, ForceDisassemble = 1, hasSideEffects = 0, mayStore = 1 in
def VMOVPQIto64rm : VRS2I<0x7E, MRMDestMem, (outs),
                          (ins i64mem:$dst, VR128:$src),
                          "movq\t{$src, $dst|$dst, $src}",
                          [], IIC_SSE_MOVDQ>, VEX, Sched<[WriteStore]>;
let isCodeGenOnly = 1, ForceDisassemble = 1, hasSideEffects = 0, mayStore = 1 in
def MOVPQIto64rm : RS2I<0x7E, MRMDestMem, (outs), (ins i64mem:$dst, VR128:$src),
                        "mov{d|q}\t{$src, $dst|$dst, $src}",
                        [], IIC_SSE_MOVDQ>, Sched<[WriteStore]>;
} // ExeDomain = SSEPackedInt

//===---------------------------------------------------------------------===//
// Bitcast FR64 <-> GR64
//
let ExeDomain = SSEPackedInt, isCodeGenOnly = 1 in {
  let Predicates = [UseAVX] in
  def VMOV64toSDrm : VS2SI<0x7E, MRMSrcMem, (outs FR64:$dst), (ins i64mem:$src),
                          "movq\t{$src, $dst|$dst, $src}",
                          [(set FR64:$dst, (bitconvert (loadi64 addr:$src)))]>,
                          VEX, Sched<[WriteLoad]>;
  def VMOVSDto64rr : VRS2I<0x7E, MRMDestReg, (outs GR64:$dst), (ins FR64:$src),
                           "movq\t{$src, $dst|$dst, $src}",
                           [(set GR64:$dst, (bitconvert FR64:$src))],
                           IIC_SSE_MOVDQ>, VEX, Sched<[WriteMove]>;
  def VMOVSDto64mr : VRS2I<0x7E, MRMDestMem, (outs), (ins i64mem:$dst, FR64:$src),
                           "movq\t{$src, $dst|$dst, $src}",
                           [(store (i64 (bitconvert FR64:$src)), addr:$dst)],
                           IIC_SSE_MOVDQ>, VEX, Sched<[WriteStore]>;

  def MOV64toSDrm : S2SI<0x7E, MRMSrcMem, (outs FR64:$dst), (ins i64mem:$src),
                         "movq\t{$src, $dst|$dst, $src}",
                         [(set FR64:$dst, (bitconvert (loadi64 addr:$src)))],
                         IIC_SSE_MOVDQ>, Sched<[WriteLoad]>;
  def MOVSDto64rr : RS2I<0x7E, MRMDestReg, (outs GR64:$dst), (ins FR64:$src),
                         "mov{d|q}\t{$src, $dst|$dst, $src}",
                         [(set GR64:$dst, (bitconvert FR64:$src))],
                         IIC_SSE_MOVD_ToGP>, Sched<[WriteMove]>;
  def MOVSDto64mr : RS2I<0x7E, MRMDestMem, (outs), (ins i64mem:$dst, FR64:$src),
                         "movq\t{$src, $dst|$dst, $src}",
                         [(store (i64 (bitconvert FR64:$src)), addr:$dst)],
                         IIC_SSE_MOVDQ>, Sched<[WriteStore]>;
} // ExeDomain = SSEPackedInt, isCodeGenOnly = 1

//===---------------------------------------------------------------------===//
// Move Scalar Single to Double Int
//
let ExeDomain = SSEPackedInt, isCodeGenOnly = 1 in {
  def VMOVSS2DIrr  : VS2I<0x7E, MRMDestReg, (outs GR32:$dst), (ins FR32:$src),
                        "movd\t{$src, $dst|$dst, $src}",
                        [(set GR32:$dst, (bitconvert FR32:$src))],
                        IIC_SSE_MOVD_ToGP>, VEX, Sched<[WriteMove]>;
  def VMOVSS2DImr  : VS2I<0x7E, MRMDestMem, (outs), (ins i32mem:$dst, FR32:$src),
                        "movd\t{$src, $dst|$dst, $src}",
                        [(store (i32 (bitconvert FR32:$src)), addr:$dst)],
                        IIC_SSE_MOVDQ>, VEX, Sched<[WriteStore]>;
  def MOVSS2DIrr  : S2I<0x7E, MRMDestReg, (outs GR32:$dst), (ins FR32:$src),
                        "movd\t{$src, $dst|$dst, $src}",
                        [(set GR32:$dst, (bitconvert FR32:$src))],
                        IIC_SSE_MOVD_ToGP>, Sched<[WriteMove]>;
  def MOVSS2DImr  : S2I<0x7E, MRMDestMem, (outs), (ins i32mem:$dst, FR32:$src),
                        "movd\t{$src, $dst|$dst, $src}",
                        [(store (i32 (bitconvert FR32:$src)), addr:$dst)],
                        IIC_SSE_MOVDQ>, Sched<[WriteStore]>;
} // ExeDomain = SSEPackedInt, isCodeGenOnly = 1

let Predicates = [UseAVX] in {
  let AddedComplexity = 15 in {
    def : Pat<(v4i32 (X86vzmovl (v4i32 (scalar_to_vector GR32:$src)))),
              (VMOVDI2PDIrr GR32:$src)>;

    def : Pat<(v2i64 (X86vzmovl (v2i64 (scalar_to_vector GR64:$src)))),
              (VMOV64toPQIrr GR64:$src)>;

    def : Pat<(v4i64 (X86vzmovl (insert_subvector undef,
                (v2i64 (scalar_to_vector GR64:$src)),(iPTR 0)))),
              (SUBREG_TO_REG (i64 0), (VMOV64toPQIrr GR64:$src), sub_xmm)>;
  }
  // AVX 128-bit movd/movq instructions write zeros in the high 128-bit part.
  // These instructions also write zeros in the high part of a 256-bit register.
  let AddedComplexity = 20 in {
    def : Pat<(v4i32 (X86vzmovl (v4i32 (scalar_to_vector (loadi32 addr:$src))))),
              (VMOVDI2PDIrm addr:$src)>;
    def : Pat<(v4i32 (X86vzmovl (bc_v4i32 (loadv4f32 addr:$src)))),
              (VMOVDI2PDIrm addr:$src)>;
    def : Pat<(v4i32 (X86vzmovl (bc_v4i32 (loadv2i64 addr:$src)))),
              (VMOVDI2PDIrm addr:$src)>;
    def : Pat<(v4i32 (X86vzload addr:$src)),
              (VMOVDI2PDIrm addr:$src)>;
    def : Pat<(v8i32 (X86vzmovl (insert_subvector undef,
                (v4i32 (scalar_to_vector (loadi32 addr:$src))), (iPTR 0)))),
              (SUBREG_TO_REG (i32 0), (VMOVDI2PDIrm addr:$src), sub_xmm)>;
    def : Pat<(v8i32 (X86vzload addr:$src)),
              (SUBREG_TO_REG (i64 0), (VMOVDI2PDIrm addr:$src), sub_xmm)>;
  }
  // Use regular 128-bit instructions to match 256-bit scalar_to_vec+zext.
  def : Pat<(v8i32 (X86vzmovl (insert_subvector undef,
                               (v4i32 (scalar_to_vector GR32:$src)),(iPTR 0)))),
            (SUBREG_TO_REG (i32 0), (VMOVDI2PDIrr GR32:$src), sub_xmm)>;
}

let Predicates = [UseSSE2] in {
  let AddedComplexity = 15 in {
    def : Pat<(v4i32 (X86vzmovl (v4i32 (scalar_to_vector GR32:$src)))),
              (MOVDI2PDIrr GR32:$src)>;

    def : Pat<(v2i64 (X86vzmovl (v2i64 (scalar_to_vector GR64:$src)))),
              (MOV64toPQIrr GR64:$src)>;
  }
  let AddedComplexity = 20 in {
    def : Pat<(v4i32 (X86vzmovl (v4i32 (scalar_to_vector (loadi32 addr:$src))))),
              (MOVDI2PDIrm addr:$src)>;
    def : Pat<(v4i32 (X86vzmovl (bc_v4i32 (loadv4f32 addr:$src)))),
              (MOVDI2PDIrm addr:$src)>;
    def : Pat<(v4i32 (X86vzmovl (bc_v4i32 (loadv2i64 addr:$src)))),
              (MOVDI2PDIrm addr:$src)>;
    def : Pat<(v4i32 (X86vzload addr:$src)),
              (MOVDI2PDIrm addr:$src)>;
  }
}

// These are the correct encodings of the instructions so that we know how to
// read correct assembly, even though we continue to emit the wrong ones for
// compatibility with Darwin's buggy assembler.
def : InstAlias<"movq\t{$src, $dst|$dst, $src}",
                (MOV64toPQIrr VR128:$dst, GR64:$src), 0>;
def : InstAlias<"movq\t{$src, $dst|$dst, $src}",
                (MOVPQIto64rr GR64:$dst, VR128:$src), 0>;
// Allow "vmovd" but print "vmovq" since we don't need compatibility for AVX.
def : InstAlias<"vmovd\t{$src, $dst|$dst, $src}",
                (VMOV64toPQIrr VR128:$dst, GR64:$src), 0>;
def : InstAlias<"vmovd\t{$src, $dst|$dst, $src}",
                (VMOVPQIto64rr GR64:$dst, VR128:$src), 0>;

//===---------------------------------------------------------------------===//
// SSE2 - Move Quadword
//===---------------------------------------------------------------------===//

//===---------------------------------------------------------------------===//
// Move Quadword Int to Packed Quadword Int
//

let ExeDomain = SSEPackedInt, SchedRW = [WriteLoad] in {
def VMOVQI2PQIrm : I<0x7E, MRMSrcMem, (outs VR128:$dst), (ins i64mem:$src),
                    "vmovq\t{$src, $dst|$dst, $src}",
                    [(set VR128:$dst,
                      (v2i64 (scalar_to_vector (loadi64 addr:$src))))]>, XS,
                    VEX, Requires<[UseAVX]>;
def MOVQI2PQIrm : I<0x7E, MRMSrcMem, (outs VR128:$dst), (ins i64mem:$src),
                    "movq\t{$src, $dst|$dst, $src}",
                    [(set VR128:$dst,
                      (v2i64 (scalar_to_vector (loadi64 addr:$src))))],
                      IIC_SSE_MOVDQ>, XS,
                    Requires<[UseSSE2]>; // SSE2 instruction with XS Prefix
} // ExeDomain, SchedRW

//===---------------------------------------------------------------------===//
// Move Packed Quadword Int to Quadword Int
//
let ExeDomain = SSEPackedInt, SchedRW = [WriteStore] in {
def VMOVPQI2QImr : VS2I<0xD6, MRMDestMem, (outs), (ins i64mem:$dst, VR128:$src),
                      "movq\t{$src, $dst|$dst, $src}",
                      [(store (i64 (extractelt (v2i64 VR128:$src),
                                    (iPTR 0))), addr:$dst)],
                                    IIC_SSE_MOVDQ>, VEX;
def MOVPQI2QImr : S2I<0xD6, MRMDestMem, (outs), (ins i64mem:$dst, VR128:$src),
                      "movq\t{$src, $dst|$dst, $src}",
                      [(store (i64 (extractelt (v2i64 VR128:$src),
                                    (iPTR 0))), addr:$dst)],
                                    IIC_SSE_MOVDQ>;
} // ExeDomain, SchedRW

// For disassembler only
let isCodeGenOnly = 1, ForceDisassemble = 1, hasSideEffects = 0,
    SchedRW = [WriteVecLogic] in {
def VMOVPQI2QIrr : VS2I<0xD6, MRMDestReg, (outs VR128:$dst), (ins VR128:$src),
                     "movq\t{$src, $dst|$dst, $src}", [], IIC_SSE_MOVQ_RR>, VEX;
def MOVPQI2QIrr : S2I<0xD6, MRMDestReg, (outs VR128:$dst), (ins VR128:$src),
                      "movq\t{$src, $dst|$dst, $src}", [], IIC_SSE_MOVQ_RR>;
}

// Aliases to help the assembler pick two byte VEX encodings by swapping the
// operands relative to the normal instructions to use VEX.R instead of VEX.B.
def : InstAlias<"vmovq\t{$src, $dst|$dst, $src}",
                (VMOVPQI2QIrr VR128L:$dst, VR128H:$src), 0>;

let Predicates = [UseAVX], AddedComplexity = 20 in {
  def : Pat<(v2i64 (X86vzmovl (v2i64 (scalar_to_vector (loadi64 addr:$src))))),
            (VMOVQI2PQIrm addr:$src)>;
  def : Pat<(v2i64 (X86vzmovl (loadv2i64 addr:$src))),
            (VMOVQI2PQIrm addr:$src)>;
  def : Pat<(v2i64 (X86vzmovl (bc_v2i64 (loadv4f32 addr:$src)))),
            (VMOVQI2PQIrm addr:$src)>;
  def : Pat<(v2i64 (X86vzload addr:$src)),
            (VMOVQI2PQIrm addr:$src)>;
  def : Pat<(v4i64 (X86vzmovl (insert_subvector undef,
              (v2i64 (scalar_to_vector (loadi64 addr:$src))), (iPTR 0)))),
            (SUBREG_TO_REG (i64 0), (VMOVQI2PQIrm addr:$src), sub_xmm)>;
  def : Pat<(v4i64 (X86vzload addr:$src)),
            (SUBREG_TO_REG (i64 0), (VMOVQI2PQIrm addr:$src), sub_xmm)>;
}

let Predicates = [UseSSE2], AddedComplexity = 20 in {
  def : Pat<(v2i64 (X86vzmovl (v2i64 (scalar_to_vector (loadi64 addr:$src))))),
            (MOVQI2PQIrm addr:$src)>;
  def : Pat<(v2i64 (X86vzmovl (loadv2i64 addr:$src))),
            (MOVQI2PQIrm addr:$src)>;
  def : Pat<(v2i64 (X86vzmovl (bc_v2i64 (loadv4f32 addr:$src)))),
            (MOVQI2PQIrm addr:$src)>;
  def : Pat<(v2i64 (X86vzload addr:$src)), (MOVQI2PQIrm addr:$src)>;
}

//===---------------------------------------------------------------------===//
// Moving from XMM to XMM and clear upper 64 bits. Note, there is a bug in
// IA32 document. movq xmm1, xmm2 does clear the high bits.
//
let ExeDomain = SSEPackedInt, SchedRW = [WriteVecLogic] in {
let AddedComplexity = 15 in
def VMOVZPQILo2PQIrr : I<0x7E, MRMSrcReg, (outs VR128:$dst), (ins VR128:$src),
                        "vmovq\t{$src, $dst|$dst, $src}",
                    [(set VR128:$dst, (v2i64 (X86vzmovl (v2i64 VR128:$src))))],
                    IIC_SSE_MOVQ_RR>,
                      XS, VEX, Requires<[UseAVX]>;
let AddedComplexity = 15 in
def MOVZPQILo2PQIrr : I<0x7E, MRMSrcReg, (outs VR128:$dst), (ins VR128:$src),
                        "movq\t{$src, $dst|$dst, $src}",
                    [(set VR128:$dst, (v2i64 (X86vzmovl (v2i64 VR128:$src))))],
                    IIC_SSE_MOVQ_RR>,
                      XS, Requires<[UseSSE2]>;
} // ExeDomain, SchedRW

let AddedComplexity = 20 in {
  let Predicates = [UseAVX] in {
    def : Pat<(v2f64 (X86vzmovl (v2f64 VR128:$src))),
              (VMOVZPQILo2PQIrr VR128:$src)>;
  }
  let Predicates = [UseSSE2] in {
    def : Pat<(v2f64 (X86vzmovl (v2f64 VR128:$src))),
              (MOVZPQILo2PQIrr VR128:$src)>;
  }
}

//===---------------------------------------------------------------------===//
// SSE3 - Replicate Single FP - MOVSHDUP and MOVSLDUP
//===---------------------------------------------------------------------===//
multiclass sse3_replicate_sfp<bits<8> op, SDNode OpNode, string OpcodeStr,
                              ValueType vt, RegisterClass RC, PatFrag mem_frag,
                              X86MemOperand x86memop> {
def rr : S3SI<op, MRMSrcReg, (outs RC:$dst), (ins RC:$src),
                    !strconcat(OpcodeStr, "\t{$src, $dst|$dst, $src}"),
                      [(set RC:$dst, (vt (OpNode RC:$src)))],
                      IIC_SSE_MOV_LH>, Sched<[WriteFShuffle]>;
def rm : S3SI<op, MRMSrcMem, (outs RC:$dst), (ins x86memop:$src),
                    !strconcat(OpcodeStr, "\t{$src, $dst|$dst, $src}"),
                      [(set RC:$dst, (OpNode (mem_frag addr:$src)))],
                      IIC_SSE_MOV_LH>, Sched<[WriteLoad]>;
}

let Predicates = [HasAVX, NoVLX] in {
  defm VMOVSHDUP  : sse3_replicate_sfp<0x16, X86Movshdup, "vmovshdup",
                                       v4f32, VR128, loadv4f32, f128mem>, VEX;
  defm VMOVSLDUP  : sse3_replicate_sfp<0x12, X86Movsldup, "vmovsldup",
                                       v4f32, VR128, loadv4f32, f128mem>, VEX;
  defm VMOVSHDUPY : sse3_replicate_sfp<0x16, X86Movshdup, "vmovshdup",
                                 v8f32, VR256, loadv8f32, f256mem>, VEX, VEX_L;
  defm VMOVSLDUPY : sse3_replicate_sfp<0x12, X86Movsldup, "vmovsldup",
                                 v8f32, VR256, loadv8f32, f256mem>, VEX, VEX_L;
}
defm MOVSHDUP : sse3_replicate_sfp<0x16, X86Movshdup, "movshdup", v4f32, VR128,
                                   memopv4f32, f128mem>;
defm MOVSLDUP : sse3_replicate_sfp<0x12, X86Movsldup, "movsldup", v4f32, VR128,
                                   memopv4f32, f128mem>;

let Predicates = [HasAVX, NoVLX] in {
  def : Pat<(v4i32 (X86Movshdup VR128:$src)),
            (VMOVSHDUPrr VR128:$src)>;
  def : Pat<(v4i32 (X86Movshdup (bc_v4i32 (loadv2i64 addr:$src)))),
            (VMOVSHDUPrm addr:$src)>;
  def : Pat<(v4i32 (X86Movsldup VR128:$src)),
            (VMOVSLDUPrr VR128:$src)>;
  def : Pat<(v4i32 (X86Movsldup (bc_v4i32 (loadv2i64 addr:$src)))),
            (VMOVSLDUPrm addr:$src)>;
  def : Pat<(v8i32 (X86Movshdup VR256:$src)),
            (VMOVSHDUPYrr VR256:$src)>;
  def : Pat<(v8i32 (X86Movshdup (bc_v8i32 (loadv4i64 addr:$src)))),
            (VMOVSHDUPYrm addr:$src)>;
  def : Pat<(v8i32 (X86Movsldup VR256:$src)),
            (VMOVSLDUPYrr VR256:$src)>;
  def : Pat<(v8i32 (X86Movsldup (bc_v8i32 (loadv4i64 addr:$src)))),
            (VMOVSLDUPYrm addr:$src)>;
}

let Predicates = [UseSSE3] in {
  def : Pat<(v4i32 (X86Movshdup VR128:$src)),
            (MOVSHDUPrr VR128:$src)>;
  def : Pat<(v4i32 (X86Movshdup (bc_v4i32 (memopv2i64 addr:$src)))),
            (MOVSHDUPrm addr:$src)>;
  def : Pat<(v4i32 (X86Movsldup VR128:$src)),
            (MOVSLDUPrr VR128:$src)>;
  def : Pat<(v4i32 (X86Movsldup (bc_v4i32 (memopv2i64 addr:$src)))),
            (MOVSLDUPrm addr:$src)>;
}

//===---------------------------------------------------------------------===//
// SSE3 - Replicate Double FP - MOVDDUP
//===---------------------------------------------------------------------===//

multiclass sse3_replicate_dfp<string OpcodeStr> {
def rr  : S3DI<0x12, MRMSrcReg, (outs VR128:$dst), (ins VR128:$src),
                    !strconcat(OpcodeStr, "\t{$src, $dst|$dst, $src}"),
                    [(set VR128:$dst, (v2f64 (X86Movddup VR128:$src)))],
                    IIC_SSE_MOV_LH>, Sched<[WriteFShuffle]>;
def rm  : S3DI<0x12, MRMSrcMem, (outs VR128:$dst), (ins f64mem:$src),
                    !strconcat(OpcodeStr, "\t{$src, $dst|$dst, $src}"),
                    [(set VR128:$dst,
                      (v2f64 (X86Movddup
                              (scalar_to_vector (loadf64 addr:$src)))))],
                              IIC_SSE_MOV_LH>, Sched<[WriteLoad]>;
}

// FIXME: Merge with above classe when there're patterns for the ymm version
multiclass sse3_replicate_dfp_y<string OpcodeStr> {
def rr  : S3DI<0x12, MRMSrcReg, (outs VR256:$dst), (ins VR256:$src),
                    !strconcat(OpcodeStr, "\t{$src, $dst|$dst, $src}"),
                    [(set VR256:$dst, (v4f64 (X86Movddup VR256:$src)))]>,
                    Sched<[WriteFShuffle]>;
def rm  : S3DI<0x12, MRMSrcMem, (outs VR256:$dst), (ins f256mem:$src),
                    !strconcat(OpcodeStr, "\t{$src, $dst|$dst, $src}"),
                    [(set VR256:$dst,
                      (v4f64 (X86Movddup (loadv4f64 addr:$src))))]>,
                    Sched<[WriteLoad]>;
}

let Predicates = [HasAVX, NoVLX] in {
  defm VMOVDDUP  : sse3_replicate_dfp<"vmovddup">, VEX;
  defm VMOVDDUPY : sse3_replicate_dfp_y<"vmovddup">, VEX, VEX_L;
}

defm MOVDDUP : sse3_replicate_dfp<"movddup">;


let Predicates = [HasAVX, NoVLX] in {
  def : Pat<(X86Movddup (loadv2f64 addr:$src)),
            (VMOVDDUPrm addr:$src)>, Requires<[HasAVX]>;

  // 256-bit version
  def : Pat<(X86Movddup (loadv4i64 addr:$src)),
            (VMOVDDUPYrm addr:$src)>;
  def : Pat<(X86Movddup (v4i64 VR256:$src)),
            (VMOVDDUPYrr VR256:$src)>;
}

let Predicates = [HasAVX] in {
  def : Pat<(X86Movddup (bc_v2f64 (loadv4f32 addr:$src))),
            (VMOVDDUPrm addr:$src)>, Requires<[HasAVX]>;
  def : Pat<(X86Movddup (bc_v2f64 (loadv2i64 addr:$src))),
            (VMOVDDUPrm addr:$src)>, Requires<[HasAVX]>;
  def : Pat<(X86Movddup (bc_v2f64
                             (v2i64 (scalar_to_vector (loadi64 addr:$src))))),
            (VMOVDDUPrm addr:$src)>, Requires<[HasAVX]>;
}

let Predicates = [HasAVX, NoVLX] in
def : Pat<(v2f64 (X86VBroadcast (loadf64 addr:$src))),
          (VMOVDDUPrm addr:$src)>;
let Predicates = [HasAVX1Only] in
def : Pat<(v2i64 (X86VBroadcast (loadi64 addr:$src))),
          (VMOVDDUPrm addr:$src)>;

let Predicates = [UseSSE3] in {
  def : Pat<(X86Movddup (memopv2f64 addr:$src)),
            (MOVDDUPrm addr:$src)>;
  def : Pat<(X86Movddup (bc_v2f64 (memopv4f32 addr:$src))),
            (MOVDDUPrm addr:$src)>;
  def : Pat<(X86Movddup (bc_v2f64 (memopv2i64 addr:$src))),
            (MOVDDUPrm addr:$src)>;
  def : Pat<(X86Movddup (bc_v2f64
                             (v2i64 (scalar_to_vector (loadi64 addr:$src))))),
            (MOVDDUPrm addr:$src)>;
}

//===---------------------------------------------------------------------===//
// SSE3 - Move Unaligned Integer
//===---------------------------------------------------------------------===//

let SchedRW = [WriteLoad] in {
let Predicates = [HasAVX] in {
  def VLDDQUrm : S3DI<0xF0, MRMSrcMem, (outs VR128:$dst), (ins i128mem:$src),
                   "vlddqu\t{$src, $dst|$dst, $src}",
                   [(set VR128:$dst, (int_x86_sse3_ldu_dq addr:$src))]>, VEX;
  def VLDDQUYrm : S3DI<0xF0, MRMSrcMem, (outs VR256:$dst), (ins i256mem:$src),
                   "vlddqu\t{$src, $dst|$dst, $src}",
                   [(set VR256:$dst, (int_x86_avx_ldu_dq_256 addr:$src))]>,
                   VEX, VEX_L;
}
def LDDQUrm : S3DI<0xF0, MRMSrcMem, (outs VR128:$dst), (ins i128mem:$src),
                   "lddqu\t{$src, $dst|$dst, $src}",
                   [(set VR128:$dst, (int_x86_sse3_ldu_dq addr:$src))],
                   IIC_SSE_LDDQU>;
}

//===---------------------------------------------------------------------===//
// SSE3 - Arithmetic
//===---------------------------------------------------------------------===//

multiclass sse3_addsub<Intrinsic Int, string OpcodeStr, RegisterClass RC,
                       X86MemOperand x86memop, OpndItins itins,
                       PatFrag ld_frag, bit Is2Addr = 1> {
  def rr : I<0xD0, MRMSrcReg,
       (outs RC:$dst), (ins RC:$src1, RC:$src2),
       !if(Is2Addr,
           !strconcat(OpcodeStr, "\t{$src2, $dst|$dst, $src2}"),
           !strconcat(OpcodeStr, "\t{$src2, $src1, $dst|$dst, $src1, $src2}")),
       [(set RC:$dst, (Int RC:$src1, RC:$src2))], itins.rr>,
       Sched<[itins.Sched]>;
  def rm : I<0xD0, MRMSrcMem,
       (outs RC:$dst), (ins RC:$src1, x86memop:$src2),
       !if(Is2Addr,
           !strconcat(OpcodeStr, "\t{$src2, $dst|$dst, $src2}"),
           !strconcat(OpcodeStr, "\t{$src2, $src1, $dst|$dst, $src1, $src2}")),
       [(set RC:$dst, (Int RC:$src1, (ld_frag addr:$src2)))], itins.rr>,
       Sched<[itins.Sched.Folded, ReadAfterLd]>;
}

let Predicates = [HasAVX] in {
  let ExeDomain = SSEPackedSingle in {
    defm VADDSUBPS : sse3_addsub<int_x86_sse3_addsub_ps, "vaddsubps", VR128,
                               f128mem, SSE_ALU_F32P, loadv4f32, 0>, XD, VEX_4V;
    defm VADDSUBPSY : sse3_addsub<int_x86_avx_addsub_ps_256, "vaddsubps", VR256,
                        f256mem, SSE_ALU_F32P, loadv8f32, 0>, XD, VEX_4V, VEX_L;
  }
  let ExeDomain = SSEPackedDouble in {
    defm VADDSUBPD : sse3_addsub<int_x86_sse3_addsub_pd, "vaddsubpd", VR128,
                               f128mem, SSE_ALU_F64P, loadv2f64, 0>, PD, VEX_4V;
    defm VADDSUBPDY : sse3_addsub<int_x86_avx_addsub_pd_256, "vaddsubpd", VR256,
                        f256mem, SSE_ALU_F64P, loadv4f64, 0>, PD, VEX_4V, VEX_L;
  }
}
let Constraints = "$src1 = $dst", Predicates = [UseSSE3] in {
  let ExeDomain = SSEPackedSingle in
  defm ADDSUBPS : sse3_addsub<int_x86_sse3_addsub_ps, "addsubps", VR128,
                              f128mem, SSE_ALU_F32P, memopv4f32>, XD;
  let ExeDomain = SSEPackedDouble in
  defm ADDSUBPD : sse3_addsub<int_x86_sse3_addsub_pd, "addsubpd", VR128,
                              f128mem, SSE_ALU_F64P, memopv2f64>, PD;
}

// Patterns used to select 'addsub' instructions.
let Predicates = [HasAVX] in {
  def : Pat<(v4f32 (X86Addsub (v4f32 VR128:$lhs), (v4f32 VR128:$rhs))),
            (VADDSUBPSrr VR128:$lhs, VR128:$rhs)>;
  def : Pat<(v4f32 (X86Addsub (v4f32 VR128:$lhs), (loadv4f32 addr:$rhs))),
            (VADDSUBPSrm VR128:$lhs, f128mem:$rhs)>;
  def : Pat<(v2f64 (X86Addsub (v2f64 VR128:$lhs), (v2f64 VR128:$rhs))),
            (VADDSUBPDrr VR128:$lhs, VR128:$rhs)>;
  def : Pat<(v2f64 (X86Addsub (v2f64 VR128:$lhs), (loadv2f64 addr:$rhs))),
            (VADDSUBPDrm VR128:$lhs, f128mem:$rhs)>;

  def : Pat<(v8f32 (X86Addsub (v8f32 VR256:$lhs), (v8f32 VR256:$rhs))),
            (VADDSUBPSYrr VR256:$lhs, VR256:$rhs)>;
  def : Pat<(v8f32 (X86Addsub (v8f32 VR256:$lhs), (loadv8f32 addr:$rhs))),
            (VADDSUBPSYrm VR256:$lhs, f256mem:$rhs)>;
  def : Pat<(v4f64 (X86Addsub (v4f64 VR256:$lhs), (v4f64 VR256:$rhs))),
            (VADDSUBPDYrr VR256:$lhs, VR256:$rhs)>;
  def : Pat<(v4f64 (X86Addsub (v4f64 VR256:$lhs), (loadv4f64 addr:$rhs))),
            (VADDSUBPDYrm VR256:$lhs, f256mem:$rhs)>;
}

let Predicates = [UseSSE3] in {
  def : Pat<(v4f32 (X86Addsub (v4f32 VR128:$lhs), (v4f32 VR128:$rhs))),
            (ADDSUBPSrr VR128:$lhs, VR128:$rhs)>;
  def : Pat<(v4f32 (X86Addsub (v4f32 VR128:$lhs), (memopv4f32 addr:$rhs))),
            (ADDSUBPSrm VR128:$lhs, f128mem:$rhs)>;
  def : Pat<(v2f64 (X86Addsub (v2f64 VR128:$lhs), (v2f64 VR128:$rhs))),
            (ADDSUBPDrr VR128:$lhs, VR128:$rhs)>;
  def : Pat<(v2f64 (X86Addsub (v2f64 VR128:$lhs), (memopv2f64 addr:$rhs))),
            (ADDSUBPDrm VR128:$lhs, f128mem:$rhs)>;
}

//===---------------------------------------------------------------------===//
// SSE3 Instructions
//===---------------------------------------------------------------------===//

// Horizontal ops
multiclass S3D_Int<bits<8> o, string OpcodeStr, ValueType vt, RegisterClass RC,
                   X86MemOperand x86memop, SDNode OpNode, PatFrag ld_frag,
                   bit Is2Addr = 1> {
  def rr : S3DI<o, MRMSrcReg, (outs RC:$dst), (ins RC:$src1, RC:$src2),
       !if(Is2Addr,
         !strconcat(OpcodeStr, "\t{$src2, $dst|$dst, $src2}"),
         !strconcat(OpcodeStr, "\t{$src2, $src1, $dst|$dst, $src1, $src2}")),
      [(set RC:$dst, (vt (OpNode RC:$src1, RC:$src2)))], IIC_SSE_HADDSUB_RR>,
      Sched<[WriteFAdd]>;

  def rm : S3DI<o, MRMSrcMem, (outs RC:$dst), (ins RC:$src1, x86memop:$src2),
       !if(Is2Addr,
         !strconcat(OpcodeStr, "\t{$src2, $dst|$dst, $src2}"),
         !strconcat(OpcodeStr, "\t{$src2, $src1, $dst|$dst, $src1, $src2}")),
      [(set RC:$dst, (vt (OpNode RC:$src1, (ld_frag addr:$src2))))],
        IIC_SSE_HADDSUB_RM>, Sched<[WriteFAddLd, ReadAfterLd]>;
}
multiclass S3_Int<bits<8> o, string OpcodeStr, ValueType vt, RegisterClass RC,
                  X86MemOperand x86memop, SDNode OpNode, PatFrag ld_frag,
                  bit Is2Addr = 1> {
  def rr : S3I<o, MRMSrcReg, (outs RC:$dst), (ins RC:$src1, RC:$src2),
       !if(Is2Addr,
         !strconcat(OpcodeStr, "\t{$src2, $dst|$dst, $src2}"),
         !strconcat(OpcodeStr, "\t{$src2, $src1, $dst|$dst, $src1, $src2}")),
      [(set RC:$dst, (vt (OpNode RC:$src1, RC:$src2)))], IIC_SSE_HADDSUB_RR>,
      Sched<[WriteFAdd]>;

  def rm : S3I<o, MRMSrcMem, (outs RC:$dst), (ins RC:$src1, x86memop:$src2),
       !if(Is2Addr,
         !strconcat(OpcodeStr, "\t{$src2, $dst|$dst, $src2}"),
         !strconcat(OpcodeStr, "\t{$src2, $src1, $dst|$dst, $src1, $src2}")),
      [(set RC:$dst, (vt (OpNode RC:$src1, (ld_frag addr:$src2))))],
        IIC_SSE_HADDSUB_RM>, Sched<[WriteFAddLd, ReadAfterLd]>;
}

let Predicates = [HasAVX] in {
  let ExeDomain = SSEPackedSingle in {
    defm VHADDPS  : S3D_Int<0x7C, "vhaddps", v4f32, VR128, f128mem,
                            X86fhadd, loadv4f32, 0>, VEX_4V;
    defm VHSUBPS  : S3D_Int<0x7D, "vhsubps", v4f32, VR128, f128mem,
                            X86fhsub, loadv4f32, 0>, VEX_4V;
    defm VHADDPSY : S3D_Int<0x7C, "vhaddps", v8f32, VR256, f256mem,
                            X86fhadd, loadv8f32, 0>, VEX_4V, VEX_L;
    defm VHSUBPSY : S3D_Int<0x7D, "vhsubps", v8f32, VR256, f256mem,
                            X86fhsub, loadv8f32, 0>, VEX_4V, VEX_L;
  }
  let ExeDomain = SSEPackedDouble in {
    defm VHADDPD  : S3_Int <0x7C, "vhaddpd", v2f64, VR128, f128mem,
                            X86fhadd, loadv2f64, 0>, VEX_4V;
    defm VHSUBPD  : S3_Int <0x7D, "vhsubpd", v2f64, VR128, f128mem,
                            X86fhsub, loadv2f64, 0>, VEX_4V;
    defm VHADDPDY : S3_Int <0x7C, "vhaddpd", v4f64, VR256, f256mem,
                            X86fhadd, loadv4f64, 0>, VEX_4V, VEX_L;
    defm VHSUBPDY : S3_Int <0x7D, "vhsubpd", v4f64, VR256, f256mem,
                            X86fhsub, loadv4f64, 0>, VEX_4V, VEX_L;
  }
}

let Constraints = "$src1 = $dst" in {
  let ExeDomain = SSEPackedSingle in {
    defm HADDPS : S3D_Int<0x7C, "haddps", v4f32, VR128, f128mem, X86fhadd,
                          memopv4f32>;
    defm HSUBPS : S3D_Int<0x7D, "hsubps", v4f32, VR128, f128mem, X86fhsub,
                          memopv4f32>;
  }
  let ExeDomain = SSEPackedDouble in {
    defm HADDPD : S3_Int<0x7C, "haddpd", v2f64, VR128, f128mem, X86fhadd,
                         memopv2f64>;
    defm HSUBPD : S3_Int<0x7D, "hsubpd", v2f64, VR128, f128mem, X86fhsub,
                         memopv2f64>;
  }
}

//===---------------------------------------------------------------------===//
// SSSE3 - Packed Absolute Instructions
//===---------------------------------------------------------------------===//


/// SS3I_unop_rm_int - Simple SSSE3 unary op whose type can be v*{i8,i16,i32}.
multiclass SS3I_unop_rm<bits<8> opc, string OpcodeStr, ValueType vt,
                        SDNode OpNode, PatFrag ld_frag> {
  def rr : SS38I<opc, MRMSrcReg, (outs VR128:$dst),
                 (ins VR128:$src),
                 !strconcat(OpcodeStr, "\t{$src, $dst|$dst, $src}"),
                 [(set VR128:$dst, (vt (OpNode VR128:$src)))],
                 IIC_SSE_PABS_RR>, Sched<[WriteVecALU]>;

  def rm : SS38I<opc, MRMSrcMem, (outs VR128:$dst),
                 (ins i128mem:$src),
                 !strconcat(OpcodeStr, "\t{$src, $dst|$dst, $src}"),
                 [(set VR128:$dst,
                   (vt (OpNode (bitconvert (ld_frag addr:$src)))))],
                 IIC_SSE_PABS_RM>, Sched<[WriteVecALULd]>;
}

/// SS3I_unop_rm_int_y - Simple SSSE3 unary op whose type can be v*{i8,i16,i32}.
multiclass SS3I_unop_rm_y<bits<8> opc, string OpcodeStr, ValueType vt,
                          SDNode OpNode> {
  def Yrr : SS38I<opc, MRMSrcReg, (outs VR256:$dst),
                  (ins VR256:$src),
                  !strconcat(OpcodeStr, "\t{$src, $dst|$dst, $src}"),
                  [(set VR256:$dst, (vt (OpNode VR256:$src)))]>,
                  Sched<[WriteVecALU]>;

  def Yrm : SS38I<opc, MRMSrcMem, (outs VR256:$dst),
                  (ins i256mem:$src),
                  !strconcat(OpcodeStr, "\t{$src, $dst|$dst, $src}"),
                  [(set VR256:$dst,
                    (vt (OpNode (bitconvert (loadv4i64 addr:$src)))))]>,
                  Sched<[WriteVecALULd]>;
}

// Helper fragments to match sext vXi1 to vXiY.
def v16i1sextv16i8 : PatLeaf<(v16i8 (X86pcmpgt (bc_v16i8 (v4i32 immAllZerosV)),
                                               VR128:$src))>;
def v8i1sextv8i16  : PatLeaf<(v8i16 (X86vsrai VR128:$src, (i8 15)))>;
def v4i1sextv4i32  : PatLeaf<(v4i32 (X86vsrai VR128:$src, (i8 31)))>;
def v32i1sextv32i8 : PatLeaf<(v32i8 (X86pcmpgt (bc_v32i8 (v8i32 immAllZerosV)),
                                               VR256:$src))>;
def v16i1sextv16i16: PatLeaf<(v16i16 (X86vsrai VR256:$src, (i8 15)))>;
def v8i1sextv8i32  : PatLeaf<(v8i32 (X86vsrai VR256:$src, (i8 31)))>;

let Predicates = [HasAVX, NoVLX_Or_NoBWI] in {
  defm VPABSB  : SS3I_unop_rm<0x1C, "vpabsb", v16i8, X86Abs, loadv2i64>, VEX;
  defm VPABSW  : SS3I_unop_rm<0x1D, "vpabsw", v8i16, X86Abs, loadv2i64>, VEX;
}
let Predicates = [HasAVX, NoVLX] in {
  defm VPABSD  : SS3I_unop_rm<0x1E, "vpabsd", v4i32, X86Abs, loadv2i64>, VEX;
}

let Predicates = [HasAVX, NoVLX_Or_NoBWI] in {
  def : Pat<(xor
            (bc_v2i64 (v16i1sextv16i8)),
            (bc_v2i64 (add (v16i8 VR128:$src), (v16i1sextv16i8)))),
            (VPABSBrr VR128:$src)>;
  def : Pat<(xor
            (bc_v2i64 (v8i1sextv8i16)),
            (bc_v2i64 (add (v8i16 VR128:$src), (v8i1sextv8i16)))),
            (VPABSWrr VR128:$src)>;
}
let Predicates = [HasAVX, NoVLX] in {
  def : Pat<(xor
            (bc_v2i64 (v4i1sextv4i32)),
            (bc_v2i64 (add (v4i32 VR128:$src), (v4i1sextv4i32)))),
            (VPABSDrr VR128:$src)>;
}

let Predicates = [HasAVX2, NoVLX_Or_NoBWI] in {
  defm VPABSB  : SS3I_unop_rm_y<0x1C, "vpabsb", v32i8, X86Abs>, VEX, VEX_L;
  defm VPABSW  : SS3I_unop_rm_y<0x1D, "vpabsw", v16i16, X86Abs>, VEX, VEX_L;
}
let Predicates = [HasAVX2, NoVLX] in {
  defm VPABSD  : SS3I_unop_rm_y<0x1E, "vpabsd", v8i32, X86Abs>, VEX, VEX_L;
}

let Predicates = [HasAVX2, NoVLX_Or_NoBWI] in {
  def : Pat<(xor
            (bc_v4i64 (v32i1sextv32i8)),
            (bc_v4i64 (add (v32i8 VR256:$src), (v32i1sextv32i8)))),
            (VPABSBYrr VR256:$src)>;
  def : Pat<(xor
            (bc_v4i64 (v16i1sextv16i16)),
            (bc_v4i64 (add (v16i16 VR256:$src), (v16i1sextv16i16)))),
            (VPABSWYrr VR256:$src)>;
}
let Predicates = [HasAVX2, NoVLX] in {
  def : Pat<(xor
            (bc_v4i64 (v8i1sextv8i32)),
            (bc_v4i64 (add (v8i32 VR256:$src), (v8i1sextv8i32)))),
            (VPABSDYrr VR256:$src)>;
}

defm PABSB : SS3I_unop_rm<0x1C, "pabsb", v16i8, X86Abs, memopv2i64>;
defm PABSW : SS3I_unop_rm<0x1D, "pabsw", v8i16, X86Abs, memopv2i64>;
defm PABSD : SS3I_unop_rm<0x1E, "pabsd", v4i32, X86Abs, memopv2i64>;

let Predicates = [UseSSSE3] in {
  def : Pat<(xor
            (bc_v2i64 (v16i1sextv16i8)),
            (bc_v2i64 (add (v16i8 VR128:$src), (v16i1sextv16i8)))),
            (PABSBrr VR128:$src)>;
  def : Pat<(xor
            (bc_v2i64 (v8i1sextv8i16)),
            (bc_v2i64 (add (v8i16 VR128:$src), (v8i1sextv8i16)))),
            (PABSWrr VR128:$src)>;
  def : Pat<(xor
            (bc_v2i64 (v4i1sextv4i32)),
            (bc_v2i64 (add (v4i32 VR128:$src), (v4i1sextv4i32)))),
            (PABSDrr VR128:$src)>;
}

//===---------------------------------------------------------------------===//
// SSSE3 - Packed Binary Operator Instructions
//===---------------------------------------------------------------------===//

let Sched = WriteVecALU in {
def SSE_PHADDSUBD : OpndItins<
  IIC_SSE_PHADDSUBD_RR, IIC_SSE_PHADDSUBD_RM
>;
def SSE_PHADDSUBSW : OpndItins<
  IIC_SSE_PHADDSUBSW_RR, IIC_SSE_PHADDSUBSW_RM
>;
def SSE_PHADDSUBW : OpndItins<
  IIC_SSE_PHADDSUBW_RR, IIC_SSE_PHADDSUBW_RM
>;
}
let Sched = WriteShuffle in
def SSE_PSHUFB : OpndItins<
  IIC_SSE_PSHUFB_RR, IIC_SSE_PSHUFB_RM
>;
let Sched = WriteVecALU in
def SSE_PSIGN : OpndItins<
  IIC_SSE_PSIGN_RR, IIC_SSE_PSIGN_RM
>;
let Sched = WriteVecIMul in
def SSE_PMULHRSW : OpndItins<
  IIC_SSE_PMULHRSW, IIC_SSE_PMULHRSW
>;

/// SS3I_binop_rm - Simple SSSE3 bin op
multiclass SS3I_binop_rm<bits<8> opc, string OpcodeStr, SDNode OpNode,
                         ValueType DstVT, ValueType OpVT, RegisterClass RC,
                         PatFrag memop_frag, X86MemOperand x86memop,
                         OpndItins itins, bit Is2Addr = 1> {
  let isCommutable = 1 in
  def rr : SS38I<opc, MRMSrcReg, (outs RC:$dst),
       (ins RC:$src1, RC:$src2),
       !if(Is2Addr,
         !strconcat(OpcodeStr, "\t{$src2, $dst|$dst, $src2}"),
         !strconcat(OpcodeStr, "\t{$src2, $src1, $dst|$dst, $src1, $src2}")),
       [(set RC:$dst, (DstVT (OpNode (OpVT RC:$src1), RC:$src2)))], itins.rr>,
       Sched<[itins.Sched]>;
  def rm : SS38I<opc, MRMSrcMem, (outs RC:$dst),
       (ins RC:$src1, x86memop:$src2),
       !if(Is2Addr,
         !strconcat(OpcodeStr, "\t{$src2, $dst|$dst, $src2}"),
         !strconcat(OpcodeStr, "\t{$src2, $src1, $dst|$dst, $src1, $src2}")),
       [(set RC:$dst,
         (DstVT (OpNode (OpVT RC:$src1),
          (bitconvert (memop_frag addr:$src2)))))], itins.rm>,
       Sched<[itins.Sched.Folded, ReadAfterLd]>;
}

/// SS3I_binop_rm_int - Simple SSSE3 bin op whose type can be v*{i8,i16,i32}.
multiclass SS3I_binop_rm_int<bits<8> opc, string OpcodeStr,
                             Intrinsic IntId128, OpndItins itins,
                             PatFrag ld_frag, bit Is2Addr = 1> {
  let isCommutable = 1 in
  def rr128 : SS38I<opc, MRMSrcReg, (outs VR128:$dst),
       (ins VR128:$src1, VR128:$src2),
       !if(Is2Addr,
         !strconcat(OpcodeStr, "\t{$src2, $dst|$dst, $src2}"),
         !strconcat(OpcodeStr, "\t{$src2, $src1, $dst|$dst, $src1, $src2}")),
       [(set VR128:$dst, (IntId128 VR128:$src1, VR128:$src2))]>,
       Sched<[itins.Sched]>;
  def rm128 : SS38I<opc, MRMSrcMem, (outs VR128:$dst),
       (ins VR128:$src1, i128mem:$src2),
       !if(Is2Addr,
         !strconcat(OpcodeStr, "\t{$src2, $dst|$dst, $src2}"),
         !strconcat(OpcodeStr, "\t{$src2, $src1, $dst|$dst, $src1, $src2}")),
       [(set VR128:$dst,
         (IntId128 VR128:$src1,
          (bitconvert (ld_frag addr:$src2))))]>,
       Sched<[itins.Sched.Folded, ReadAfterLd]>;
}

multiclass SS3I_binop_rm_int_y<bits<8> opc, string OpcodeStr,
                               Intrinsic IntId256,
                               X86FoldableSchedWrite Sched> {
  let isCommutable = 1 in
  def rr256 : SS38I<opc, MRMSrcReg, (outs VR256:$dst),
       (ins VR256:$src1, VR256:$src2),
       !strconcat(OpcodeStr, "\t{$src2, $src1, $dst|$dst, $src1, $src2}"),
       [(set VR256:$dst, (IntId256 VR256:$src1, VR256:$src2))]>,
       Sched<[Sched]>;
  def rm256 : SS38I<opc, MRMSrcMem, (outs VR256:$dst),
       (ins VR256:$src1, i256mem:$src2),
       !strconcat(OpcodeStr, "\t{$src2, $src1, $dst|$dst, $src1, $src2}"),
       [(set VR256:$dst,
         (IntId256 VR256:$src1, (bitconvert (loadv4i64 addr:$src2))))]>,
       Sched<[Sched.Folded, ReadAfterLd]>;
}

let ImmT = NoImm, Predicates = [HasAVX, NoVLX_Or_NoBWI] in {
let isCommutable = 0 in {
  defm VPSHUFB    : SS3I_binop_rm<0x00, "vpshufb", X86pshufb, v16i8, v16i8,
                                  VR128, loadv2i64, i128mem,
                                  SSE_PSHUFB, 0>, VEX_4V;
  defm VPMADDUBSW : SS3I_binop_rm<0x04, "vpmaddubsw", X86vpmaddubsw, v8i16,
                                  v16i8, VR128, loadv2i64, i128mem,
                                  SSE_PMADD, 0>, VEX_4V;
}
defm VPMULHRSW    : SS3I_binop_rm<0x0B, "vpmulhrsw", X86mulhrs, v8i16, v8i16,
                                  VR128, loadv2i64, i128mem,
                                  SSE_PMULHRSW, 0>, VEX_4V;
}

let ImmT = NoImm, Predicates = [HasAVX] in {
let isCommutable = 0 in {
  defm VPHADDW    : SS3I_binop_rm<0x01, "vphaddw", X86hadd, v8i16, v8i16, VR128,
                                  loadv2i64, i128mem,
                                  SSE_PHADDSUBW, 0>, VEX_4V;
  defm VPHADDD    : SS3I_binop_rm<0x02, "vphaddd", X86hadd, v4i32, v4i32, VR128,
                                  loadv2i64, i128mem,
                                  SSE_PHADDSUBD, 0>, VEX_4V;
  defm VPHSUBW    : SS3I_binop_rm<0x05, "vphsubw", X86hsub, v8i16, v8i16, VR128,
                                  loadv2i64, i128mem,
                                  SSE_PHADDSUBW, 0>, VEX_4V;
  defm VPHSUBD    : SS3I_binop_rm<0x06, "vphsubd", X86hsub, v4i32, v4i32, VR128,
                                  loadv2i64, i128mem,
                                  SSE_PHADDSUBD, 0>, VEX_4V;
  defm VPSIGNB    : SS3I_binop_rm_int<0x08, "vpsignb",
                                      int_x86_ssse3_psign_b_128,
                                      SSE_PSIGN, loadv2i64, 0>, VEX_4V;
  defm VPSIGNW    : SS3I_binop_rm_int<0x09, "vpsignw",
                                      int_x86_ssse3_psign_w_128,
                                      SSE_PSIGN, loadv2i64, 0>, VEX_4V;
  defm VPSIGND    : SS3I_binop_rm_int<0x0A, "vpsignd",
                                      int_x86_ssse3_psign_d_128,
                                      SSE_PSIGN, loadv2i64, 0>, VEX_4V;
  defm VPHADDSW   : SS3I_binop_rm_int<0x03, "vphaddsw",
                                      int_x86_ssse3_phadd_sw_128,
                                      SSE_PHADDSUBSW, loadv2i64, 0>, VEX_4V;
  defm VPHSUBSW   : SS3I_binop_rm_int<0x07, "vphsubsw",
                                      int_x86_ssse3_phsub_sw_128,
                                      SSE_PHADDSUBSW, loadv2i64, 0>, VEX_4V;
}
}

let ImmT = NoImm, Predicates = [HasAVX2, NoVLX_Or_NoBWI] in {
let isCommutable = 0 in {
  defm VPSHUFBY   : SS3I_binop_rm<0x00, "vpshufb", X86pshufb, v32i8, v32i8,
                                  VR256, loadv4i64, i256mem,
                                  SSE_PSHUFB, 0>, VEX_4V, VEX_L;
  defm VPMADDUBSWY : SS3I_binop_rm<0x04, "vpmaddubsw", X86vpmaddubsw, v16i16,
                                   v32i8, VR256, loadv4i64, i256mem,
                                   SSE_PMADD, 0>, VEX_4V, VEX_L;
}
defm VPMULHRSWY   : SS3I_binop_rm<0x0B, "vpmulhrsw", X86mulhrs, v16i16, v16i16,
                                  VR256, loadv4i64, i256mem,
                                  SSE_PMULHRSW, 0>, VEX_4V, VEX_L;
}

let ImmT = NoImm, Predicates = [HasAVX2] in {
let isCommutable = 0 in {
  defm VPHADDWY   : SS3I_binop_rm<0x01, "vphaddw", X86hadd, v16i16, v16i16,
                                  VR256, loadv4i64, i256mem,
                                  SSE_PHADDSUBW, 0>, VEX_4V, VEX_L;
  defm VPHADDDY   : SS3I_binop_rm<0x02, "vphaddd", X86hadd, v8i32, v8i32, VR256,
                                  loadv4i64, i256mem,
                                  SSE_PHADDSUBW, 0>, VEX_4V, VEX_L;
  defm VPHSUBWY   : SS3I_binop_rm<0x05, "vphsubw", X86hsub, v16i16, v16i16,
                                  VR256, loadv4i64, i256mem,
                                  SSE_PHADDSUBW, 0>, VEX_4V, VEX_L;
  defm VPHSUBDY   : SS3I_binop_rm<0x06, "vphsubd", X86hsub, v8i32, v8i32, VR256,
                                  loadv4i64, i256mem,
                                  SSE_PHADDSUBW, 0>, VEX_4V, VEX_L;
  defm VPSIGNBY   : SS3I_binop_rm_int_y<0x08, "vpsignb", int_x86_avx2_psign_b,
                                        WriteVecALU>, VEX_4V, VEX_L;
  defm VPSIGNWY   : SS3I_binop_rm_int_y<0x09, "vpsignw", int_x86_avx2_psign_w,
                                        WriteVecALU>, VEX_4V, VEX_L;
  defm VPSIGNDY   : SS3I_binop_rm_int_y<0x0A, "vpsignd", int_x86_avx2_psign_d,
                                        WriteVecALU>, VEX_4V, VEX_L;
  defm VPHADDSW   : SS3I_binop_rm_int_y<0x03, "vphaddsw",
                                        int_x86_avx2_phadd_sw,
                                        WriteVecALU>, VEX_4V, VEX_L;
  defm VPHSUBSW   : SS3I_binop_rm_int_y<0x07, "vphsubsw",
                                        int_x86_avx2_phsub_sw,
                                        WriteVecALU>, VEX_4V, VEX_L;
}
}

// None of these have i8 immediate fields.
let ImmT = NoImm, Constraints = "$src1 = $dst" in {
let isCommutable = 0 in {
  defm PHADDW    : SS3I_binop_rm<0x01, "phaddw", X86hadd, v8i16, v8i16, VR128,
                                 memopv2i64, i128mem, SSE_PHADDSUBW>;
  defm PHADDD    : SS3I_binop_rm<0x02, "phaddd", X86hadd, v4i32, v4i32, VR128,
                                 memopv2i64, i128mem, SSE_PHADDSUBD>;
  defm PHSUBW    : SS3I_binop_rm<0x05, "phsubw", X86hsub, v8i16, v8i16, VR128,
                                 memopv2i64, i128mem, SSE_PHADDSUBW>;
  defm PHSUBD    : SS3I_binop_rm<0x06, "phsubd", X86hsub, v4i32, v4i32, VR128,
                                 memopv2i64, i128mem, SSE_PHADDSUBD>;
  defm PSIGNB    : SS3I_binop_rm_int<0x08, "psignb", int_x86_ssse3_psign_b_128,
                                     SSE_PSIGN, memopv2i64>;
  defm PSIGNW    : SS3I_binop_rm_int<0x09, "psignw", int_x86_ssse3_psign_w_128,
                                     SSE_PSIGN, memopv2i64>;
  defm PSIGND    : SS3I_binop_rm_int<0x0A, "psignd", int_x86_ssse3_psign_d_128,
                                     SSE_PSIGN, memopv2i64>;
  defm PSHUFB    : SS3I_binop_rm<0x00, "pshufb", X86pshufb, v16i8, v16i8, VR128,
                                 memopv2i64, i128mem, SSE_PSHUFB>;
  defm PHADDSW   : SS3I_binop_rm_int<0x03, "phaddsw",
                                     int_x86_ssse3_phadd_sw_128,
                                     SSE_PHADDSUBSW, memopv2i64>;
  defm PHSUBSW   : SS3I_binop_rm_int<0x07, "phsubsw",
                                     int_x86_ssse3_phsub_sw_128,
                                     SSE_PHADDSUBSW, memopv2i64>;
  defm PMADDUBSW : SS3I_binop_rm<0x04, "pmaddubsw", X86vpmaddubsw, v8i16,
                                 v16i8, VR128, memopv2i64, i128mem,
                                 SSE_PMADD>;
}
defm PMULHRSW    : SS3I_binop_rm<0x0B, "pmulhrsw", X86mulhrs, v8i16, v8i16,
                                 VR128, memopv2i64, i128mem, SSE_PMULHRSW>;
}

//===---------------------------------------------------------------------===//
// SSSE3 - Packed Align Instruction Patterns
//===---------------------------------------------------------------------===//

multiclass ssse3_palignr<string asm, bit Is2Addr = 1> {
  let hasSideEffects = 0 in {
  def rri : SS3AI<0x0F, MRMSrcReg, (outs VR128:$dst),
      (ins VR128:$src1, VR128:$src2, u8imm:$src3),
      !if(Is2Addr,
        !strconcat(asm, "\t{$src3, $src2, $dst|$dst, $src2, $src3}"),
        !strconcat(asm,
                  "\t{$src3, $src2, $src1, $dst|$dst, $src1, $src2, $src3}")),
      [], IIC_SSE_PALIGNRR>, Sched<[WriteShuffle]>;
  let mayLoad = 1 in
  def rmi : SS3AI<0x0F, MRMSrcMem, (outs VR128:$dst),
      (ins VR128:$src1, i128mem:$src2, u8imm:$src3),
      !if(Is2Addr,
        !strconcat(asm, "\t{$src3, $src2, $dst|$dst, $src2, $src3}"),
        !strconcat(asm,
                  "\t{$src3, $src2, $src1, $dst|$dst, $src1, $src2, $src3}")),
      [], IIC_SSE_PALIGNRM>, Sched<[WriteShuffleLd, ReadAfterLd]>;
  }
}

multiclass ssse3_palignr_y<string asm, bit Is2Addr = 1> {
  let hasSideEffects = 0 in {
  def Yrri : SS3AI<0x0F, MRMSrcReg, (outs VR256:$dst),
      (ins VR256:$src1, VR256:$src2, u8imm:$src3),
      !strconcat(asm,
                 "\t{$src3, $src2, $src1, $dst|$dst, $src1, $src2, $src3}"),
      []>, Sched<[WriteShuffle]>;
  let mayLoad = 1 in
  def Yrmi : SS3AI<0x0F, MRMSrcMem, (outs VR256:$dst),
      (ins VR256:$src1, i256mem:$src2, u8imm:$src3),
      !strconcat(asm,
                 "\t{$src3, $src2, $src1, $dst|$dst, $src1, $src2, $src3}"),
      []>, Sched<[WriteShuffleLd, ReadAfterLd]>;
  }
}

let Predicates = [HasAVX] in
  defm VPALIGNR : ssse3_palignr<"vpalignr", 0>, VEX_4V;
let Predicates = [HasAVX2] in
  defm VPALIGNR : ssse3_palignr_y<"vpalignr", 0>, VEX_4V, VEX_L;
let Constraints = "$src1 = $dst", Predicates = [UseSSSE3] in
  defm PALIGNR : ssse3_palignr<"palignr">;

let Predicates = [HasAVX2, NoVLX_Or_NoBWI] in {
def : Pat<(v8i32 (X86PAlignr VR256:$src1, VR256:$src2, (i8 imm:$imm))),
          (VPALIGNRYrri VR256:$src1, VR256:$src2, imm:$imm)>;
def : Pat<(v8f32 (X86PAlignr VR256:$src1, VR256:$src2, (i8 imm:$imm))),
          (VPALIGNRYrri VR256:$src1, VR256:$src2, imm:$imm)>;
def : Pat<(v16i16 (X86PAlignr VR256:$src1, VR256:$src2, (i8 imm:$imm))),
          (VPALIGNRYrri VR256:$src1, VR256:$src2, imm:$imm)>;
def : Pat<(v32i8 (X86PAlignr VR256:$src1, VR256:$src2, (i8 imm:$imm))),
          (VPALIGNRYrri VR256:$src1, VR256:$src2, imm:$imm)>;
}

let Predicates = [HasAVX, NoVLX_Or_NoBWI] in {
def : Pat<(v4i32 (X86PAlignr VR128:$src1, VR128:$src2, (i8 imm:$imm))),
          (VPALIGNRrri VR128:$src1, VR128:$src2, imm:$imm)>;
def : Pat<(v4f32 (X86PAlignr VR128:$src1, VR128:$src2, (i8 imm:$imm))),
          (VPALIGNRrri VR128:$src1, VR128:$src2, imm:$imm)>;
def : Pat<(v8i16 (X86PAlignr VR128:$src1, VR128:$src2, (i8 imm:$imm))),
          (VPALIGNRrri VR128:$src1, VR128:$src2, imm:$imm)>;
def : Pat<(v16i8 (X86PAlignr VR128:$src1, VR128:$src2, (i8 imm:$imm))),
          (VPALIGNRrri VR128:$src1, VR128:$src2, imm:$imm)>;
}

let Predicates = [UseSSSE3] in {
def : Pat<(v4i32 (X86PAlignr VR128:$src1, VR128:$src2, (i8 imm:$imm))),
          (PALIGNRrri VR128:$src1, VR128:$src2, imm:$imm)>;
def : Pat<(v4f32 (X86PAlignr VR128:$src1, VR128:$src2, (i8 imm:$imm))),
          (PALIGNRrri VR128:$src1, VR128:$src2, imm:$imm)>;
def : Pat<(v8i16 (X86PAlignr VR128:$src1, VR128:$src2, (i8 imm:$imm))),
          (PALIGNRrri VR128:$src1, VR128:$src2, imm:$imm)>;
def : Pat<(v16i8 (X86PAlignr VR128:$src1, VR128:$src2, (i8 imm:$imm))),
          (PALIGNRrri VR128:$src1, VR128:$src2, imm:$imm)>;
}

//===---------------------------------------------------------------------===//
// SSSE3 - Thread synchronization
//===---------------------------------------------------------------------===//

let SchedRW = [WriteSystem] in {
let usesCustomInserter = 1 in {
def MONITOR : PseudoI<(outs), (ins i32mem:$src1, GR32:$src2, GR32:$src3),
                [(int_x86_sse3_monitor addr:$src1, GR32:$src2, GR32:$src3)]>,
                Requires<[HasSSE3]>;
}

let Uses = [EAX, ECX, EDX] in
def MONITORrrr : I<0x01, MRM_C8, (outs), (ins), "monitor", [], IIC_SSE_MONITOR>,
                 TB, Requires<[HasSSE3]>;

let Uses = [ECX, EAX] in
def MWAITrr   : I<0x01, MRM_C9, (outs), (ins), "mwait",
                [(int_x86_sse3_mwait ECX, EAX)], IIC_SSE_MWAIT>,
                TB, Requires<[HasSSE3]>;
} // SchedRW

def : InstAlias<"mwait\t{%eax, %ecx|ecx, eax}", (MWAITrr)>, Requires<[Not64BitMode]>;
def : InstAlias<"mwait\t{%rax, %rcx|rcx, rax}", (MWAITrr)>, Requires<[In64BitMode]>;

def : InstAlias<"monitor\t{%eax, %ecx, %edx|edx, ecx, eax}", (MONITORrrr)>,
      Requires<[Not64BitMode]>;
def : InstAlias<"monitor\t{%rax, %rcx, %rdx|rdx, rcx, rax}", (MONITORrrr)>,
      Requires<[In64BitMode]>;

//===----------------------------------------------------------------------===//
// SSE4.1 - Packed Move with Sign/Zero Extend
//===----------------------------------------------------------------------===//

multiclass SS41I_pmovx_rrrm<bits<8> opc, string OpcodeStr, X86MemOperand MemOp,
                          RegisterClass OutRC, RegisterClass InRC,
                          OpndItins itins> {
  def rr : SS48I<opc, MRMSrcReg, (outs OutRC:$dst), (ins InRC:$src),
                 !strconcat(OpcodeStr, "\t{$src, $dst|$dst, $src}"),
                 [], itins.rr>,
                 Sched<[itins.Sched]>;

  def rm : SS48I<opc, MRMSrcMem, (outs OutRC:$dst), (ins MemOp:$src),
                 !strconcat(OpcodeStr, "\t{$src, $dst|$dst, $src}"),
                 [],
                 itins.rm>, Sched<[itins.Sched.Folded]>;
}

multiclass SS41I_pmovx_rm_all<bits<8> opc, string OpcodeStr,
                          X86MemOperand MemOp, X86MemOperand MemYOp,
                          OpndItins SSEItins, OpndItins AVXItins,
                          OpndItins AVX2Itins, Predicate prd> {
  defm NAME : SS41I_pmovx_rrrm<opc, OpcodeStr, MemOp, VR128, VR128, SSEItins>;
  let Predicates = [HasAVX, prd] in
    defm V#NAME   : SS41I_pmovx_rrrm<opc, !strconcat("v", OpcodeStr), MemOp,
                                     VR128, VR128, AVXItins>, VEX;
  let Predicates = [HasAVX2, prd] in
    defm V#NAME#Y : SS41I_pmovx_rrrm<opc, !strconcat("v", OpcodeStr), MemYOp,
                                     VR256, VR128, AVX2Itins>, VEX, VEX_L;
}

multiclass SS41I_pmovx_rm<bits<8> opc, string OpcodeStr, X86MemOperand MemOp,
                          X86MemOperand MemYOp, Predicate prd> {
  defm PMOVSX#NAME : SS41I_pmovx_rm_all<opc, !strconcat("pmovsx", OpcodeStr),
                                        MemOp, MemYOp,
                                        SSE_INTALU_ITINS_SHUFF_P,
                                        DEFAULT_ITINS_SHUFFLESCHED,
                                        DEFAULT_ITINS_SHUFFLESCHED, prd>;
  defm PMOVZX#NAME : SS41I_pmovx_rm_all<!add(opc, 0x10),
                                        !strconcat("pmovzx", OpcodeStr),
                                        MemOp, MemYOp,
                                        SSE_INTALU_ITINS_SHUFF_P,
                                        DEFAULT_ITINS_SHUFFLESCHED,
                                        DEFAULT_ITINS_SHUFFLESCHED, prd>;
}

defm BW : SS41I_pmovx_rm<0x20, "bw", i64mem, i128mem, NoVLX_Or_NoBWI>;
defm WD : SS41I_pmovx_rm<0x23, "wd", i64mem, i128mem, NoVLX>;
defm DQ : SS41I_pmovx_rm<0x25, "dq", i64mem, i128mem, NoVLX>;

defm BD : SS41I_pmovx_rm<0x21, "bd", i32mem, i64mem, NoVLX>;
defm WQ : SS41I_pmovx_rm<0x24, "wq", i32mem, i64mem, NoVLX>;

defm BQ : SS41I_pmovx_rm<0x22, "bq", i16mem, i32mem, NoVLX>;

// AVX2 Patterns
multiclass SS41I_pmovx_avx2_patterns<string OpcPrefix, string ExtTy, SDNode ExtOp> {
  // Register-Register patterns
  let Predicates = [HasAVX, NoVLX_Or_NoBWI] in {
  def : Pat<(v16i16 (ExtOp (v16i8 VR128:$src))),
            (!cast<I>(OpcPrefix#BWYrr) VR128:$src)>;
  }
  let Predicates = [HasAVX, NoVLX] in {
  def : Pat<(v8i32 (ExtOp (v16i8 VR128:$src))),
            (!cast<I>(OpcPrefix#BDYrr) VR128:$src)>;
  def : Pat<(v4i64 (ExtOp (v16i8 VR128:$src))),
            (!cast<I>(OpcPrefix#BQYrr) VR128:$src)>;

  def : Pat<(v8i32 (ExtOp (v8i16 VR128:$src))),
            (!cast<I>(OpcPrefix#WDYrr) VR128:$src)>;
  def : Pat<(v4i64 (ExtOp (v8i16 VR128:$src))),
            (!cast<I>(OpcPrefix#WQYrr) VR128:$src)>;

  def : Pat<(v4i64 (ExtOp (v4i32 VR128:$src))),
            (!cast<I>(OpcPrefix#DQYrr) VR128:$src)>;
  }

  // Simple Register-Memory patterns
  let Predicates = [HasAVX, NoVLX_Or_NoBWI] in {
  def : Pat<(v16i16 (!cast<PatFrag>(ExtTy#"extloadvi8") addr:$src)),
            (!cast<I>(OpcPrefix#BWYrm) addr:$src)>;
  }
  let Predicates = [HasAVX, NoVLX] in {
  def : Pat<(v8i32 (!cast<PatFrag>(ExtTy#"extloadvi8") addr:$src)),
            (!cast<I>(OpcPrefix#BDYrm) addr:$src)>;
  def : Pat<(v4i64 (!cast<PatFrag>(ExtTy#"extloadvi8") addr:$src)),
            (!cast<I>(OpcPrefix#BQYrm) addr:$src)>;

  def : Pat<(v8i32 (!cast<PatFrag>(ExtTy#"extloadvi16") addr:$src)),
            (!cast<I>(OpcPrefix#WDYrm) addr:$src)>;
  def : Pat<(v4i64 (!cast<PatFrag>(ExtTy#"extloadvi16") addr:$src)),
            (!cast<I>(OpcPrefix#WQYrm) addr:$src)>;

  def : Pat<(v4i64 (!cast<PatFrag>(ExtTy#"extloadvi32") addr:$src)),
            (!cast<I>(OpcPrefix#DQYrm) addr:$src)>;
  }

  // AVX2 Register-Memory patterns
  let Predicates = [HasAVX, NoVLX_Or_NoBWI] in {
  def : Pat<(v16i16 (ExtOp (bc_v16i8 (loadv2i64 addr:$src)))),
            (!cast<I>(OpcPrefix#BWYrm) addr:$src)>;
  def : Pat<(v16i16 (ExtOp (v16i8 (vzmovl_v2i64 addr:$src)))),
            (!cast<I>(OpcPrefix#BWYrm) addr:$src)>;
  def : Pat<(v16i16 (ExtOp (v16i8 (vzload_v2i64 addr:$src)))),
            (!cast<I>(OpcPrefix#BWYrm) addr:$src)>;
  }
  let Predicates = [HasAVX, NoVLX] in {
  def : Pat<(v8i32 (ExtOp (bc_v16i8 (v2i64 (scalar_to_vector (loadi64 addr:$src)))))),
            (!cast<I>(OpcPrefix#BDYrm) addr:$src)>;
  def : Pat<(v8i32 (ExtOp (v16i8 (vzmovl_v2i64 addr:$src)))),
            (!cast<I>(OpcPrefix#BDYrm) addr:$src)>;
  def : Pat<(v8i32 (ExtOp (v16i8 (vzload_v2i64 addr:$src)))),
            (!cast<I>(OpcPrefix#BDYrm) addr:$src)>;
  def : Pat<(v8i32 (ExtOp (bc_v16i8 (loadv2i64 addr:$src)))),
            (!cast<I>(OpcPrefix#BDYrm) addr:$src)>;

  def : Pat<(v4i64 (ExtOp (bc_v16i8 (v4i32 (scalar_to_vector (loadi32 addr:$src)))))),
            (!cast<I>(OpcPrefix#BQYrm) addr:$src)>;
  def : Pat<(v4i64 (ExtOp (v16i8 (vzmovl_v4i32 addr:$src)))),
            (!cast<I>(OpcPrefix#BQYrm) addr:$src)>;
  def : Pat<(v4i64 (ExtOp (v16i8 (vzload_v2i64 addr:$src)))),
            (!cast<I>(OpcPrefix#BQYrm) addr:$src)>;
  def : Pat<(v4i64 (ExtOp (bc_v16i8 (loadv2i64 addr:$src)))),
            (!cast<I>(OpcPrefix#BQYrm) addr:$src)>;

  def : Pat<(v8i32 (ExtOp (bc_v8i16 (loadv2i64 addr:$src)))),
            (!cast<I>(OpcPrefix#WDYrm) addr:$src)>;
  def : Pat<(v8i32 (ExtOp (v8i16 (vzmovl_v2i64 addr:$src)))),
            (!cast<I>(OpcPrefix#WDYrm) addr:$src)>;
  def : Pat<(v8i32 (ExtOp (v8i16 (vzload_v2i64 addr:$src)))),
            (!cast<I>(OpcPrefix#WDYrm) addr:$src)>;

  def : Pat<(v4i64 (ExtOp (bc_v8i16 (v2i64 (scalar_to_vector (loadi64 addr:$src)))))),
            (!cast<I>(OpcPrefix#WQYrm) addr:$src)>;
  def : Pat<(v4i64 (ExtOp (v8i16 (vzmovl_v2i64 addr:$src)))),
            (!cast<I>(OpcPrefix#WQYrm) addr:$src)>;
  def : Pat<(v4i64 (ExtOp (v8i16 (vzload_v2i64 addr:$src)))),
            (!cast<I>(OpcPrefix#WQYrm) addr:$src)>;
  def : Pat<(v4i64 (ExtOp (bc_v8i16 (loadv2i64 addr:$src)))),
            (!cast<I>(OpcPrefix#WQYrm) addr:$src)>;

  def : Pat<(v4i64 (ExtOp (bc_v4i32 (loadv2i64 addr:$src)))),
            (!cast<I>(OpcPrefix#DQYrm) addr:$src)>;
  def : Pat<(v4i64 (ExtOp (v4i32 (vzmovl_v2i64 addr:$src)))),
            (!cast<I>(OpcPrefix#DQYrm) addr:$src)>;
  def : Pat<(v4i64 (ExtOp (v4i32 (vzload_v2i64 addr:$src)))),
            (!cast<I>(OpcPrefix#DQYrm) addr:$src)>;
  }
}

defm : SS41I_pmovx_avx2_patterns<"VPMOVSX", "s", X86vsext>;
defm : SS41I_pmovx_avx2_patterns<"VPMOVZX", "z", X86vzext>;

// SSE4.1/AVX patterns.
multiclass SS41I_pmovx_patterns<string OpcPrefix, string ExtTy,
                                SDNode ExtOp, PatFrag ExtLoad16> {
  let Predicates = [HasAVX, NoVLX_Or_NoBWI] in {
  def : Pat<(v8i16 (ExtOp (v16i8 VR128:$src))),
            (!cast<I>(OpcPrefix#BWrr) VR128:$src)>;
  }
  let Predicates = [HasAVX, NoVLX] in {
  def : Pat<(v4i32 (ExtOp (v16i8 VR128:$src))),
            (!cast<I>(OpcPrefix#BDrr) VR128:$src)>;
  def : Pat<(v2i64 (ExtOp (v16i8 VR128:$src))),
            (!cast<I>(OpcPrefix#BQrr) VR128:$src)>;

  def : Pat<(v4i32 (ExtOp (v8i16 VR128:$src))),
            (!cast<I>(OpcPrefix#WDrr) VR128:$src)>;
  def : Pat<(v2i64 (ExtOp (v8i16 VR128:$src))),
            (!cast<I>(OpcPrefix#WQrr) VR128:$src)>;

  def : Pat<(v2i64 (ExtOp (v4i32 VR128:$src))),
            (!cast<I>(OpcPrefix#DQrr) VR128:$src)>;
  }
  let Predicates = [HasAVX, NoVLX_Or_NoBWI] in {
  def : Pat<(v8i16 (!cast<PatFrag>(ExtTy#"extloadvi8") addr:$src)),
            (!cast<I>(OpcPrefix#BWrm) addr:$src)>;
  }
  let Predicates = [HasAVX, NoVLX] in {
  def : Pat<(v4i32 (!cast<PatFrag>(ExtTy#"extloadvi8") addr:$src)),
            (!cast<I>(OpcPrefix#BDrm) addr:$src)>;
  def : Pat<(v2i64 (!cast<PatFrag>(ExtTy#"extloadvi8") addr:$src)),
            (!cast<I>(OpcPrefix#BQrm) addr:$src)>;

  def : Pat<(v4i32 (!cast<PatFrag>(ExtTy#"extloadvi16") addr:$src)),
            (!cast<I>(OpcPrefix#WDrm) addr:$src)>;
  def : Pat<(v2i64 (!cast<PatFrag>(ExtTy#"extloadvi16") addr:$src)),
            (!cast<I>(OpcPrefix#WQrm) addr:$src)>;

  def : Pat<(v2i64 (!cast<PatFrag>(ExtTy#"extloadvi32") addr:$src)),
            (!cast<I>(OpcPrefix#DQrm) addr:$src)>;
  }
  let Predicates = [HasAVX, NoVLX_Or_NoBWI] in {
  def : Pat<(v8i16 (ExtOp (bc_v16i8 (v2i64 (scalar_to_vector (loadi64 addr:$src)))))),
            (!cast<I>(OpcPrefix#BWrm) addr:$src)>;
  def : Pat<(v8i16 (ExtOp (bc_v16i8 (v2f64 (scalar_to_vector (loadf64 addr:$src)))))),
            (!cast<I>(OpcPrefix#BWrm) addr:$src)>;
  def : Pat<(v8i16 (ExtOp (v16i8 (vzmovl_v2i64 addr:$src)))),
            (!cast<I>(OpcPrefix#BWrm) addr:$src)>;
  def : Pat<(v8i16 (ExtOp (v16i8 (vzload_v2i64 addr:$src)))),
            (!cast<I>(OpcPrefix#BWrm) addr:$src)>;
  def : Pat<(v8i16 (ExtOp (bc_v16i8 (loadv2i64 addr:$src)))),
            (!cast<I>(OpcPrefix#BWrm) addr:$src)>;
  }
  let Predicates = [HasAVX, NoVLX] in {
  def : Pat<(v4i32 (ExtOp (bc_v16i8 (v4i32 (scalar_to_vector (loadi32 addr:$src)))))),
            (!cast<I>(OpcPrefix#BDrm) addr:$src)>;
  def : Pat<(v4i32 (ExtOp (v16i8 (vzmovl_v4i32 addr:$src)))),
            (!cast<I>(OpcPrefix#BDrm) addr:$src)>;
  def : Pat<(v4i32 (ExtOp (v16i8 (vzload_v2i64 addr:$src)))),
            (!cast<I>(OpcPrefix#BDrm) addr:$src)>;
  def : Pat<(v4i32 (ExtOp (bc_v16i8 (loadv2i64 addr:$src)))),
            (!cast<I>(OpcPrefix#BDrm) addr:$src)>;

  def : Pat<(v2i64 (ExtOp (bc_v16i8 (v4i32 (scalar_to_vector (ExtLoad16 addr:$src)))))),
            (!cast<I>(OpcPrefix#BQrm) addr:$src)>;
  def : Pat<(v2i64 (ExtOp (v16i8 (vzmovl_v4i32 addr:$src)))),
            (!cast<I>(OpcPrefix#BQrm) addr:$src)>;
  def : Pat<(v2i64 (ExtOp (v16i8 (vzload_v2i64 addr:$src)))),
            (!cast<I>(OpcPrefix#BQrm) addr:$src)>;
  def : Pat<(v2i64 (ExtOp (bc_v16i8 (loadv2i64 addr:$src)))),
            (!cast<I>(OpcPrefix#BQrm) addr:$src)>;

  def : Pat<(v4i32 (ExtOp (bc_v8i16 (v2i64 (scalar_to_vector (loadi64 addr:$src)))))),
            (!cast<I>(OpcPrefix#WDrm) addr:$src)>;
  def : Pat<(v4i32 (ExtOp (bc_v8i16 (v2f64 (scalar_to_vector (loadf64 addr:$src)))))),
            (!cast<I>(OpcPrefix#WDrm) addr:$src)>;
  def : Pat<(v4i32 (ExtOp (v8i16 (vzmovl_v2i64 addr:$src)))),
            (!cast<I>(OpcPrefix#WDrm) addr:$src)>;
  def : Pat<(v4i32 (ExtOp (v8i16 (vzload_v2i64 addr:$src)))),
            (!cast<I>(OpcPrefix#WDrm) addr:$src)>;
  def : Pat<(v4i32 (ExtOp (bc_v8i16 (loadv2i64 addr:$src)))),
            (!cast<I>(OpcPrefix#WDrm) addr:$src)>;

  def : Pat<(v2i64 (ExtOp (bc_v8i16 (v4i32 (scalar_to_vector (loadi32 addr:$src)))))),
            (!cast<I>(OpcPrefix#WQrm) addr:$src)>;
  def : Pat<(v2i64 (ExtOp (v8i16 (vzmovl_v4i32 addr:$src)))),
            (!cast<I>(OpcPrefix#WQrm) addr:$src)>;
  def : Pat<(v2i64 (ExtOp (v8i16 (vzload_v2i64 addr:$src)))),
            (!cast<I>(OpcPrefix#WQrm) addr:$src)>;
  def : Pat<(v2i64 (ExtOp (bc_v8i16 (loadv2i64 addr:$src)))),
            (!cast<I>(OpcPrefix#WQrm) addr:$src)>;

  def : Pat<(v2i64 (ExtOp (bc_v4i32 (v2i64 (scalar_to_vector (loadi64 addr:$src)))))),
            (!cast<I>(OpcPrefix#DQrm) addr:$src)>;
  def : Pat<(v2i64 (ExtOp (bc_v4i32 (v2f64 (scalar_to_vector (loadf64 addr:$src)))))),
            (!cast<I>(OpcPrefix#DQrm) addr:$src)>;
  def : Pat<(v2i64 (ExtOp (v4i32 (vzmovl_v2i64 addr:$src)))),
            (!cast<I>(OpcPrefix#DQrm) addr:$src)>;
  def : Pat<(v2i64 (ExtOp (v4i32 (vzload_v2i64 addr:$src)))),
            (!cast<I>(OpcPrefix#DQrm) addr:$src)>;
  def : Pat<(v2i64 (ExtOp (bc_v4i32 (loadv2i64 addr:$src)))),
            (!cast<I>(OpcPrefix#DQrm) addr:$src)>;
  }
}

defm : SS41I_pmovx_patterns<"VPMOVSX", "s", X86vsext, extloadi32i16>;
defm : SS41I_pmovx_patterns<"VPMOVZX", "z", X86vzext, loadi16_anyext>;

let Predicates = [UseSSE41] in {
  defm : SS41I_pmovx_patterns<"PMOVSX", "s", X86vsext, extloadi32i16>;
  defm : SS41I_pmovx_patterns<"PMOVZX", "z", X86vzext, loadi16_anyext>;
}

//===----------------------------------------------------------------------===//
// SSE4.1 - Extract Instructions
//===----------------------------------------------------------------------===//

/// SS41I_binop_ext8 - SSE 4.1 extract 8 bits to 32 bit reg or 8 bit mem
multiclass SS41I_extract8<bits<8> opc, string OpcodeStr> {
  def rr : SS4AIi8<opc, MRMDestReg, (outs GR32orGR64:$dst),
                 (ins VR128:$src1, u8imm:$src2),
                 !strconcat(OpcodeStr,
                            "\t{$src2, $src1, $dst|$dst, $src1, $src2}"),
                 [(set GR32orGR64:$dst, (X86pextrb (v16i8 VR128:$src1),
                                         imm:$src2))]>,
                  Sched<[WriteShuffle]>;
  let hasSideEffects = 0, mayStore = 1,
      SchedRW = [WriteShuffleLd, WriteRMW] in
  def mr : SS4AIi8<opc, MRMDestMem, (outs),
                 (ins i8mem:$dst, VR128:$src1, u8imm:$src2),
                 !strconcat(OpcodeStr,
                            "\t{$src2, $src1, $dst|$dst, $src1, $src2}"),
                 [(store (i8 (trunc (assertzext (X86pextrb (v16i8 VR128:$src1),
                                                 imm:$src2)))), addr:$dst)]>;
}

let Predicates = [HasAVX, NoBWI] in
  defm VPEXTRB : SS41I_extract8<0x14, "vpextrb">, VEX;

defm PEXTRB      : SS41I_extract8<0x14, "pextrb">;


/// SS41I_extract16 - SSE 4.1 extract 16 bits to memory destination
multiclass SS41I_extract16<bits<8> opc, string OpcodeStr> {
  let isCodeGenOnly = 1, ForceDisassemble = 1, hasSideEffects = 0 in
  def rr_REV : SS4AIi8<opc, MRMDestReg, (outs GR32orGR64:$dst),
                   (ins VR128:$src1, u8imm:$src2),
                   !strconcat(OpcodeStr,
                   "\t{$src2, $src1, $dst|$dst, $src1, $src2}"),
                   []>, Sched<[WriteShuffle]>;

  let hasSideEffects = 0, mayStore = 1,
      SchedRW = [WriteShuffleLd, WriteRMW] in
  def mr : SS4AIi8<opc, MRMDestMem, (outs),
                 (ins i16mem:$dst, VR128:$src1, u8imm:$src2),
                 !strconcat(OpcodeStr,
                  "\t{$src2, $src1, $dst|$dst, $src1, $src2}"),
                 [(store (i16 (trunc (assertzext (X86pextrw (v8i16 VR128:$src1),
                                                  imm:$src2)))), addr:$dst)]>;
}

let Predicates = [HasAVX, NoBWI] in
  defm VPEXTRW : SS41I_extract16<0x15, "vpextrw">, VEX;

defm PEXTRW      : SS41I_extract16<0x15, "pextrw">;


/// SS41I_extract32 - SSE 4.1 extract 32 bits to int reg or memory destination
multiclass SS41I_extract32<bits<8> opc, string OpcodeStr> {
  def rr : SS4AIi8<opc, MRMDestReg, (outs GR32:$dst),
                 (ins VR128:$src1, u8imm:$src2),
                 !strconcat(OpcodeStr,
                  "\t{$src2, $src1, $dst|$dst, $src1, $src2}"),
                 [(set GR32:$dst,
                  (extractelt (v4i32 VR128:$src1), imm:$src2))]>,
                  Sched<[WriteShuffle]>;
  let SchedRW = [WriteShuffleLd, WriteRMW] in
  def mr : SS4AIi8<opc, MRMDestMem, (outs),
                 (ins i32mem:$dst, VR128:$src1, u8imm:$src2),
                 !strconcat(OpcodeStr,
                  "\t{$src2, $src1, $dst|$dst, $src1, $src2}"),
                 [(store (extractelt (v4i32 VR128:$src1), imm:$src2),
                          addr:$dst)]>;
}

let Predicates = [HasAVX, NoDQI] in
  defm VPEXTRD : SS41I_extract32<0x16, "vpextrd">, VEX;

defm PEXTRD      : SS41I_extract32<0x16, "pextrd">;

/// SS41I_extract32 - SSE 4.1 extract 32 bits to int reg or memory destination
multiclass SS41I_extract64<bits<8> opc, string OpcodeStr> {
  def rr : SS4AIi8<opc, MRMDestReg, (outs GR64:$dst),
                 (ins VR128:$src1, u8imm:$src2),
                 !strconcat(OpcodeStr,
                  "\t{$src2, $src1, $dst|$dst, $src1, $src2}"),
                 [(set GR64:$dst,
                  (extractelt (v2i64 VR128:$src1), imm:$src2))]>,
                  Sched<[WriteShuffle]>, REX_W;
  let SchedRW = [WriteShuffleLd, WriteRMW] in
  def mr : SS4AIi8<opc, MRMDestMem, (outs),
                 (ins i64mem:$dst, VR128:$src1, u8imm:$src2),
                 !strconcat(OpcodeStr,
                  "\t{$src2, $src1, $dst|$dst, $src1, $src2}"),
                 [(store (extractelt (v2i64 VR128:$src1), imm:$src2),
                          addr:$dst)]>, REX_W;
}

let Predicates = [HasAVX, NoDQI] in
  defm VPEXTRQ : SS41I_extract64<0x16, "vpextrq">, VEX, VEX_W;

defm PEXTRQ      : SS41I_extract64<0x16, "pextrq">;

/// SS41I_extractf32 - SSE 4.1 extract 32 bits fp value to int reg or memory
/// destination
multiclass SS41I_extractf32<bits<8> opc, string OpcodeStr,
                            OpndItins itins = DEFAULT_ITINS> {
  def rr : SS4AIi8<opc, MRMDestReg, (outs GR32orGR64:$dst),
                 (ins VR128:$src1, u8imm:$src2),
                 !strconcat(OpcodeStr,
                  "\t{$src2, $src1, $dst|$dst, $src1, $src2}"),
                 [(set GR32orGR64:$dst,
                    (extractelt (bc_v4i32 (v4f32 VR128:$src1)), imm:$src2))],
                    itins.rr>, Sched<[WriteFBlend]>;
  let SchedRW = [WriteFBlendLd, WriteRMW] in
  def mr : SS4AIi8<opc, MRMDestMem, (outs),
                 (ins f32mem:$dst, VR128:$src1, u8imm:$src2),
                 !strconcat(OpcodeStr,
                  "\t{$src2, $src1, $dst|$dst, $src1, $src2}"),
                 [(store (extractelt (bc_v4i32 (v4f32 VR128:$src1)), imm:$src2),
                          addr:$dst)], itins.rm>;
}

let ExeDomain = SSEPackedSingle in {
  let Predicates = [UseAVX] in
    defm VEXTRACTPS : SS41I_extractf32<0x17, "vextractps">, VEX;
  defm EXTRACTPS   : SS41I_extractf32<0x17, "extractps", SSE_EXTRACT_ITINS>;
}

// Also match an EXTRACTPS store when the store is done as f32 instead of i32.
def : Pat<(store (f32 (bitconvert (extractelt (bc_v4i32 (v4f32 VR128:$src1)),
                                              imm:$src2))),
                 addr:$dst),
          (VEXTRACTPSmr addr:$dst, VR128:$src1, imm:$src2)>,
          Requires<[HasAVX]>;
def : Pat<(store (f32 (bitconvert (extractelt (bc_v4i32 (v4f32 VR128:$src1)),
                                              imm:$src2))),
                 addr:$dst),
          (EXTRACTPSmr addr:$dst, VR128:$src1, imm:$src2)>,
          Requires<[UseSSE41]>;

//===----------------------------------------------------------------------===//
// SSE4.1 - Insert Instructions
//===----------------------------------------------------------------------===//

multiclass SS41I_insert8<bits<8> opc, string asm, bit Is2Addr = 1> {
  def rr : SS4AIi8<opc, MRMSrcReg, (outs VR128:$dst),
      (ins VR128:$src1, GR32orGR64:$src2, u8imm:$src3),
      !if(Is2Addr,
        !strconcat(asm, "\t{$src3, $src2, $dst|$dst, $src2, $src3}"),
        !strconcat(asm,
                   "\t{$src3, $src2, $src1, $dst|$dst, $src1, $src2, $src3}")),
      [(set VR128:$dst,
        (X86pinsrb VR128:$src1, GR32orGR64:$src2, imm:$src3))]>,
      Sched<[WriteShuffle]>;
  def rm : SS4AIi8<opc, MRMSrcMem, (outs VR128:$dst),
      (ins VR128:$src1, i8mem:$src2, u8imm:$src3),
      !if(Is2Addr,
        !strconcat(asm, "\t{$src3, $src2, $dst|$dst, $src2, $src3}"),
        !strconcat(asm,
                   "\t{$src3, $src2, $src1, $dst|$dst, $src1, $src2, $src3}")),
      [(set VR128:$dst,
        (X86pinsrb VR128:$src1, (extloadi8 addr:$src2),
                   imm:$src3))]>, Sched<[WriteShuffleLd, ReadAfterLd]>;
}

let Predicates = [HasAVX, NoBWI] in
  defm VPINSRB : SS41I_insert8<0x20, "vpinsrb", 0>, VEX_4V;
let Constraints = "$src1 = $dst" in
  defm PINSRB  : SS41I_insert8<0x20, "pinsrb">;

multiclass SS41I_insert32<bits<8> opc, string asm, bit Is2Addr = 1> {
  def rr : SS4AIi8<opc, MRMSrcReg, (outs VR128:$dst),
      (ins VR128:$src1, GR32:$src2, u8imm:$src3),
      !if(Is2Addr,
        !strconcat(asm, "\t{$src3, $src2, $dst|$dst, $src2, $src3}"),
        !strconcat(asm,
                   "\t{$src3, $src2, $src1, $dst|$dst, $src1, $src2, $src3}")),
      [(set VR128:$dst,
        (v4i32 (insertelt VR128:$src1, GR32:$src2, imm:$src3)))]>,
      Sched<[WriteShuffle]>;
  def rm : SS4AIi8<opc, MRMSrcMem, (outs VR128:$dst),
      (ins VR128:$src1, i32mem:$src2, u8imm:$src3),
      !if(Is2Addr,
        !strconcat(asm, "\t{$src3, $src2, $dst|$dst, $src2, $src3}"),
        !strconcat(asm,
                   "\t{$src3, $src2, $src1, $dst|$dst, $src1, $src2, $src3}")),
      [(set VR128:$dst,
        (v4i32 (insertelt VR128:$src1, (loadi32 addr:$src2),
                          imm:$src3)))]>, Sched<[WriteShuffleLd, ReadAfterLd]>;
}

let Predicates = [HasAVX, NoDQI] in
  defm VPINSRD : SS41I_insert32<0x22, "vpinsrd", 0>, VEX_4V;
let Constraints = "$src1 = $dst" in
  defm PINSRD : SS41I_insert32<0x22, "pinsrd">;

multiclass SS41I_insert64<bits<8> opc, string asm, bit Is2Addr = 1> {
  def rr : SS4AIi8<opc, MRMSrcReg, (outs VR128:$dst),
      (ins VR128:$src1, GR64:$src2, u8imm:$src3),
      !if(Is2Addr,
        !strconcat(asm, "\t{$src3, $src2, $dst|$dst, $src2, $src3}"),
        !strconcat(asm,
                   "\t{$src3, $src2, $src1, $dst|$dst, $src1, $src2, $src3}")),
      [(set VR128:$dst,
        (v2i64 (insertelt VR128:$src1, GR64:$src2, imm:$src3)))]>,
      Sched<[WriteShuffle]>;
  def rm : SS4AIi8<opc, MRMSrcMem, (outs VR128:$dst),
      (ins VR128:$src1, i64mem:$src2, u8imm:$src3),
      !if(Is2Addr,
        !strconcat(asm, "\t{$src3, $src2, $dst|$dst, $src2, $src3}"),
        !strconcat(asm,
                   "\t{$src3, $src2, $src1, $dst|$dst, $src1, $src2, $src3}")),
      [(set VR128:$dst,
        (v2i64 (insertelt VR128:$src1, (loadi64 addr:$src2),
                          imm:$src3)))]>, Sched<[WriteShuffleLd, ReadAfterLd]>;
}

let Predicates = [HasAVX, NoDQI] in
  defm VPINSRQ : SS41I_insert64<0x22, "vpinsrq", 0>, VEX_4V, VEX_W;
let Constraints = "$src1 = $dst" in
  defm PINSRQ : SS41I_insert64<0x22, "pinsrq">, REX_W;

// insertps has a few different modes, there's the first two here below which
// are optimized inserts that won't zero arbitrary elements in the destination
// vector. The next one matches the intrinsic and could zero arbitrary elements
// in the target vector.
multiclass SS41I_insertf32<bits<8> opc, string asm, bit Is2Addr = 1,
                           OpndItins itins = DEFAULT_ITINS> {
  def rr : SS4AIi8<opc, MRMSrcReg, (outs VR128:$dst),
      (ins VR128:$src1, VR128:$src2, u8imm:$src3),
      !if(Is2Addr,
        !strconcat(asm, "\t{$src3, $src2, $dst|$dst, $src2, $src3}"),
        !strconcat(asm,
                   "\t{$src3, $src2, $src1, $dst|$dst, $src1, $src2, $src3}")),
      [(set VR128:$dst,
        (X86insertps VR128:$src1, VR128:$src2, imm:$src3))], itins.rr>,
      Sched<[WriteFShuffle]>;
  def rm : SS4AIi8<opc, MRMSrcMem, (outs VR128:$dst),
      (ins VR128:$src1, f32mem:$src2, u8imm:$src3),
      !if(Is2Addr,
        !strconcat(asm, "\t{$src3, $src2, $dst|$dst, $src2, $src3}"),
        !strconcat(asm,
                   "\t{$src3, $src2, $src1, $dst|$dst, $src1, $src2, $src3}")),
      [(set VR128:$dst,
        (X86insertps VR128:$src1,
                   (v4f32 (scalar_to_vector (loadf32 addr:$src2))),
                    imm:$src3))], itins.rm>,
      Sched<[WriteFShuffleLd, ReadAfterLd]>;
}

let ExeDomain = SSEPackedSingle in {
  let Predicates = [UseAVX] in
    defm VINSERTPS : SS41I_insertf32<0x21, "vinsertps", 0>, VEX_4V;
  let Constraints = "$src1 = $dst" in
    defm INSERTPS : SS41I_insertf32<0x21, "insertps", 1, SSE_INSERT_ITINS>;
}

let Predicates = [UseSSE41] in {
  // If we're inserting an element from a load or a null pshuf of a load,
  // fold the load into the insertps instruction.
  def : Pat<(v4f32 (X86insertps (v4f32 VR128:$src1), (X86PShufd (v4f32
                       (scalar_to_vector (loadf32 addr:$src2))), (i8 0)),
                   imm:$src3)),
            (INSERTPSrm VR128:$src1, addr:$src2, imm:$src3)>;
  def : Pat<(v4f32 (X86insertps (v4f32 VR128:$src1), (X86PShufd
                      (loadv4f32 addr:$src2), (i8 0)), imm:$src3)),
            (INSERTPSrm VR128:$src1, addr:$src2, imm:$src3)>;
}

let Predicates = [UseAVX] in {
  // If we're inserting an element from a vbroadcast of a load, fold the
  // load into the X86insertps instruction.
  def : Pat<(v4f32 (X86insertps (v4f32 VR128:$src1),
                (X86VBroadcast (loadf32 addr:$src2)), imm:$src3)),
            (VINSERTPSrm VR128:$src1, addr:$src2, imm:$src3)>;
  def : Pat<(v4f32 (X86insertps (v4f32 VR128:$src1),
                (X86VBroadcast (loadv4f32 addr:$src2)), imm:$src3)),
            (VINSERTPSrm VR128:$src1, addr:$src2, imm:$src3)>;
}

//===----------------------------------------------------------------------===//
// SSE4.1 - Round Instructions
//===----------------------------------------------------------------------===//

multiclass sse41_fp_unop_p<bits<8> opcps, bits<8> opcpd, string OpcodeStr,
                           X86MemOperand x86memop, RegisterClass RC,
                           PatFrag mem_frag32, PatFrag mem_frag64,
                           Intrinsic V4F32Int, Intrinsic V2F64Int> {
let ExeDomain = SSEPackedSingle in {
  // Intrinsic operation, reg.
  // Vector intrinsic operation, reg
  def PSr : SS4AIi8<opcps, MRMSrcReg,
                    (outs RC:$dst), (ins RC:$src1, i32u8imm:$src2),
                    !strconcat(OpcodeStr,
                    "ps\t{$src2, $src1, $dst|$dst, $src1, $src2}"),
                    [(set RC:$dst, (V4F32Int RC:$src1, imm:$src2))],
                    IIC_SSE_ROUNDPS_REG>, Sched<[WriteFAdd]>;

  // Vector intrinsic operation, mem
  def PSm : SS4AIi8<opcps, MRMSrcMem,
                    (outs RC:$dst), (ins x86memop:$src1, i32u8imm:$src2),
                    !strconcat(OpcodeStr,
                    "ps\t{$src2, $src1, $dst|$dst, $src1, $src2}"),
                    [(set RC:$dst,
                          (V4F32Int (mem_frag32 addr:$src1),imm:$src2))],
                          IIC_SSE_ROUNDPS_MEM>, Sched<[WriteFAddLd]>;
} // ExeDomain = SSEPackedSingle

let ExeDomain = SSEPackedDouble in {
  // Vector intrinsic operation, reg
  def PDr : SS4AIi8<opcpd, MRMSrcReg,
                    (outs RC:$dst), (ins RC:$src1, i32u8imm:$src2),
                    !strconcat(OpcodeStr,
                    "pd\t{$src2, $src1, $dst|$dst, $src1, $src2}"),
                    [(set RC:$dst, (V2F64Int RC:$src1, imm:$src2))],
                    IIC_SSE_ROUNDPS_REG>, Sched<[WriteFAdd]>;

  // Vector intrinsic operation, mem
  def PDm : SS4AIi8<opcpd, MRMSrcMem,
                    (outs RC:$dst), (ins x86memop:$src1, i32u8imm:$src2),
                    !strconcat(OpcodeStr,
                    "pd\t{$src2, $src1, $dst|$dst, $src1, $src2}"),
                    [(set RC:$dst,
                          (V2F64Int (mem_frag64 addr:$src1),imm:$src2))],
                          IIC_SSE_ROUNDPS_REG>, Sched<[WriteFAddLd]>;
} // ExeDomain = SSEPackedDouble
}

multiclass avx_fp_unop_rm<bits<8> opcss, bits<8> opcsd,
                          string OpcodeStr> {
let ExeDomain = GenericDomain, hasSideEffects = 0 in {
  def SSr : SS4AIi8<opcss, MRMSrcReg,
        (outs FR32:$dst), (ins FR32:$src1, FR32:$src2, i32u8imm:$src3),
        !strconcat(OpcodeStr,
            "ss\t{$src3, $src2, $src1, $dst|$dst, $src1, $src2, $src3}"),
      []>, Sched<[WriteFAdd]>;

  let mayLoad = 1 in
  def SSm : SS4AIi8<opcss, MRMSrcMem,
        (outs FR32:$dst), (ins FR32:$src1, f32mem:$src2, i32u8imm:$src3),
        !strconcat(OpcodeStr,
             "ss\t{$src3, $src2, $src1, $dst|$dst, $src1, $src2, $src3}"),
        []>, Sched<[WriteFAddLd, ReadAfterLd]>;

  def SDr : SS4AIi8<opcsd, MRMSrcReg,
        (outs FR64:$dst), (ins FR64:$src1, FR64:$src2, i32u8imm:$src3),
        !strconcat(OpcodeStr,
              "sd\t{$src3, $src2, $src1, $dst|$dst, $src1, $src2, $src3}"),
        []>, Sched<[WriteFAdd]>;

  let mayLoad = 1 in
  def SDm : SS4AIi8<opcsd, MRMSrcMem,
        (outs FR64:$dst), (ins FR64:$src1, f64mem:$src2, i32u8imm:$src3),
        !strconcat(OpcodeStr,
             "sd\t{$src3, $src2, $src1, $dst|$dst, $src1, $src2, $src3}"),
        []>, Sched<[WriteFAddLd, ReadAfterLd]>;
} // ExeDomain = GenericDomain, hasSideEffects = 0
}

multiclass sse41_fp_unop_s<bits<8> opcss, bits<8> opcsd,
                           string OpcodeStr> {
let ExeDomain = GenericDomain, hasSideEffects = 0 in {
  def SSr : SS4AIi8<opcss, MRMSrcReg,
                    (outs FR32:$dst), (ins FR32:$src1, i32u8imm:$src2),
                    !strconcat(OpcodeStr,
                               "ss\t{$src2, $src1, $dst|$dst, $src1, $src2}"),
                    []>, Sched<[WriteFAdd]>;

  let mayLoad = 1 in
  def SSm : SS4AIi8<opcss, MRMSrcMem,
                    (outs FR32:$dst), (ins f32mem:$src1, i32u8imm:$src2),
                    !strconcat(OpcodeStr,
                               "ss\t{$src2, $src1, $dst|$dst, $src1, $src2}"),
                    []>, Sched<[WriteFAddLd, ReadAfterLd]>;

  def SDr : SS4AIi8<opcsd, MRMSrcReg,
                    (outs FR64:$dst), (ins FR64:$src1, i32u8imm:$src2),
                    !strconcat(OpcodeStr,
                               "sd\t{$src2, $src1, $dst|$dst, $src1, $src2}"),
                    []>, Sched<[WriteFAdd]>;

  let mayLoad = 1 in
  def SDm : SS4AIi8<opcsd, MRMSrcMem,
                    (outs FR64:$dst), (ins f64mem:$src1, i32u8imm:$src2),
                    !strconcat(OpcodeStr,
                               "sd\t{$src2, $src1, $dst|$dst, $src1, $src2}"),
                    []>, Sched<[WriteFAddLd, ReadAfterLd]>;
} // ExeDomain = GenericDomain, hasSideEffects = 0
}

multiclass sse41_fp_binop_s<bits<8> opcss, bits<8> opcsd,
                            string OpcodeStr,
                            Intrinsic F32Int,
                            Intrinsic F64Int, bit Is2Addr = 1> {
let ExeDomain = GenericDomain, isCodeGenOnly = 1 in {
  def SSr_Int : SS4AIi8<opcss, MRMSrcReg,
        (outs VR128:$dst), (ins VR128:$src1, VR128:$src2, i32u8imm:$src3),
        !if(Is2Addr,
            !strconcat(OpcodeStr,
                "ss\t{$src3, $src2, $dst|$dst, $src2, $src3}"),
            !strconcat(OpcodeStr,
                "ss\t{$src3, $src2, $src1, $dst|$dst, $src1, $src2, $src3}")),
        [(set VR128:$dst, (F32Int VR128:$src1, VR128:$src2, imm:$src3))]>,
        Sched<[WriteFAdd]>;

  def SSm_Int : SS4AIi8<opcss, MRMSrcMem,
        (outs VR128:$dst), (ins VR128:$src1, ssmem:$src2, i32u8imm:$src3),
        !if(Is2Addr,
            !strconcat(OpcodeStr,
                "ss\t{$src3, $src2, $dst|$dst, $src2, $src3}"),
            !strconcat(OpcodeStr,
                "ss\t{$src3, $src2, $src1, $dst|$dst, $src1, $src2, $src3}")),
        [(set VR128:$dst,
             (F32Int VR128:$src1, sse_load_f32:$src2, imm:$src3))]>,
        Sched<[WriteFAddLd, ReadAfterLd]>;

  def SDr_Int : SS4AIi8<opcsd, MRMSrcReg,
        (outs VR128:$dst), (ins VR128:$src1, VR128:$src2, i32u8imm:$src3),
        !if(Is2Addr,
            !strconcat(OpcodeStr,
                "sd\t{$src3, $src2, $dst|$dst, $src2, $src3}"),
            !strconcat(OpcodeStr,
                "sd\t{$src3, $src2, $src1, $dst|$dst, $src1, $src2, $src3}")),
        [(set VR128:$dst, (F64Int VR128:$src1, VR128:$src2, imm:$src3))]>,
        Sched<[WriteFAdd]>;

  def SDm_Int : SS4AIi8<opcsd, MRMSrcMem,
        (outs VR128:$dst), (ins VR128:$src1, sdmem:$src2, i32u8imm:$src3),
        !if(Is2Addr,
            !strconcat(OpcodeStr,
                "sd\t{$src3, $src2, $dst|$dst, $src2, $src3}"),
            !strconcat(OpcodeStr,
                "sd\t{$src3, $src2, $src1, $dst|$dst, $src1, $src2, $src3}")),
        [(set VR128:$dst,
              (F64Int VR128:$src1, sse_load_f64:$src2, imm:$src3))]>,
        Sched<[WriteFAddLd, ReadAfterLd]>;
} // ExeDomain = GenericDomain, isCodeGenOnly = 1
}

// FP round - roundss, roundps, roundsd, roundpd
let Predicates = [HasAVX] in {
  // Intrinsic form
  defm VROUND  : sse41_fp_unop_p<0x08, 0x09, "vround", f128mem, VR128,
                                 loadv4f32, loadv2f64,
                                 int_x86_sse41_round_ps,
                                 int_x86_sse41_round_pd>, VEX;
  defm VROUNDY : sse41_fp_unop_p<0x08, 0x09, "vround", f256mem, VR256,
                                 loadv8f32, loadv4f64,
                                 int_x86_avx_round_ps_256,
                                 int_x86_avx_round_pd_256>, VEX, VEX_L;
  defm VROUND  : sse41_fp_binop_s<0x0A, 0x0B, "vround",
                                 int_x86_sse41_round_ss,
                                 int_x86_sse41_round_sd, 0>, VEX_4V, VEX_LIG;
  defm VROUND  : avx_fp_unop_rm<0x0A, 0x0B, "vround">, VEX_4V, VEX_LIG;
}

let Predicates = [UseAVX] in {
  def : Pat<(ffloor FR32:$src),
            (VROUNDSSr (f32 (IMPLICIT_DEF)), FR32:$src, (i32 0x9))>;
  def : Pat<(f64 (ffloor FR64:$src)),
            (VROUNDSDr (f64 (IMPLICIT_DEF)), FR64:$src, (i32 0x9))>;
  def : Pat<(f32 (fnearbyint FR32:$src)),
            (VROUNDSSr (f32 (IMPLICIT_DEF)), FR32:$src, (i32 0xC))>;
  def : Pat<(f64 (fnearbyint FR64:$src)),
            (VROUNDSDr (f64 (IMPLICIT_DEF)), FR64:$src, (i32 0xC))>;
  def : Pat<(f32 (fceil FR32:$src)),
            (VROUNDSSr (f32 (IMPLICIT_DEF)), FR32:$src, (i32 0xA))>;
  def : Pat<(f64 (fceil FR64:$src)),
            (VROUNDSDr (f64 (IMPLICIT_DEF)), FR64:$src, (i32 0xA))>;
  def : Pat<(f32 (frint FR32:$src)),
            (VROUNDSSr (f32 (IMPLICIT_DEF)), FR32:$src, (i32 0x4))>;
  def : Pat<(f64 (frint FR64:$src)),
            (VROUNDSDr (f64 (IMPLICIT_DEF)), FR64:$src, (i32 0x4))>;
  def : Pat<(f32 (ftrunc FR32:$src)),
            (VROUNDSSr (f32 (IMPLICIT_DEF)), FR32:$src, (i32 0xB))>;
  def : Pat<(f64 (ftrunc FR64:$src)),
            (VROUNDSDr (f64 (IMPLICIT_DEF)), FR64:$src, (i32 0xB))>;
}

let Predicates = [HasAVX] in {
  def : Pat<(v4f32 (ffloor VR128:$src)),
            (VROUNDPSr VR128:$src, (i32 0x9))>;
  def : Pat<(v4f32 (fnearbyint VR128:$src)),
            (VROUNDPSr VR128:$src, (i32 0xC))>;
  def : Pat<(v4f32 (fceil VR128:$src)),
            (VROUNDPSr VR128:$src, (i32 0xA))>;
  def : Pat<(v4f32 (frint VR128:$src)),
            (VROUNDPSr VR128:$src, (i32 0x4))>;
  def : Pat<(v4f32 (ftrunc VR128:$src)),
            (VROUNDPSr VR128:$src, (i32 0xB))>;

  def : Pat<(v2f64 (ffloor VR128:$src)),
            (VROUNDPDr VR128:$src, (i32 0x9))>;
  def : Pat<(v2f64 (fnearbyint VR128:$src)),
            (VROUNDPDr VR128:$src, (i32 0xC))>;
  def : Pat<(v2f64 (fceil VR128:$src)),
            (VROUNDPDr VR128:$src, (i32 0xA))>;
  def : Pat<(v2f64 (frint VR128:$src)),
            (VROUNDPDr VR128:$src, (i32 0x4))>;
  def : Pat<(v2f64 (ftrunc VR128:$src)),
            (VROUNDPDr VR128:$src, (i32 0xB))>;

  def : Pat<(v8f32 (ffloor VR256:$src)),
            (VROUNDYPSr VR256:$src, (i32 0x9))>;
  def : Pat<(v8f32 (fnearbyint VR256:$src)),
            (VROUNDYPSr VR256:$src, (i32 0xC))>;
  def : Pat<(v8f32 (fceil VR256:$src)),
            (VROUNDYPSr VR256:$src, (i32 0xA))>;
  def : Pat<(v8f32 (frint VR256:$src)),
            (VROUNDYPSr VR256:$src, (i32 0x4))>;
  def : Pat<(v8f32 (ftrunc VR256:$src)),
            (VROUNDYPSr VR256:$src, (i32 0xB))>;

  def : Pat<(v4f64 (ffloor VR256:$src)),
            (VROUNDYPDr VR256:$src, (i32 0x9))>;
  def : Pat<(v4f64 (fnearbyint VR256:$src)),
            (VROUNDYPDr VR256:$src, (i32 0xC))>;
  def : Pat<(v4f64 (fceil VR256:$src)),
            (VROUNDYPDr VR256:$src, (i32 0xA))>;
  def : Pat<(v4f64 (frint VR256:$src)),
            (VROUNDYPDr VR256:$src, (i32 0x4))>;
  def : Pat<(v4f64 (ftrunc VR256:$src)),
            (VROUNDYPDr VR256:$src, (i32 0xB))>;
}

defm ROUND  : sse41_fp_unop_p<0x08, 0x09, "round", f128mem, VR128,
                              memopv4f32, memopv2f64, int_x86_sse41_round_ps,
                              int_x86_sse41_round_pd>;

defm ROUND  : sse41_fp_unop_s<0x0A, 0x0B, "round">;

let Constraints = "$src1 = $dst" in
defm ROUND  : sse41_fp_binop_s<0x0A, 0x0B, "round",
                               int_x86_sse41_round_ss, int_x86_sse41_round_sd>;

let Predicates = [UseSSE41] in {
  def : Pat<(ffloor FR32:$src),
            (ROUNDSSr FR32:$src, (i32 0x9))>;
  def : Pat<(f64 (ffloor FR64:$src)),
            (ROUNDSDr FR64:$src, (i32 0x9))>;
  def : Pat<(f32 (fnearbyint FR32:$src)),
            (ROUNDSSr FR32:$src, (i32 0xC))>;
  def : Pat<(f64 (fnearbyint FR64:$src)),
            (ROUNDSDr FR64:$src, (i32 0xC))>;
  def : Pat<(f32 (fceil FR32:$src)),
            (ROUNDSSr FR32:$src, (i32 0xA))>;
  def : Pat<(f64 (fceil FR64:$src)),
            (ROUNDSDr FR64:$src, (i32 0xA))>;
  def : Pat<(f32 (frint FR32:$src)),
            (ROUNDSSr FR32:$src, (i32 0x4))>;
  def : Pat<(f64 (frint FR64:$src)),
            (ROUNDSDr FR64:$src, (i32 0x4))>;
  def : Pat<(f32 (ftrunc FR32:$src)),
            (ROUNDSSr FR32:$src, (i32 0xB))>;
  def : Pat<(f64 (ftrunc FR64:$src)),
            (ROUNDSDr FR64:$src, (i32 0xB))>;

  def : Pat<(v4f32 (ffloor VR128:$src)),
            (ROUNDPSr VR128:$src, (i32 0x9))>;
  def : Pat<(v4f32 (fnearbyint VR128:$src)),
            (ROUNDPSr VR128:$src, (i32 0xC))>;
  def : Pat<(v4f32 (fceil VR128:$src)),
            (ROUNDPSr VR128:$src, (i32 0xA))>;
  def : Pat<(v4f32 (frint VR128:$src)),
            (ROUNDPSr VR128:$src, (i32 0x4))>;
  def : Pat<(v4f32 (ftrunc VR128:$src)),
            (ROUNDPSr VR128:$src, (i32 0xB))>;

  def : Pat<(v2f64 (ffloor VR128:$src)),
            (ROUNDPDr VR128:$src, (i32 0x9))>;
  def : Pat<(v2f64 (fnearbyint VR128:$src)),
            (ROUNDPDr VR128:$src, (i32 0xC))>;
  def : Pat<(v2f64 (fceil VR128:$src)),
            (ROUNDPDr VR128:$src, (i32 0xA))>;
  def : Pat<(v2f64 (frint VR128:$src)),
            (ROUNDPDr VR128:$src, (i32 0x4))>;
  def : Pat<(v2f64 (ftrunc VR128:$src)),
            (ROUNDPDr VR128:$src, (i32 0xB))>;
}

//===----------------------------------------------------------------------===//
// SSE4.1 - Packed Bit Test
//===----------------------------------------------------------------------===//

// ptest instruction we'll lower to this in X86ISelLowering primarily from
// the intel intrinsic that corresponds to this.
let Defs = [EFLAGS], Predicates = [HasAVX] in {
def VPTESTrr  : SS48I<0x17, MRMSrcReg, (outs), (ins VR128:$src1, VR128:$src2),
                "vptest\t{$src2, $src1|$src1, $src2}",
                [(set EFLAGS, (X86ptest VR128:$src1, (v2i64 VR128:$src2)))]>,
                Sched<[WriteVecLogic]>, VEX;
def VPTESTrm  : SS48I<0x17, MRMSrcMem, (outs), (ins VR128:$src1, f128mem:$src2),
                "vptest\t{$src2, $src1|$src1, $src2}",
                [(set EFLAGS,(X86ptest VR128:$src1, (loadv2i64 addr:$src2)))]>,
                Sched<[WriteVecLogicLd, ReadAfterLd]>, VEX;

def VPTESTYrr : SS48I<0x17, MRMSrcReg, (outs), (ins VR256:$src1, VR256:$src2),
                "vptest\t{$src2, $src1|$src1, $src2}",
                [(set EFLAGS, (X86ptest VR256:$src1, (v4i64 VR256:$src2)))]>,
                Sched<[WriteVecLogic]>, VEX, VEX_L;
def VPTESTYrm : SS48I<0x17, MRMSrcMem, (outs), (ins VR256:$src1, i256mem:$src2),
                "vptest\t{$src2, $src1|$src1, $src2}",
                [(set EFLAGS,(X86ptest VR256:$src1, (loadv4i64 addr:$src2)))]>,
                Sched<[WriteVecLogicLd, ReadAfterLd]>, VEX, VEX_L;
}

let Defs = [EFLAGS] in {
def PTESTrr : SS48I<0x17, MRMSrcReg, (outs), (ins VR128:$src1, VR128:$src2),
              "ptest\t{$src2, $src1|$src1, $src2}",
              [(set EFLAGS, (X86ptest VR128:$src1, (v2i64 VR128:$src2)))]>,
              Sched<[WriteVecLogic]>;
def PTESTrm : SS48I<0x17, MRMSrcMem, (outs), (ins VR128:$src1, f128mem:$src2),
              "ptest\t{$src2, $src1|$src1, $src2}",
              [(set EFLAGS, (X86ptest VR128:$src1, (memopv2i64 addr:$src2)))]>,
              Sched<[WriteVecLogicLd, ReadAfterLd]>;
}

// The bit test instructions below are AVX only
multiclass avx_bittest<bits<8> opc, string OpcodeStr, RegisterClass RC,
                       X86MemOperand x86memop, PatFrag mem_frag, ValueType vt> {
  def rr : SS48I<opc, MRMSrcReg, (outs), (ins RC:$src1, RC:$src2),
            !strconcat(OpcodeStr, "\t{$src2, $src1|$src1, $src2}"),
            [(set EFLAGS, (X86testp RC:$src1, (vt RC:$src2)))]>,
            Sched<[WriteVecLogic]>, VEX;
  def rm : SS48I<opc, MRMSrcMem, (outs), (ins RC:$src1, x86memop:$src2),
            !strconcat(OpcodeStr, "\t{$src2, $src1|$src1, $src2}"),
            [(set EFLAGS, (X86testp RC:$src1, (mem_frag addr:$src2)))]>,
            Sched<[WriteVecLogicLd, ReadAfterLd]>, VEX;
}

let Defs = [EFLAGS], Predicates = [HasAVX] in {
let ExeDomain = SSEPackedSingle in {
defm VTESTPS  : avx_bittest<0x0E, "vtestps", VR128, f128mem, loadv4f32, v4f32>;
defm VTESTPSY : avx_bittest<0x0E, "vtestps", VR256, f256mem, loadv8f32, v8f32>,
                            VEX_L;
}
let ExeDomain = SSEPackedDouble in {
defm VTESTPD  : avx_bittest<0x0F, "vtestpd", VR128, f128mem, loadv2f64, v2f64>;
defm VTESTPDY : avx_bittest<0x0F, "vtestpd", VR256, f256mem, loadv4f64, v4f64>,
                            VEX_L;
}
}

//===----------------------------------------------------------------------===//
// SSE4.1 - Misc Instructions
//===----------------------------------------------------------------------===//

let Defs = [EFLAGS], Predicates = [HasPOPCNT] in {
  def POPCNT16rr : I<0xB8, MRMSrcReg, (outs GR16:$dst), (ins GR16:$src),
                     "popcnt{w}\t{$src, $dst|$dst, $src}",
                     [(set GR16:$dst, (ctpop GR16:$src)), (implicit EFLAGS)],
                     IIC_SSE_POPCNT_RR>, Sched<[WriteFAdd]>,
                     OpSize16, XS;
  def POPCNT16rm : I<0xB8, MRMSrcMem, (outs GR16:$dst), (ins i16mem:$src),
                     "popcnt{w}\t{$src, $dst|$dst, $src}",
                     [(set GR16:$dst, (ctpop (loadi16 addr:$src))),
                      (implicit EFLAGS)], IIC_SSE_POPCNT_RM>,
                      Sched<[WriteFAddLd]>, OpSize16, XS;

  def POPCNT32rr : I<0xB8, MRMSrcReg, (outs GR32:$dst), (ins GR32:$src),
                     "popcnt{l}\t{$src, $dst|$dst, $src}",
                     [(set GR32:$dst, (ctpop GR32:$src)), (implicit EFLAGS)],
                     IIC_SSE_POPCNT_RR>, Sched<[WriteFAdd]>,
                     OpSize32, XS;

  def POPCNT32rm : I<0xB8, MRMSrcMem, (outs GR32:$dst), (ins i32mem:$src),
                     "popcnt{l}\t{$src, $dst|$dst, $src}",
                     [(set GR32:$dst, (ctpop (loadi32 addr:$src))),
                      (implicit EFLAGS)], IIC_SSE_POPCNT_RM>,
                      Sched<[WriteFAddLd]>, OpSize32, XS;

  def POPCNT64rr : RI<0xB8, MRMSrcReg, (outs GR64:$dst), (ins GR64:$src),
                      "popcnt{q}\t{$src, $dst|$dst, $src}",
                      [(set GR64:$dst, (ctpop GR64:$src)), (implicit EFLAGS)],
                      IIC_SSE_POPCNT_RR>, Sched<[WriteFAdd]>, XS;
  def POPCNT64rm : RI<0xB8, MRMSrcMem, (outs GR64:$dst), (ins i64mem:$src),
                      "popcnt{q}\t{$src, $dst|$dst, $src}",
                      [(set GR64:$dst, (ctpop (loadi64 addr:$src))),
                       (implicit EFLAGS)], IIC_SSE_POPCNT_RM>,
                       Sched<[WriteFAddLd]>, XS;
}



// SS41I_unop_rm_int_v16 - SSE 4.1 unary operator whose type is v8i16.
multiclass SS41I_unop_rm_int_v16<bits<8> opc, string OpcodeStr,
                                 Intrinsic IntId128, PatFrag ld_frag,
                                 X86FoldableSchedWrite Sched> {
  def rr128 : SS48I<opc, MRMSrcReg, (outs VR128:$dst),
                    (ins VR128:$src),
                    !strconcat(OpcodeStr, "\t{$src, $dst|$dst, $src}"),
                    [(set VR128:$dst, (IntId128 VR128:$src))]>,
                    Sched<[Sched]>;
  def rm128 : SS48I<opc, MRMSrcMem, (outs VR128:$dst),
                     (ins i128mem:$src),
                     !strconcat(OpcodeStr, "\t{$src, $dst|$dst, $src}"),
                     [(set VR128:$dst,
                       (IntId128 (bitconvert (ld_frag addr:$src))))]>,
                    Sched<[Sched.Folded]>;
}

// PHMIN has the same profile as PSAD, thus we use the same scheduling
// model, although the naming is misleading.
let Predicates = [HasAVX] in
defm VPHMINPOSUW : SS41I_unop_rm_int_v16 <0x41, "vphminposuw",
                                         int_x86_sse41_phminposuw, loadv2i64,
                                         WriteVecIMul>, VEX;
defm PHMINPOSUW : SS41I_unop_rm_int_v16 <0x41, "phminposuw",
                                         int_x86_sse41_phminposuw, memopv2i64,
                                         WriteVecIMul>;

/// SS48I_binop_rm - Simple SSE41 binary operator.
multiclass SS48I_binop_rm<bits<8> opc, string OpcodeStr, SDNode OpNode,
                          ValueType OpVT, RegisterClass RC, PatFrag memop_frag,
                          X86MemOperand x86memop, bit Is2Addr = 1,
                          OpndItins itins = SSE_INTALU_ITINS_P> {
  let isCommutable = 1 in
  def rr : SS48I<opc, MRMSrcReg, (outs RC:$dst),
       (ins RC:$src1, RC:$src2),
       !if(Is2Addr,
           !strconcat(OpcodeStr, "\t{$src2, $dst|$dst, $src2}"),
           !strconcat(OpcodeStr, "\t{$src2, $src1, $dst|$dst, $src1, $src2}")),
       [(set RC:$dst, (OpVT (OpNode RC:$src1, RC:$src2)))]>,
       Sched<[itins.Sched]>;
  def rm : SS48I<opc, MRMSrcMem, (outs RC:$dst),
       (ins RC:$src1, x86memop:$src2),
       !if(Is2Addr,
           !strconcat(OpcodeStr, "\t{$src2, $dst|$dst, $src2}"),
           !strconcat(OpcodeStr, "\t{$src2, $src1, $dst|$dst, $src1, $src2}")),
       [(set RC:$dst,
         (OpVT (OpNode RC:$src1, (bitconvert (memop_frag addr:$src2)))))]>,
       Sched<[itins.Sched.Folded, ReadAfterLd]>;
}

/// SS48I_binop_rm2 - Simple SSE41 binary operator with different src and dst
/// types.
multiclass SS48I_binop_rm2<bits<8> opc, string OpcodeStr, SDNode OpNode,
                         ValueType DstVT, ValueType SrcVT, RegisterClass RC,
                         PatFrag memop_frag, X86MemOperand x86memop,
                         OpndItins itins,
                         bit IsCommutable = 0, bit Is2Addr = 1> {
  let isCommutable = IsCommutable in
  def rr : SS48I<opc, MRMSrcReg, (outs RC:$dst),
       (ins RC:$src1, RC:$src2),
       !if(Is2Addr,
           !strconcat(OpcodeStr, "\t{$src2, $dst|$dst, $src2}"),
           !strconcat(OpcodeStr, "\t{$src2, $src1, $dst|$dst, $src1, $src2}")),
       [(set RC:$dst, (DstVT (OpNode (SrcVT RC:$src1), RC:$src2)))]>,
       Sched<[itins.Sched]>;
  def rm : SS48I<opc, MRMSrcMem, (outs RC:$dst),
       (ins RC:$src1, x86memop:$src2),
       !if(Is2Addr,
           !strconcat(OpcodeStr, "\t{$src2, $dst|$dst, $src2}"),
           !strconcat(OpcodeStr, "\t{$src2, $src1, $dst|$dst, $src1, $src2}")),
       [(set RC:$dst, (DstVT (OpNode (SrcVT RC:$src1),
                                     (bitconvert (memop_frag addr:$src2)))))]>,
       Sched<[itins.Sched.Folded, ReadAfterLd]>;
}

let Predicates = [HasAVX, NoVLX] in {
  defm VPMINSD   : SS48I_binop_rm<0x39, "vpminsd", smin, v4i32, VR128,
                                  loadv2i64, i128mem, 0, SSE_INTALU_ITINS_P>,
                                  VEX_4V;
  defm VPMINUD   : SS48I_binop_rm<0x3B, "vpminud", umin, v4i32, VR128,
                                  loadv2i64, i128mem, 0, SSE_INTALU_ITINS_P>,
                                  VEX_4V;
  defm VPMAXSD   : SS48I_binop_rm<0x3D, "vpmaxsd", smax, v4i32, VR128,
                                  loadv2i64, i128mem, 0, SSE_INTALU_ITINS_P>,
                                  VEX_4V;
  defm VPMAXUD   : SS48I_binop_rm<0x3F, "vpmaxud", umax, v4i32, VR128,
                                  loadv2i64, i128mem, 0, SSE_INTALU_ITINS_P>,
                                  VEX_4V;
  defm VPMULDQ   : SS48I_binop_rm2<0x28, "vpmuldq", X86pmuldq, v2i64, v4i32,
                                   VR128, loadv2i64, i128mem,
                                   SSE_INTMUL_ITINS_P, 1, 0>, VEX_4V;
}
let Predicates = [HasAVX, NoVLX_Or_NoBWI] in {
  defm VPMINSB   : SS48I_binop_rm<0x38, "vpminsb", smin, v16i8, VR128,
                                  loadv2i64, i128mem, 0, SSE_INTALU_ITINS_P>,
                                  VEX_4V;
  defm VPMINUW   : SS48I_binop_rm<0x3A, "vpminuw", umin, v8i16, VR128,
                                  loadv2i64, i128mem, 0, SSE_INTALU_ITINS_P>,
                                  VEX_4V;
  defm VPMAXSB   : SS48I_binop_rm<0x3C, "vpmaxsb", smax, v16i8, VR128,
                                  loadv2i64, i128mem, 0, SSE_INTALU_ITINS_P>,
                                  VEX_4V;
  defm VPMAXUW   : SS48I_binop_rm<0x3E, "vpmaxuw", umax, v8i16, VR128,
                                  loadv2i64, i128mem, 0, SSE_INTALU_ITINS_P>,
                                  VEX_4V;
}

let Predicates = [HasAVX2, NoVLX] in {
  defm VPMINSDY  : SS48I_binop_rm<0x39, "vpminsd", smin, v8i32, VR256,
                                  loadv4i64, i256mem, 0, SSE_INTALU_ITINS_P>,
                                  VEX_4V, VEX_L;
  defm VPMINUDY  : SS48I_binop_rm<0x3B, "vpminud", umin, v8i32, VR256,
                                  loadv4i64, i256mem, 0, SSE_INTALU_ITINS_P>,
                                  VEX_4V, VEX_L;
  defm VPMAXSDY  : SS48I_binop_rm<0x3D, "vpmaxsd", smax, v8i32, VR256,
                                  loadv4i64, i256mem, 0, SSE_INTALU_ITINS_P>,
                                  VEX_4V, VEX_L;
  defm VPMAXUDY  : SS48I_binop_rm<0x3F, "vpmaxud", umax, v8i32, VR256,
                                  loadv4i64, i256mem, 0, SSE_INTALU_ITINS_P>,
                                  VEX_4V, VEX_L;
  defm VPMULDQY : SS48I_binop_rm2<0x28, "vpmuldq", X86pmuldq, v4i64, v8i32,
                                  VR256, loadv4i64, i256mem,
                                  SSE_INTMUL_ITINS_P, 1, 0>, VEX_4V, VEX_L;
}
let Predicates = [HasAVX2, NoVLX_Or_NoBWI] in {
  defm VPMINSBY  : SS48I_binop_rm<0x38, "vpminsb", smin, v32i8, VR256,
                                  loadv4i64, i256mem, 0, SSE_INTALU_ITINS_P>,
                                  VEX_4V, VEX_L;
  defm VPMINUWY  : SS48I_binop_rm<0x3A, "vpminuw", umin, v16i16, VR256,
                                  loadv4i64, i256mem, 0, SSE_INTALU_ITINS_P>,
                                  VEX_4V, VEX_L;
  defm VPMAXSBY  : SS48I_binop_rm<0x3C, "vpmaxsb", smax, v32i8, VR256,
                                  loadv4i64, i256mem, 0, SSE_INTALU_ITINS_P>,
                                  VEX_4V, VEX_L;
  defm VPMAXUWY  : SS48I_binop_rm<0x3E, "vpmaxuw", umax, v16i16, VR256,
                                  loadv4i64, i256mem, 0, SSE_INTALU_ITINS_P>,
                                  VEX_4V, VEX_L;
}

let Constraints = "$src1 = $dst" in {
  defm PMINSB   : SS48I_binop_rm<0x38, "pminsb", smin, v16i8, VR128,
                                 memopv2i64, i128mem, 1, SSE_INTALU_ITINS_P>;
  defm PMINSD   : SS48I_binop_rm<0x39, "pminsd", smin, v4i32, VR128,
                                 memopv2i64, i128mem, 1, SSE_INTALU_ITINS_P>;
  defm PMINUD   : SS48I_binop_rm<0x3B, "pminud", umin, v4i32, VR128,
                                 memopv2i64, i128mem, 1, SSE_INTALU_ITINS_P>;
  defm PMINUW   : SS48I_binop_rm<0x3A, "pminuw", umin, v8i16, VR128,
                                 memopv2i64, i128mem, 1, SSE_INTALU_ITINS_P>;
  defm PMAXSB   : SS48I_binop_rm<0x3C, "pmaxsb", smax, v16i8, VR128,
                                 memopv2i64, i128mem, 1, SSE_INTALU_ITINS_P>;
  defm PMAXSD   : SS48I_binop_rm<0x3D, "pmaxsd", smax, v4i32, VR128,
                                 memopv2i64, i128mem, 1, SSE_INTALU_ITINS_P>;
  defm PMAXUD   : SS48I_binop_rm<0x3F, "pmaxud", umax, v4i32, VR128,
                                 memopv2i64, i128mem, 1, SSE_INTALU_ITINS_P>;
  defm PMAXUW   : SS48I_binop_rm<0x3E, "pmaxuw", umax, v8i16, VR128,
                                 memopv2i64, i128mem, 1, SSE_INTALU_ITINS_P>;
  defm PMULDQ   : SS48I_binop_rm2<0x28, "pmuldq", X86pmuldq, v2i64, v4i32,
                                  VR128, memopv2i64, i128mem,
                                  SSE_INTMUL_ITINS_P, 1>;
}

let Predicates = [HasAVX, NoVLX] in {
  defm VPMULLD  : SS48I_binop_rm<0x40, "vpmulld", mul, v4i32, VR128,
                                 loadv2i64, i128mem, 0, SSE_PMULLD_ITINS>,
                                 VEX_4V;
  defm VPCMPEQQ : SS48I_binop_rm<0x29, "vpcmpeqq", X86pcmpeq, v2i64, VR128,
                                 loadv2i64, i128mem, 0, SSE_INTALU_ITINS_P>,
                                 VEX_4V;
}
let Predicates = [HasAVX2] in {
  defm VPMULLDY  : SS48I_binop_rm<0x40, "vpmulld", mul, v8i32, VR256,
                                  loadv4i64, i256mem, 0, SSE_PMULLD_ITINS>,
                                  VEX_4V, VEX_L;
  defm VPCMPEQQY : SS48I_binop_rm<0x29, "vpcmpeqq", X86pcmpeq, v4i64, VR256,
                                  loadv4i64, i256mem, 0, SSE_INTALU_ITINS_P>,
                                  VEX_4V, VEX_L;
}

let Constraints = "$src1 = $dst" in {
  defm PMULLD  : SS48I_binop_rm<0x40, "pmulld", mul, v4i32, VR128,
                                memopv2i64, i128mem, 1, SSE_PMULLD_ITINS>;
  defm PCMPEQQ : SS48I_binop_rm<0x29, "pcmpeqq", X86pcmpeq, v2i64, VR128,
                                memopv2i64, i128mem, 1, SSE_INTALUQ_ITINS_P>;
}

/// SS41I_binop_rmi_int - SSE 4.1 binary operator with 8-bit immediate
multiclass SS41I_binop_rmi_int<bits<8> opc, string OpcodeStr,
                 Intrinsic IntId, RegisterClass RC, PatFrag memop_frag,
                 X86MemOperand x86memop, bit Is2Addr = 1,
                 OpndItins itins = DEFAULT_ITINS> {
  let isCommutable = 1 in
  def rri : SS4AIi8<opc, MRMSrcReg, (outs RC:$dst),
        (ins RC:$src1, RC:$src2, u8imm:$src3),
        !if(Is2Addr,
            !strconcat(OpcodeStr,
                "\t{$src3, $src2, $dst|$dst, $src2, $src3}"),
            !strconcat(OpcodeStr,
                "\t{$src3, $src2, $src1, $dst|$dst, $src1, $src2, $src3}")),
        [(set RC:$dst, (IntId RC:$src1, RC:$src2, imm:$src3))], itins.rr>,
        Sched<[itins.Sched]>;
  def rmi : SS4AIi8<opc, MRMSrcMem, (outs RC:$dst),
        (ins RC:$src1, x86memop:$src2, u8imm:$src3),
        !if(Is2Addr,
            !strconcat(OpcodeStr,
                "\t{$src3, $src2, $dst|$dst, $src2, $src3}"),
            !strconcat(OpcodeStr,
                "\t{$src3, $src2, $src1, $dst|$dst, $src1, $src2, $src3}")),
        [(set RC:$dst,
          (IntId RC:$src1,
           (bitconvert (memop_frag addr:$src2)), imm:$src3))], itins.rm>,
        Sched<[itins.Sched.Folded, ReadAfterLd]>;
}

/// SS41I_binop_rmi - SSE 4.1 binary operator with 8-bit immediate
multiclass SS41I_binop_rmi<bits<8> opc, string OpcodeStr, SDNode OpNode,
                           ValueType OpVT, RegisterClass RC, PatFrag memop_frag,
                           X86MemOperand x86memop, bit Is2Addr = 1,
                           OpndItins itins = DEFAULT_ITINS> {
  let isCommutable = 1 in
  def rri : SS4AIi8<opc, MRMSrcReg, (outs RC:$dst),
        (ins RC:$src1, RC:$src2, u8imm:$src3),
        !if(Is2Addr,
            !strconcat(OpcodeStr,
                "\t{$src3, $src2, $dst|$dst, $src2, $src3}"),
            !strconcat(OpcodeStr,
                "\t{$src3, $src2, $src1, $dst|$dst, $src1, $src2, $src3}")),
        [(set RC:$dst, (OpVT (OpNode RC:$src1, RC:$src2, imm:$src3)))],
        itins.rr>, Sched<[itins.Sched]>;
  def rmi : SS4AIi8<opc, MRMSrcMem, (outs RC:$dst),
        (ins RC:$src1, x86memop:$src2, u8imm:$src3),
        !if(Is2Addr,
            !strconcat(OpcodeStr,
                "\t{$src3, $src2, $dst|$dst, $src2, $src3}"),
            !strconcat(OpcodeStr,
                "\t{$src3, $src2, $src1, $dst|$dst, $src1, $src2, $src3}")),
        [(set RC:$dst,
          (OpVT (OpNode RC:$src1,
                 (bitconvert (memop_frag addr:$src2)), imm:$src3)))], itins.rm>,
        Sched<[itins.Sched.Folded, ReadAfterLd]>;
}

let Predicates = [HasAVX] in {
  let isCommutable = 0 in {
    defm VMPSADBW : SS41I_binop_rmi_int<0x42, "vmpsadbw", int_x86_sse41_mpsadbw,
                                        VR128, loadv2i64, i128mem, 0,
                                        DEFAULT_ITINS_MPSADSCHED>, VEX_4V;
  }

  let ExeDomain = SSEPackedSingle in {
  defm VBLENDPS : SS41I_binop_rmi<0x0C, "vblendps", X86Blendi, v4f32,
                                  VR128, loadv4f32, f128mem, 0,
                                  DEFAULT_ITINS_FBLENDSCHED>, VEX_4V;
  defm VBLENDPSY : SS41I_binop_rmi<0x0C, "vblendps", X86Blendi, v8f32,
                                   VR256, loadv8f32, f256mem, 0,
                                   DEFAULT_ITINS_FBLENDSCHED>, VEX_4V, VEX_L;
  }
  let ExeDomain = SSEPackedDouble in {
  defm VBLENDPD : SS41I_binop_rmi<0x0D, "vblendpd", X86Blendi, v2f64,
                                  VR128, loadv2f64, f128mem, 0,
                                  DEFAULT_ITINS_FBLENDSCHED>, VEX_4V;
  defm VBLENDPDY : SS41I_binop_rmi<0x0D, "vblendpd", X86Blendi, v4f64,
                                   VR256, loadv4f64, f256mem, 0,
                                   DEFAULT_ITINS_FBLENDSCHED>, VEX_4V, VEX_L;
  }
  defm VPBLENDW : SS41I_binop_rmi<0x0E, "vpblendw", X86Blendi, v8i16,
                                  VR128, loadv2i64, i128mem, 0,
                                  DEFAULT_ITINS_BLENDSCHED>, VEX_4V;

  let ExeDomain = SSEPackedSingle in
  defm VDPPS : SS41I_binop_rmi_int<0x40, "vdpps", int_x86_sse41_dpps,
                                   VR128, loadv4f32, f128mem, 0,
                                   SSE_DPPS_ITINS>, VEX_4V;
  let ExeDomain = SSEPackedDouble in
  defm VDPPD : SS41I_binop_rmi_int<0x41, "vdppd", int_x86_sse41_dppd,
                                   VR128, loadv2f64, f128mem, 0,
                                   SSE_DPPS_ITINS>, VEX_4V;
  let ExeDomain = SSEPackedSingle in
  defm VDPPSY : SS41I_binop_rmi_int<0x40, "vdpps", int_x86_avx_dp_ps_256,
                                    VR256, loadv8f32, i256mem, 0,
                                    SSE_DPPS_ITINS>, VEX_4V, VEX_L;
}

let Predicates = [HasAVX2] in {
  let isCommutable = 0 in {
  defm VMPSADBWY : SS41I_binop_rmi_int<0x42, "vmpsadbw", int_x86_avx2_mpsadbw,
                                  VR256, loadv4i64, i256mem, 0,
                                  DEFAULT_ITINS_MPSADSCHED>, VEX_4V, VEX_L;
  }
  defm VPBLENDWY : SS41I_binop_rmi<0x0E, "vpblendw", X86Blendi, v16i16,
                                   VR256, loadv4i64, i256mem, 0,
                                   DEFAULT_ITINS_BLENDSCHED>, VEX_4V, VEX_L;
}

let Constraints = "$src1 = $dst" in {
  let isCommutable = 0 in {
  defm MPSADBW : SS41I_binop_rmi_int<0x42, "mpsadbw", int_x86_sse41_mpsadbw,
                                     VR128, memopv2i64, i128mem,
                                     1, SSE_MPSADBW_ITINS>;
  }
  let ExeDomain = SSEPackedSingle in
  defm BLENDPS : SS41I_binop_rmi<0x0C, "blendps", X86Blendi, v4f32,
                                 VR128, memopv4f32, f128mem,
                                 1, SSE_INTALU_ITINS_FBLEND_P>;
  let ExeDomain = SSEPackedDouble in
  defm BLENDPD : SS41I_binop_rmi<0x0D, "blendpd", X86Blendi, v2f64,
                                 VR128, memopv2f64, f128mem,
                                 1, SSE_INTALU_ITINS_FBLEND_P>;
  defm PBLENDW : SS41I_binop_rmi<0x0E, "pblendw", X86Blendi, v8i16,
                                 VR128, memopv2i64, i128mem,
                                 1, SSE_INTALU_ITINS_BLEND_P>;
  let ExeDomain = SSEPackedSingle in
  defm DPPS : SS41I_binop_rmi_int<0x40, "dpps", int_x86_sse41_dpps,
                                  VR128, memopv4f32, f128mem, 1,
                                  SSE_DPPS_ITINS>;
  let ExeDomain = SSEPackedDouble in
  defm DPPD : SS41I_binop_rmi_int<0x41, "dppd", int_x86_sse41_dppd,
                                  VR128, memopv2f64, f128mem, 1,
                                  SSE_DPPD_ITINS>;
}

/// SS41I_quaternary_int_avx - AVX SSE 4.1 with 4 operators
multiclass SS41I_quaternary_int_avx<bits<8> opc, string OpcodeStr,
                                    RegisterClass RC, X86MemOperand x86memop,
                                    PatFrag mem_frag, Intrinsic IntId,
                                    X86FoldableSchedWrite Sched> {
  def rr : Ii8Reg<opc, MRMSrcReg, (outs RC:$dst),
                  (ins RC:$src1, RC:$src2, RC:$src3),
                  !strconcat(OpcodeStr,
                    "\t{$src3, $src2, $src1, $dst|$dst, $src1, $src2, $src3}"),
                  [(set RC:$dst, (IntId RC:$src1, RC:$src2, RC:$src3))],
                  NoItinerary, SSEPackedInt>, TAPD, VEX_4V,
                Sched<[Sched]>;

  def rm : Ii8Reg<opc, MRMSrcMem, (outs RC:$dst),
                  (ins RC:$src1, x86memop:$src2, RC:$src3),
                  !strconcat(OpcodeStr,
                    "\t{$src3, $src2, $src1, $dst|$dst, $src1, $src2, $src3}"),
                  [(set RC:$dst,
                        (IntId RC:$src1, (bitconvert (mem_frag addr:$src2)),
                               RC:$src3))],
                  NoItinerary, SSEPackedInt>, TAPD, VEX_4V,
                Sched<[Sched.Folded, ReadAfterLd]>;
}

let Predicates = [HasAVX] in {
let ExeDomain = SSEPackedDouble in {
defm VBLENDVPD  : SS41I_quaternary_int_avx<0x4B, "vblendvpd", VR128, f128mem,
                                           loadv2f64, int_x86_sse41_blendvpd,
                                           WriteFVarBlend>;
defm VBLENDVPDY : SS41I_quaternary_int_avx<0x4B, "vblendvpd", VR256, f256mem,
                                  loadv4f64, int_x86_avx_blendv_pd_256,
                                  WriteFVarBlend>, VEX_L;
} // ExeDomain = SSEPackedDouble
let ExeDomain = SSEPackedSingle in {
defm VBLENDVPS  : SS41I_quaternary_int_avx<0x4A, "vblendvps", VR128, f128mem,
                                           loadv4f32, int_x86_sse41_blendvps,
                                           WriteFVarBlend>;
defm VBLENDVPSY : SS41I_quaternary_int_avx<0x4A, "vblendvps", VR256, f256mem,
                                  loadv8f32, int_x86_avx_blendv_ps_256,
                                  WriteFVarBlend>, VEX_L;
} // ExeDomain = SSEPackedSingle
defm VPBLENDVB  : SS41I_quaternary_int_avx<0x4C, "vpblendvb", VR128, i128mem,
                                           loadv2i64, int_x86_sse41_pblendvb,
                                           WriteVarBlend>;
}

let Predicates = [HasAVX2] in {
defm VPBLENDVBY : SS41I_quaternary_int_avx<0x4C, "vpblendvb", VR256, i256mem,
                                      loadv4i64, int_x86_avx2_pblendvb,
                                      WriteVarBlend>, VEX_L;
}

let Predicates = [HasAVX] in {
  def : Pat<(v16i8 (vselect (v16i8 VR128:$mask), (v16i8 VR128:$src1),
                            (v16i8 VR128:$src2))),
            (VPBLENDVBrr VR128:$src2, VR128:$src1, VR128:$mask)>;
  def : Pat<(v4i32 (vselect (v4i32 VR128:$mask), (v4i32 VR128:$src1),
                            (v4i32 VR128:$src2))),
            (VBLENDVPSrr VR128:$src2, VR128:$src1, VR128:$mask)>;
  def : Pat<(v4f32 (vselect (v4i32 VR128:$mask), (v4f32 VR128:$src1),
                            (v4f32 VR128:$src2))),
            (VBLENDVPSrr VR128:$src2, VR128:$src1, VR128:$mask)>;
  def : Pat<(v2i64 (vselect (v2i64 VR128:$mask), (v2i64 VR128:$src1),
                            (v2i64 VR128:$src2))),
            (VBLENDVPDrr VR128:$src2, VR128:$src1, VR128:$mask)>;
  def : Pat<(v2f64 (vselect (v2i64 VR128:$mask), (v2f64 VR128:$src1),
                            (v2f64 VR128:$src2))),
            (VBLENDVPDrr VR128:$src2, VR128:$src1, VR128:$mask)>;
  def : Pat<(v8i32 (vselect (v8i32 VR256:$mask), (v8i32 VR256:$src1),
                            (v8i32 VR256:$src2))),
            (VBLENDVPSYrr VR256:$src2, VR256:$src1, VR256:$mask)>;
  def : Pat<(v8f32 (vselect (v8i32 VR256:$mask), (v8f32 VR256:$src1),
                            (v8f32 VR256:$src2))),
            (VBLENDVPSYrr VR256:$src2, VR256:$src1, VR256:$mask)>;
  def : Pat<(v4i64 (vselect (v4i64 VR256:$mask), (v4i64 VR256:$src1),
                            (v4i64 VR256:$src2))),
            (VBLENDVPDYrr VR256:$src2, VR256:$src1, VR256:$mask)>;
  def : Pat<(v4f64 (vselect (v4i64 VR256:$mask), (v4f64 VR256:$src1),
                            (v4f64 VR256:$src2))),
            (VBLENDVPDYrr VR256:$src2, VR256:$src1, VR256:$mask)>;
}

let Predicates = [HasAVX2] in {
  def : Pat<(v32i8 (vselect (v32i8 VR256:$mask), (v32i8 VR256:$src1),
                            (v32i8 VR256:$src2))),
            (VPBLENDVBYrr VR256:$src2, VR256:$src1, VR256:$mask)>;
}

// Patterns
// FIXME: Prefer a movss or movsd over a blendps when optimizing for size or
// on targets where they have equal performance. These were changed to use
// blends because blends have better throughput on SandyBridge and Haswell, but
// movs[s/d] are 1-2 byte shorter instructions.
let Predicates = [UseAVX] in {
  let AddedComplexity = 15 in {
  // Move scalar to XMM zero-extended, zeroing a VR128 then do a
  // MOVS{S,D} to the lower bits.
  def : Pat<(v4f32 (X86vzmovl (v4f32 (scalar_to_vector FR32:$src)))),
            (VMOVSSrr (v4f32 (V_SET0)), FR32:$src)>;
  def : Pat<(v4f32 (X86vzmovl (v4f32 VR128:$src))),
            (VBLENDPSrri (v4f32 (V_SET0)), VR128:$src, (i8 1))>;
  def : Pat<(v4i32 (X86vzmovl (v4i32 VR128:$src))),
            (VPBLENDWrri (v4i32 (V_SET0)), VR128:$src, (i8 3))>;
  def : Pat<(v2f64 (X86vzmovl (v2f64 (scalar_to_vector FR64:$src)))),
            (VMOVSDrr (v2f64 (V_SET0)), FR64:$src)>;

  // Move low f32 and clear high bits.
  def : Pat<(v8f32 (X86vzmovl (v8f32 VR256:$src))),
            (VBLENDPSYrri (v8f32 (AVX_SET0)), VR256:$src, (i8 1))>;

  // Move low f64 and clear high bits.
  def : Pat<(v4f64 (X86vzmovl (v4f64 VR256:$src))),
            (VBLENDPDYrri (v4f64 (AVX_SET0)), VR256:$src, (i8 1))>;
  }

  // These will incur an FP/int domain crossing penalty, but it may be the only
  // way without AVX2. Do not add any complexity because we may be able to match
  // more optimal patterns defined earlier in this file.
  def : Pat<(v8i32 (X86vzmovl (v8i32 VR256:$src))),
            (VBLENDPSYrri (v8i32 (AVX_SET0)), VR256:$src, (i8 1))>;
  def : Pat<(v4i64 (X86vzmovl (v4i64 VR256:$src))),
            (VBLENDPDYrri (v4i64 (AVX_SET0)), VR256:$src, (i8 1))>;
}

// FIXME: Prefer a movss or movsd over a blendps when optimizing for size or
// on targets where they have equal performance. These were changed to use
// blends because blends have better throughput on SandyBridge and Haswell, but
// movs[s/d] are 1-2 byte shorter instructions.
let Predicates = [UseSSE41], AddedComplexity = 15 in {
  // With SSE41 we can use blends for these patterns.
  def : Pat<(v4f32 (X86vzmovl (v4f32 VR128:$src))),
            (BLENDPSrri (v4f32 (V_SET0)), VR128:$src, (i8 1))>;
  def : Pat<(v4i32 (X86vzmovl (v4i32 VR128:$src))),
            (PBLENDWrri (v4i32 (V_SET0)), VR128:$src, (i8 3))>;
}


/// SS41I_ternary_int - SSE 4.1 ternary operator
let Uses = [XMM0], Constraints = "$src1 = $dst" in {
  multiclass SS41I_ternary_int<bits<8> opc, string OpcodeStr, PatFrag mem_frag,
                               X86MemOperand x86memop, Intrinsic IntId,
                               OpndItins itins = DEFAULT_ITINS> {
    def rr0 : SS48I<opc, MRMSrcReg, (outs VR128:$dst),
                    (ins VR128:$src1, VR128:$src2),
                    !strconcat(OpcodeStr,
                     "\t{$src2, $dst|$dst, $src2}"),
                    [(set VR128:$dst, (IntId VR128:$src1, VR128:$src2, XMM0))],
                    itins.rr>, Sched<[itins.Sched]>;

    def rm0 : SS48I<opc, MRMSrcMem, (outs VR128:$dst),
                    (ins VR128:$src1, x86memop:$src2),
                    !strconcat(OpcodeStr,
                     "\t{$src2, $dst|$dst, $src2}"),
                    [(set VR128:$dst,
                      (IntId VR128:$src1,
                       (bitconvert (mem_frag addr:$src2)), XMM0))],
                       itins.rm>, Sched<[itins.Sched.Folded, ReadAfterLd]>;
  }
}

let ExeDomain = SSEPackedDouble in
defm BLENDVPD : SS41I_ternary_int<0x15, "blendvpd", memopv2f64, f128mem,
                                  int_x86_sse41_blendvpd,
                                  DEFAULT_ITINS_FBLENDSCHED>;
let ExeDomain = SSEPackedSingle in
defm BLENDVPS : SS41I_ternary_int<0x14, "blendvps", memopv4f32, f128mem,
                                  int_x86_sse41_blendvps,
                                  DEFAULT_ITINS_FBLENDSCHED>;
defm PBLENDVB : SS41I_ternary_int<0x10, "pblendvb", memopv2i64, i128mem,
                                  int_x86_sse41_pblendvb,
                                  DEFAULT_ITINS_VARBLENDSCHED>;

// Aliases with the implicit xmm0 argument
def : InstAlias<"blendvpd\t{%xmm0, $src2, $dst|$dst, $src2, xmm0}",
                (BLENDVPDrr0 VR128:$dst, VR128:$src2)>;
def : InstAlias<"blendvpd\t{%xmm0, $src2, $dst|$dst, $src2, xmm0}",
                (BLENDVPDrm0 VR128:$dst, f128mem:$src2)>;
def : InstAlias<"blendvps\t{%xmm0, $src2, $dst|$dst, $src2, xmm0}",
                (BLENDVPSrr0 VR128:$dst, VR128:$src2)>;
def : InstAlias<"blendvps\t{%xmm0, $src2, $dst|$dst, $src2, xmm0}",
                (BLENDVPSrm0 VR128:$dst, f128mem:$src2)>;
def : InstAlias<"pblendvb\t{%xmm0, $src2, $dst|$dst, $src2, xmm0}",
                (PBLENDVBrr0 VR128:$dst, VR128:$src2)>;
def : InstAlias<"pblendvb\t{%xmm0, $src2, $dst|$dst, $src2, xmm0}",
                (PBLENDVBrm0 VR128:$dst, i128mem:$src2)>;

let Predicates = [UseSSE41] in {
  def : Pat<(v16i8 (vselect (v16i8 XMM0), (v16i8 VR128:$src1),
                            (v16i8 VR128:$src2))),
            (PBLENDVBrr0 VR128:$src2, VR128:$src1)>;
  def : Pat<(v4i32 (vselect (v4i32 XMM0), (v4i32 VR128:$src1),
                            (v4i32 VR128:$src2))),
            (BLENDVPSrr0 VR128:$src2, VR128:$src1)>;
  def : Pat<(v4f32 (vselect (v4i32 XMM0), (v4f32 VR128:$src1),
                            (v4f32 VR128:$src2))),
            (BLENDVPSrr0 VR128:$src2, VR128:$src1)>;
  def : Pat<(v2i64 (vselect (v2i64 XMM0), (v2i64 VR128:$src1),
                            (v2i64 VR128:$src2))),
            (BLENDVPDrr0 VR128:$src2, VR128:$src1)>;
  def : Pat<(v2f64 (vselect (v2i64 XMM0), (v2f64 VR128:$src1),
                            (v2f64 VR128:$src2))),
            (BLENDVPDrr0 VR128:$src2, VR128:$src1)>;
}

let AddedComplexity = 400 in { // Prefer non-temporal versions
let SchedRW = [WriteLoad] in {
let Predicates = [HasAVX, NoVLX] in
def VMOVNTDQArm : SS48I<0x2A, MRMSrcMem, (outs VR128:$dst), (ins i128mem:$src),
                       "vmovntdqa\t{$src, $dst|$dst, $src}",
                       [(set VR128:$dst, (int_x86_sse41_movntdqa addr:$src))]>,
                       VEX;
let Predicates = [HasAVX2, NoVLX] in
def VMOVNTDQAYrm : SS48I<0x2A, MRMSrcMem, (outs VR256:$dst), (ins i256mem:$src),
                         "vmovntdqa\t{$src, $dst|$dst, $src}",
                         [(set VR256:$dst, (int_x86_avx2_movntdqa addr:$src))]>,
                         VEX, VEX_L;
def MOVNTDQArm : SS48I<0x2A, MRMSrcMem, (outs VR128:$dst), (ins i128mem:$src),
                       "movntdqa\t{$src, $dst|$dst, $src}",
                       [(set VR128:$dst, (int_x86_sse41_movntdqa addr:$src))]>;
} // SchedRW

let Predicates = [HasAVX2, NoVLX] in {
  def : Pat<(v8f32 (alignednontemporalload addr:$src)),
            (VMOVNTDQAYrm addr:$src)>;
  def : Pat<(v4f64 (alignednontemporalload addr:$src)),
            (VMOVNTDQAYrm addr:$src)>;
  def : Pat<(v4i64 (alignednontemporalload addr:$src)),
            (VMOVNTDQAYrm addr:$src)>;
}

let Predicates = [HasAVX, NoVLX] in {
  def : Pat<(v4f32 (alignednontemporalload addr:$src)),
            (VMOVNTDQArm addr:$src)>;
  def : Pat<(v2f64 (alignednontemporalload addr:$src)),
            (VMOVNTDQArm addr:$src)>;
  def : Pat<(v2i64 (alignednontemporalload addr:$src)),
            (VMOVNTDQArm addr:$src)>;
}

let Predicates = [UseSSE41] in {
  def : Pat<(v4f32 (alignednontemporalload addr:$src)),
            (MOVNTDQArm addr:$src)>;
  def : Pat<(v2f64 (alignednontemporalload addr:$src)),
            (MOVNTDQArm addr:$src)>;
  def : Pat<(v2i64 (alignednontemporalload addr:$src)),
            (MOVNTDQArm addr:$src)>;
}

} // AddedComplexity

//===----------------------------------------------------------------------===//
// SSE4.2 - Compare Instructions
//===----------------------------------------------------------------------===//

/// SS42I_binop_rm - Simple SSE 4.2 binary operator
multiclass SS42I_binop_rm<bits<8> opc, string OpcodeStr, SDNode OpNode,
                          ValueType OpVT, RegisterClass RC, PatFrag memop_frag,
                          X86MemOperand x86memop, bit Is2Addr = 1> {
  def rr : SS428I<opc, MRMSrcReg, (outs RC:$dst),
       (ins RC:$src1, RC:$src2),
       !if(Is2Addr,
           !strconcat(OpcodeStr, "\t{$src2, $dst|$dst, $src2}"),
           !strconcat(OpcodeStr, "\t{$src2, $src1, $dst|$dst, $src1, $src2}")),
       [(set RC:$dst, (OpVT (OpNode RC:$src1, RC:$src2)))]>;
  def rm : SS428I<opc, MRMSrcMem, (outs RC:$dst),
       (ins RC:$src1, x86memop:$src2),
       !if(Is2Addr,
           !strconcat(OpcodeStr, "\t{$src2, $dst|$dst, $src2}"),
           !strconcat(OpcodeStr, "\t{$src2, $src1, $dst|$dst, $src1, $src2}")),
       [(set RC:$dst,
         (OpVT (OpNode RC:$src1, (memop_frag addr:$src2))))]>;
}

let Predicates = [HasAVX] in
  defm VPCMPGTQ : SS42I_binop_rm<0x37, "vpcmpgtq", X86pcmpgt, v2i64, VR128,
                                 loadv2i64, i128mem, 0>, VEX_4V;

let Predicates = [HasAVX2] in
  defm VPCMPGTQY : SS42I_binop_rm<0x37, "vpcmpgtq", X86pcmpgt, v4i64, VR256,
                                  loadv4i64, i256mem, 0>, VEX_4V, VEX_L;

let Constraints = "$src1 = $dst" in
  defm PCMPGTQ : SS42I_binop_rm<0x37, "pcmpgtq", X86pcmpgt, v2i64, VR128,
                                memopv2i64, i128mem>;

//===----------------------------------------------------------------------===//
// SSE4.2 - String/text Processing Instructions
//===----------------------------------------------------------------------===//

// Packed Compare Implicit Length Strings, Return Mask
multiclass pseudo_pcmpistrm<string asm, PatFrag ld_frag> {
  def REG : PseudoI<(outs VR128:$dst),
                    (ins VR128:$src1, VR128:$src2, u8imm:$src3),
    [(set VR128:$dst, (int_x86_sse42_pcmpistrm128 VR128:$src1, VR128:$src2,
                                                  imm:$src3))]>;
  def MEM : PseudoI<(outs VR128:$dst),
                    (ins VR128:$src1, i128mem:$src2, u8imm:$src3),
    [(set VR128:$dst, (int_x86_sse42_pcmpistrm128 VR128:$src1,
                       (bc_v16i8 (ld_frag addr:$src2)), imm:$src3))]>;
}

let Defs = [EFLAGS], usesCustomInserter = 1 in {
  defm VPCMPISTRM128 : pseudo_pcmpistrm<"#VPCMPISTRM128", loadv2i64>,
                         Requires<[HasAVX]>;
  defm PCMPISTRM128 : pseudo_pcmpistrm<"#PCMPISTRM128", memopv2i64>,
                         Requires<[UseSSE42]>;
}

multiclass pcmpistrm_SS42AI<string asm> {
  def rr : SS42AI<0x62, MRMSrcReg, (outs),
    (ins VR128:$src1, VR128:$src2, u8imm:$src3),
    !strconcat(asm, "\t{$src3, $src2, $src1|$src1, $src2, $src3}"),
    []>, Sched<[WritePCmpIStrM]>;
  let mayLoad = 1 in
  def rm :SS42AI<0x62, MRMSrcMem, (outs),
    (ins VR128:$src1, i128mem:$src2, u8imm:$src3),
    !strconcat(asm, "\t{$src3, $src2, $src1|$src1, $src2, $src3}"),
    []>, Sched<[WritePCmpIStrMLd, ReadAfterLd]>;
}

let Defs = [XMM0, EFLAGS], hasSideEffects = 0 in {
  let Predicates = [HasAVX] in
  defm VPCMPISTRM128 : pcmpistrm_SS42AI<"vpcmpistrm">, VEX;
  defm PCMPISTRM128  : pcmpistrm_SS42AI<"pcmpistrm"> ;
}

// Packed Compare Explicit Length Strings, Return Mask
multiclass pseudo_pcmpestrm<string asm, PatFrag ld_frag> {
  def REG : PseudoI<(outs VR128:$dst),
                    (ins VR128:$src1, VR128:$src3, u8imm:$src5),
    [(set VR128:$dst, (int_x86_sse42_pcmpestrm128
                       VR128:$src1, EAX, VR128:$src3, EDX, imm:$src5))]>;
  def MEM : PseudoI<(outs VR128:$dst),
                    (ins VR128:$src1, i128mem:$src3, u8imm:$src5),
    [(set VR128:$dst, (int_x86_sse42_pcmpestrm128 VR128:$src1, EAX,
                       (bc_v16i8 (ld_frag addr:$src3)), EDX, imm:$src5))]>;
}

let Defs = [EFLAGS], Uses = [EAX, EDX], usesCustomInserter = 1 in {
  defm VPCMPESTRM128 : pseudo_pcmpestrm<"#VPCMPESTRM128", loadv2i64>,
                         Requires<[HasAVX]>;
  defm PCMPESTRM128 : pseudo_pcmpestrm<"#PCMPESTRM128", memopv2i64>,
                         Requires<[UseSSE42]>;
}

multiclass SS42AI_pcmpestrm<string asm> {
  def rr : SS42AI<0x60, MRMSrcReg, (outs),
    (ins VR128:$src1, VR128:$src3, u8imm:$src5),
    !strconcat(asm, "\t{$src5, $src3, $src1|$src1, $src3, $src5}"),
    []>, Sched<[WritePCmpEStrM]>;
  let mayLoad = 1 in
  def rm : SS42AI<0x60, MRMSrcMem, (outs),
    (ins VR128:$src1, i128mem:$src3, u8imm:$src5),
    !strconcat(asm, "\t{$src5, $src3, $src1|$src1, $src3, $src5}"),
    []>, Sched<[WritePCmpEStrMLd, ReadAfterLd]>;
}

let Defs = [XMM0, EFLAGS], Uses = [EAX, EDX], hasSideEffects = 0 in {
  let Predicates = [HasAVX] in
  defm VPCMPESTRM128 : SS42AI_pcmpestrm<"vpcmpestrm">, VEX;
  defm PCMPESTRM128 :  SS42AI_pcmpestrm<"pcmpestrm">;
}

// Packed Compare Implicit Length Strings, Return Index
multiclass pseudo_pcmpistri<string asm, PatFrag ld_frag> {
  def REG : PseudoI<(outs GR32:$dst),
                    (ins VR128:$src1, VR128:$src2, u8imm:$src3),
    [(set GR32:$dst, EFLAGS,
      (X86pcmpistri VR128:$src1, VR128:$src2, imm:$src3))]>;
  def MEM : PseudoI<(outs GR32:$dst),
                    (ins VR128:$src1, i128mem:$src2, u8imm:$src3),
    [(set GR32:$dst, EFLAGS, (X86pcmpistri VR128:$src1,
                              (bc_v16i8 (ld_frag addr:$src2)), imm:$src3))]>;
}

let Defs = [EFLAGS], usesCustomInserter = 1 in {
  defm VPCMPISTRI : pseudo_pcmpistri<"#VPCMPISTRI", loadv2i64>,
                      Requires<[HasAVX]>;
  defm PCMPISTRI  : pseudo_pcmpistri<"#PCMPISTRI", memopv2i64>,
                      Requires<[UseSSE42]>;
}

multiclass SS42AI_pcmpistri<string asm> {
  def rr : SS42AI<0x63, MRMSrcReg, (outs),
    (ins VR128:$src1, VR128:$src2, u8imm:$src3),
    !strconcat(asm, "\t{$src3, $src2, $src1|$src1, $src2, $src3}"),
    []>, Sched<[WritePCmpIStrI]>;
  let mayLoad = 1 in
  def rm : SS42AI<0x63, MRMSrcMem, (outs),
    (ins VR128:$src1, i128mem:$src2, u8imm:$src3),
    !strconcat(asm, "\t{$src3, $src2, $src1|$src1, $src2, $src3}"),
    []>, Sched<[WritePCmpIStrILd, ReadAfterLd]>;
}

let Defs = [ECX, EFLAGS], hasSideEffects = 0 in {
  let Predicates = [HasAVX] in
  defm VPCMPISTRI : SS42AI_pcmpistri<"vpcmpistri">, VEX;
  defm PCMPISTRI  : SS42AI_pcmpistri<"pcmpistri">;
}

// Packed Compare Explicit Length Strings, Return Index
multiclass pseudo_pcmpestri<string asm, PatFrag ld_frag> {
  def REG : PseudoI<(outs GR32:$dst),
                    (ins VR128:$src1, VR128:$src3, u8imm:$src5),
    [(set GR32:$dst, EFLAGS,
      (X86pcmpestri VR128:$src1, EAX, VR128:$src3, EDX, imm:$src5))]>;
  def MEM : PseudoI<(outs GR32:$dst),
                    (ins VR128:$src1, i128mem:$src3, u8imm:$src5),
    [(set GR32:$dst, EFLAGS,
      (X86pcmpestri VR128:$src1, EAX, (bc_v16i8 (ld_frag addr:$src3)), EDX,
       imm:$src5))]>;
}

let Defs = [EFLAGS], Uses = [EAX, EDX], usesCustomInserter = 1 in {
  defm VPCMPESTRI : pseudo_pcmpestri<"#VPCMPESTRI", loadv2i64>,
                      Requires<[HasAVX]>;
  defm PCMPESTRI  : pseudo_pcmpestri<"#PCMPESTRI", memopv2i64>,
                      Requires<[UseSSE42]>;
}

multiclass SS42AI_pcmpestri<string asm> {
  def rr : SS42AI<0x61, MRMSrcReg, (outs),
    (ins VR128:$src1, VR128:$src3, u8imm:$src5),
    !strconcat(asm, "\t{$src5, $src3, $src1|$src1, $src3, $src5}"),
    []>, Sched<[WritePCmpEStrI]>;
  let mayLoad = 1 in
  def rm : SS42AI<0x61, MRMSrcMem, (outs),
    (ins VR128:$src1, i128mem:$src3, u8imm:$src5),
    !strconcat(asm, "\t{$src5, $src3, $src1|$src1, $src3, $src5}"),
    []>, Sched<[WritePCmpEStrILd, ReadAfterLd]>;
}

let Defs = [ECX, EFLAGS], Uses = [EAX, EDX], hasSideEffects = 0 in {
  let Predicates = [HasAVX] in
  defm VPCMPESTRI : SS42AI_pcmpestri<"vpcmpestri">, VEX;
  defm PCMPESTRI  : SS42AI_pcmpestri<"pcmpestri">;
}

//===----------------------------------------------------------------------===//
// SSE4.2 - CRC Instructions
//===----------------------------------------------------------------------===//

// No CRC instructions have AVX equivalents

// crc intrinsic instruction
// This set of instructions are only rm, the only difference is the size
// of r and m.
class SS42I_crc32r<bits<8> opc, string asm, RegisterClass RCOut,
                   RegisterClass RCIn, SDPatternOperator Int> :
  SS42FI<opc, MRMSrcReg, (outs RCOut:$dst), (ins RCOut:$src1, RCIn:$src2),
         !strconcat(asm, "\t{$src2, $src1|$src1, $src2}"),
         [(set RCOut:$dst, (Int RCOut:$src1, RCIn:$src2))], IIC_CRC32_REG>,
         Sched<[WriteFAdd]>;

class SS42I_crc32m<bits<8> opc, string asm, RegisterClass RCOut,
                   X86MemOperand x86memop, SDPatternOperator Int> :
  SS42FI<opc, MRMSrcMem, (outs RCOut:$dst), (ins RCOut:$src1, x86memop:$src2),
         !strconcat(asm, "\t{$src2, $src1|$src1, $src2}"),
         [(set RCOut:$dst, (Int RCOut:$src1, (load addr:$src2)))],
         IIC_CRC32_MEM>, Sched<[WriteFAddLd, ReadAfterLd]>;

let Constraints = "$src1 = $dst" in {
  def CRC32r32m8  : SS42I_crc32m<0xF0, "crc32{b}", GR32, i8mem,
                                 int_x86_sse42_crc32_32_8>;
  def CRC32r32r8  : SS42I_crc32r<0xF0, "crc32{b}", GR32, GR8,
                                 int_x86_sse42_crc32_32_8>;
  def CRC32r32m16 : SS42I_crc32m<0xF1, "crc32{w}", GR32, i16mem,
                                 int_x86_sse42_crc32_32_16>, OpSize16;
  def CRC32r32r16 : SS42I_crc32r<0xF1, "crc32{w}", GR32, GR16,
                                 int_x86_sse42_crc32_32_16>, OpSize16;
  def CRC32r32m32 : SS42I_crc32m<0xF1, "crc32{l}", GR32, i32mem,
                                 int_x86_sse42_crc32_32_32>, OpSize32;
  def CRC32r32r32 : SS42I_crc32r<0xF1, "crc32{l}", GR32, GR32,
                                 int_x86_sse42_crc32_32_32>, OpSize32;
  def CRC32r64m64 : SS42I_crc32m<0xF1, "crc32{q}", GR64, i64mem,
                                 int_x86_sse42_crc32_64_64>, REX_W;
  def CRC32r64r64 : SS42I_crc32r<0xF1, "crc32{q}", GR64, GR64,
                                 int_x86_sse42_crc32_64_64>, REX_W;
  let hasSideEffects = 0 in {
    let mayLoad = 1 in
    def CRC32r64m8 : SS42I_crc32m<0xF0, "crc32{b}", GR64, i8mem,
                                   null_frag>, REX_W;
    def CRC32r64r8 : SS42I_crc32r<0xF0, "crc32{b}", GR64, GR8,
                                   null_frag>, REX_W;
  }
}

//===----------------------------------------------------------------------===//
// SHA-NI Instructions
//===----------------------------------------------------------------------===//

multiclass SHAI_binop<bits<8> Opc, string OpcodeStr, Intrinsic IntId,
                      bit UsesXMM0 = 0> {
  def rr : I<Opc, MRMSrcReg, (outs VR128:$dst),
             (ins VR128:$src1, VR128:$src2),
             !strconcat(OpcodeStr, "\t{$src2, $dst|$dst, $src2}"),
             [!if(UsesXMM0,
                  (set VR128:$dst, (IntId VR128:$src1, VR128:$src2, XMM0)),
                  (set VR128:$dst, (IntId VR128:$src1, VR128:$src2)))]>, T8;

  def rm : I<Opc, MRMSrcMem, (outs VR128:$dst),
             (ins VR128:$src1, i128mem:$src2),
             !strconcat(OpcodeStr, "\t{$src2, $dst|$dst, $src2}"),
             [!if(UsesXMM0,
                  (set VR128:$dst, (IntId VR128:$src1,
                    (bc_v4i32 (memopv2i64 addr:$src2)), XMM0)),
                  (set VR128:$dst, (IntId VR128:$src1,
                    (bc_v4i32 (memopv2i64 addr:$src2)))))]>, T8;
}

let Constraints = "$src1 = $dst", Predicates = [HasSHA] in {
  def SHA1RNDS4rri : Ii8<0xCC, MRMSrcReg, (outs VR128:$dst),
                         (ins VR128:$src1, VR128:$src2, u8imm:$src3),
                         "sha1rnds4\t{$src3, $src2, $dst|$dst, $src2, $src3}",
                         [(set VR128:$dst,
                           (int_x86_sha1rnds4 VR128:$src1, VR128:$src2,
                            (i8 imm:$src3)))]>, TA;
  def SHA1RNDS4rmi : Ii8<0xCC, MRMSrcMem, (outs VR128:$dst),
                         (ins VR128:$src1, i128mem:$src2, u8imm:$src3),
                         "sha1rnds4\t{$src3, $src2, $dst|$dst, $src2, $src3}",
                         [(set VR128:$dst,
                           (int_x86_sha1rnds4 VR128:$src1,
                            (bc_v4i32 (memopv2i64 addr:$src2)),
                            (i8 imm:$src3)))]>, TA;

  defm SHA1NEXTE : SHAI_binop<0xC8, "sha1nexte", int_x86_sha1nexte>;
  defm SHA1MSG1  : SHAI_binop<0xC9, "sha1msg1", int_x86_sha1msg1>;
  defm SHA1MSG2  : SHAI_binop<0xCA, "sha1msg2", int_x86_sha1msg2>;

  let Uses=[XMM0] in
  defm SHA256RNDS2 : SHAI_binop<0xCB, "sha256rnds2", int_x86_sha256rnds2, 1>;

  defm SHA256MSG1 : SHAI_binop<0xCC, "sha256msg1", int_x86_sha256msg1>;
  defm SHA256MSG2 : SHAI_binop<0xCD, "sha256msg2", int_x86_sha256msg2>;
}

// Aliases with explicit %xmm0
def : InstAlias<"sha256rnds2\t{%xmm0, $src2, $dst|$dst, $src2, xmm0}",
                (SHA256RNDS2rr VR128:$dst, VR128:$src2)>;
def : InstAlias<"sha256rnds2\t{%xmm0, $src2, $dst|$dst, $src2, xmm0}",
                (SHA256RNDS2rm VR128:$dst, i128mem:$src2)>;

//===----------------------------------------------------------------------===//
// AES-NI Instructions
//===----------------------------------------------------------------------===//

multiclass AESI_binop_rm_int<bits<8> opc, string OpcodeStr, Intrinsic IntId128,
                             PatFrag ld_frag, bit Is2Addr = 1> {
  def rr : AES8I<opc, MRMSrcReg, (outs VR128:$dst),
       (ins VR128:$src1, VR128:$src2),
       !if(Is2Addr,
           !strconcat(OpcodeStr, "\t{$src2, $dst|$dst, $src2}"),
           !strconcat(OpcodeStr, "\t{$src2, $src1, $dst|$dst, $src1, $src2}")),
       [(set VR128:$dst, (IntId128 VR128:$src1, VR128:$src2))]>,
       Sched<[WriteAESDecEnc]>;
  def rm : AES8I<opc, MRMSrcMem, (outs VR128:$dst),
       (ins VR128:$src1, i128mem:$src2),
       !if(Is2Addr,
           !strconcat(OpcodeStr, "\t{$src2, $dst|$dst, $src2}"),
           !strconcat(OpcodeStr, "\t{$src2, $src1, $dst|$dst, $src1, $src2}")),
       [(set VR128:$dst,
         (IntId128 VR128:$src1, (ld_frag addr:$src2)))]>,
       Sched<[WriteAESDecEncLd, ReadAfterLd]>;
}

// Perform One Round of an AES Encryption/Decryption Flow
let Predicates = [HasAVX, HasAES] in {
  defm VAESENC          : AESI_binop_rm_int<0xDC, "vaesenc",
                         int_x86_aesni_aesenc, loadv2i64, 0>, VEX_4V;
  defm VAESENCLAST      : AESI_binop_rm_int<0xDD, "vaesenclast",
                         int_x86_aesni_aesenclast, loadv2i64, 0>, VEX_4V;
  defm VAESDEC          : AESI_binop_rm_int<0xDE, "vaesdec",
                         int_x86_aesni_aesdec, loadv2i64, 0>, VEX_4V;
  defm VAESDECLAST      : AESI_binop_rm_int<0xDF, "vaesdeclast",
                         int_x86_aesni_aesdeclast, loadv2i64, 0>, VEX_4V;
}

let Constraints = "$src1 = $dst" in {
  defm AESENC          : AESI_binop_rm_int<0xDC, "aesenc",
                         int_x86_aesni_aesenc, memopv2i64>;
  defm AESENCLAST      : AESI_binop_rm_int<0xDD, "aesenclast",
                         int_x86_aesni_aesenclast, memopv2i64>;
  defm AESDEC          : AESI_binop_rm_int<0xDE, "aesdec",
                         int_x86_aesni_aesdec, memopv2i64>;
  defm AESDECLAST      : AESI_binop_rm_int<0xDF, "aesdeclast",
                         int_x86_aesni_aesdeclast, memopv2i64>;
}

// Perform the AES InvMixColumn Transformation
let Predicates = [HasAVX, HasAES] in {
  def VAESIMCrr : AES8I<0xDB, MRMSrcReg, (outs VR128:$dst),
      (ins VR128:$src1),
      "vaesimc\t{$src1, $dst|$dst, $src1}",
      [(set VR128:$dst,
        (int_x86_aesni_aesimc VR128:$src1))]>, Sched<[WriteAESIMC]>,
      VEX;
  def VAESIMCrm : AES8I<0xDB, MRMSrcMem, (outs VR128:$dst),
      (ins i128mem:$src1),
      "vaesimc\t{$src1, $dst|$dst, $src1}",
      [(set VR128:$dst, (int_x86_aesni_aesimc (loadv2i64 addr:$src1)))]>,
      Sched<[WriteAESIMCLd]>, VEX;
}
def AESIMCrr : AES8I<0xDB, MRMSrcReg, (outs VR128:$dst),
  (ins VR128:$src1),
  "aesimc\t{$src1, $dst|$dst, $src1}",
  [(set VR128:$dst,
    (int_x86_aesni_aesimc VR128:$src1))]>, Sched<[WriteAESIMC]>;
def AESIMCrm : AES8I<0xDB, MRMSrcMem, (outs VR128:$dst),
  (ins i128mem:$src1),
  "aesimc\t{$src1, $dst|$dst, $src1}",
  [(set VR128:$dst, (int_x86_aesni_aesimc (memopv2i64 addr:$src1)))]>,
  Sched<[WriteAESIMCLd]>;

// AES Round Key Generation Assist
let Predicates = [HasAVX, HasAES] in {
  def VAESKEYGENASSIST128rr : AESAI<0xDF, MRMSrcReg, (outs VR128:$dst),
      (ins VR128:$src1, u8imm:$src2),
      "vaeskeygenassist\t{$src2, $src1, $dst|$dst, $src1, $src2}",
      [(set VR128:$dst,
        (int_x86_aesni_aeskeygenassist VR128:$src1, imm:$src2))]>,
      Sched<[WriteAESKeyGen]>, VEX;
  def VAESKEYGENASSIST128rm : AESAI<0xDF, MRMSrcMem, (outs VR128:$dst),
      (ins i128mem:$src1, u8imm:$src2),
      "vaeskeygenassist\t{$src2, $src1, $dst|$dst, $src1, $src2}",
      [(set VR128:$dst,
        (int_x86_aesni_aeskeygenassist (loadv2i64 addr:$src1), imm:$src2))]>,
      Sched<[WriteAESKeyGenLd]>, VEX;
}
def AESKEYGENASSIST128rr : AESAI<0xDF, MRMSrcReg, (outs VR128:$dst),
  (ins VR128:$src1, u8imm:$src2),
  "aeskeygenassist\t{$src2, $src1, $dst|$dst, $src1, $src2}",
  [(set VR128:$dst,
    (int_x86_aesni_aeskeygenassist VR128:$src1, imm:$src2))]>,
  Sched<[WriteAESKeyGen]>;
def AESKEYGENASSIST128rm : AESAI<0xDF, MRMSrcMem, (outs VR128:$dst),
  (ins i128mem:$src1, u8imm:$src2),
  "aeskeygenassist\t{$src2, $src1, $dst|$dst, $src1, $src2}",
  [(set VR128:$dst,
    (int_x86_aesni_aeskeygenassist (memopv2i64 addr:$src1), imm:$src2))]>,
  Sched<[WriteAESKeyGenLd]>;

//===----------------------------------------------------------------------===//
// PCLMUL Instructions
//===----------------------------------------------------------------------===//

// AVX carry-less Multiplication instructions
let isCommutable = 1 in
def VPCLMULQDQrr : AVXPCLMULIi8<0x44, MRMSrcReg, (outs VR128:$dst),
           (ins VR128:$src1, VR128:$src2, u8imm:$src3),
           "vpclmulqdq\t{$src3, $src2, $src1, $dst|$dst, $src1, $src2, $src3}",
           [(set VR128:$dst,
             (int_x86_pclmulqdq VR128:$src1, VR128:$src2, imm:$src3))]>,
           Sched<[WriteCLMul]>;

def VPCLMULQDQrm : AVXPCLMULIi8<0x44, MRMSrcMem, (outs VR128:$dst),
           (ins VR128:$src1, i128mem:$src2, u8imm:$src3),
           "vpclmulqdq\t{$src3, $src2, $src1, $dst|$dst, $src1, $src2, $src3}",
           [(set VR128:$dst, (int_x86_pclmulqdq VR128:$src1,
                              (loadv2i64 addr:$src2), imm:$src3))]>,
           Sched<[WriteCLMulLd, ReadAfterLd]>;

// Carry-less Multiplication instructions
let Constraints = "$src1 = $dst" in {
let isCommutable = 1 in
def PCLMULQDQrr : PCLMULIi8<0x44, MRMSrcReg, (outs VR128:$dst),
           (ins VR128:$src1, VR128:$src2, u8imm:$src3),
           "pclmulqdq\t{$src3, $src2, $dst|$dst, $src2, $src3}",
           [(set VR128:$dst,
             (int_x86_pclmulqdq VR128:$src1, VR128:$src2, imm:$src3))],
             IIC_SSE_PCLMULQDQ_RR>, Sched<[WriteCLMul]>;

def PCLMULQDQrm : PCLMULIi8<0x44, MRMSrcMem, (outs VR128:$dst),
           (ins VR128:$src1, i128mem:$src2, u8imm:$src3),
           "pclmulqdq\t{$src3, $src2, $dst|$dst, $src2, $src3}",
           [(set VR128:$dst, (int_x86_pclmulqdq VR128:$src1,
                              (memopv2i64 addr:$src2), imm:$src3))],
                              IIC_SSE_PCLMULQDQ_RM>,
           Sched<[WriteCLMulLd, ReadAfterLd]>;
} // Constraints = "$src1 = $dst"


multiclass pclmul_alias<string asm, int immop> {
  def : InstAlias<!strconcat("pclmul", asm, "dq {$src, $dst|$dst, $src}"),
                  (PCLMULQDQrr VR128:$dst, VR128:$src, immop), 0>;

  def : InstAlias<!strconcat("pclmul", asm, "dq {$src, $dst|$dst, $src}"),
                  (PCLMULQDQrm VR128:$dst, i128mem:$src, immop), 0>;

  def : InstAlias<!strconcat("vpclmul", asm,
                             "dq {$src2, $src1, $dst|$dst, $src1, $src2}"),
                  (VPCLMULQDQrr VR128:$dst, VR128:$src1, VR128:$src2, immop),
                  0>;

  def : InstAlias<!strconcat("vpclmul", asm,
                             "dq {$src2, $src1, $dst|$dst, $src1, $src2}"),
                  (VPCLMULQDQrm VR128:$dst, VR128:$src1, i128mem:$src2, immop),
                  0>;
}
defm : pclmul_alias<"hqhq", 0x11>;
defm : pclmul_alias<"hqlq", 0x01>;
defm : pclmul_alias<"lqhq", 0x10>;
defm : pclmul_alias<"lqlq", 0x00>;

//===----------------------------------------------------------------------===//
// SSE4A Instructions
//===----------------------------------------------------------------------===//

let Predicates = [HasSSE4A] in {

let ExeDomain = SSEPackedInt in {
let Constraints = "$src = $dst" in {
def EXTRQI : Ii8<0x78, MRMXr, (outs VR128:$dst),
                 (ins VR128:$src, u8imm:$len, u8imm:$idx),
                 "extrq\t{$idx, $len, $src|$src, $len, $idx}",
                 [(set VR128:$dst, (X86extrqi VR128:$src, imm:$len,
                                    imm:$idx))]>, PD;
def EXTRQ  : I<0x79, MRMSrcReg, (outs VR128:$dst),
              (ins VR128:$src, VR128:$mask),
              "extrq\t{$mask, $src|$src, $mask}",
              [(set VR128:$dst, (int_x86_sse4a_extrq VR128:$src,
                                 VR128:$mask))]>, PD;

def INSERTQI : Ii8<0x78, MRMSrcReg, (outs VR128:$dst),
                   (ins VR128:$src, VR128:$src2, u8imm:$len, u8imm:$idx),
                   "insertq\t{$idx, $len, $src2, $src|$src, $src2, $len, $idx}",
                   [(set VR128:$dst, (X86insertqi VR128:$src, VR128:$src2,
                                      imm:$len, imm:$idx))]>, XD;
def INSERTQ  : I<0x79, MRMSrcReg, (outs VR128:$dst),
                 (ins VR128:$src, VR128:$mask),
                 "insertq\t{$mask, $src|$src, $mask}",
                 [(set VR128:$dst, (int_x86_sse4a_insertq VR128:$src,
                                    VR128:$mask))]>, XD;
}
} // ExeDomain = SSEPackedInt

// Non-temporal (unaligned) scalar stores.
let AddedComplexity = 400 in { // Prefer non-temporal versions
let mayStore = 1, SchedRW = [WriteStore] in {
def MOVNTSS : I<0x2B, MRMDestMem, (outs), (ins f32mem:$dst, VR128:$src),
                "movntss\t{$src, $dst|$dst, $src}", [], IIC_SSE_MOVNT>, XS;

def MOVNTSD : I<0x2B, MRMDestMem, (outs), (ins f64mem:$dst, VR128:$src),
                "movntsd\t{$src, $dst|$dst, $src}", [], IIC_SSE_MOVNT>, XD;
} // SchedRW

def : Pat<(nontemporalstore FR32:$src, addr:$dst),
          (MOVNTSS addr:$dst, (COPY_TO_REGCLASS FR32:$src, VR128))>;

def : Pat<(nontemporalstore FR64:$src, addr:$dst),
          (MOVNTSD addr:$dst, (COPY_TO_REGCLASS FR64:$src, VR128))>;

} // AddedComplexity
} // HasSSE4A

//===----------------------------------------------------------------------===//
// AVX Instructions
//===----------------------------------------------------------------------===//

//===----------------------------------------------------------------------===//
// VBROADCAST - Load from memory and broadcast to all elements of the
//              destination operand
//
class avx_broadcast_rm<bits<8> opc, string OpcodeStr, RegisterClass RC,
                           X86MemOperand x86memop, ValueType VT,
                           PatFrag ld_frag, SchedWrite Sched> :
  AVX8I<opc, MRMSrcMem, (outs RC:$dst), (ins x86memop:$src),
        !strconcat(OpcodeStr, "\t{$src, $dst|$dst, $src}"),
        [(set RC:$dst, (VT (X86VBroadcast (ld_frag addr:$src))))]>,
        Sched<[Sched]>, VEX;

// AVX2 adds register forms
class avx2_broadcast_rr<bits<8> opc, string OpcodeStr, RegisterClass RC,
                        ValueType ResVT, ValueType OpVT, SchedWrite Sched> :
  AVX28I<opc, MRMSrcReg, (outs RC:$dst), (ins VR128:$src),
         !strconcat(OpcodeStr, "\t{$src, $dst|$dst, $src}"),
         [(set RC:$dst, (ResVT (X86VBroadcast (OpVT VR128:$src))))]>,
         Sched<[Sched]>, VEX;

let ExeDomain = SSEPackedSingle, Predicates = [HasAVX, NoVLX] in {
  def VBROADCASTSSrm  : avx_broadcast_rm<0x18, "vbroadcastss", VR128,
                                             f32mem, v4f32, loadf32, WriteLoad>;
  def VBROADCASTSSYrm : avx_broadcast_rm<0x18, "vbroadcastss", VR256,
                                             f32mem, v8f32, loadf32,
                                             WriteFShuffleLd>, VEX_L;
}
let ExeDomain = SSEPackedDouble, Predicates = [HasAVX, NoVLX] in
def VBROADCASTSDYrm  : avx_broadcast_rm<0x19, "vbroadcastsd", VR256, f64mem,
                                    v4f64, loadf64, WriteFShuffleLd>, VEX_L;

let ExeDomain = SSEPackedSingle, Predicates = [HasAVX2, NoVLX] in {
  def VBROADCASTSSrr  : avx2_broadcast_rr<0x18, "vbroadcastss", VR128,
                                          v4f32, v4f32, WriteFShuffle>;
  def VBROADCASTSSYrr : avx2_broadcast_rr<0x18, "vbroadcastss", VR256,
                                          v8f32, v4f32, WriteFShuffle256>, VEX_L;
}
let ExeDomain = SSEPackedDouble, Predicates = [HasAVX2, NoVLX] in
def VBROADCASTSDYrr  : avx2_broadcast_rr<0x19, "vbroadcastsd", VR256,
                                         v4f64, v2f64, WriteFShuffle256>, VEX_L;

//===----------------------------------------------------------------------===//
// VBROADCAST*128 - Load from memory and broadcast 128-bit vector to both
//                  halves of a 256-bit vector.
//
let mayLoad = 1, hasSideEffects = 0, Predicates = [HasAVX2] in
def VBROADCASTI128 : AVX8I<0x5A, MRMSrcMem, (outs VR256:$dst),
                           (ins i128mem:$src),
                           "vbroadcasti128\t{$src, $dst|$dst, $src}", []>,
                           Sched<[WriteLoad]>, VEX, VEX_L;

let mayLoad = 1, hasSideEffects = 0, Predicates = [HasAVX] in
def VBROADCASTF128 : AVX8I<0x1A, MRMSrcMem, (outs VR256:$dst),
                           (ins f128mem:$src),
                           "vbroadcastf128\t{$src, $dst|$dst, $src}", []>,
                           Sched<[WriteFShuffleLd]>, VEX, VEX_L;

let Predicates = [HasAVX2, NoVLX] in {
def : Pat<(v4i64 (X86SubVBroadcast (loadv2i64 addr:$src))),
          (VBROADCASTI128 addr:$src)>;
def : Pat<(v8i32 (X86SubVBroadcast (bc_v4i32 (loadv2i64 addr:$src)))),
          (VBROADCASTI128 addr:$src)>;
def : Pat<(v16i16 (X86SubVBroadcast (bc_v8i16 (loadv2i64 addr:$src)))),
          (VBROADCASTI128 addr:$src)>;
def : Pat<(v32i8 (X86SubVBroadcast (bc_v16i8 (loadv2i64 addr:$src)))),
          (VBROADCASTI128 addr:$src)>;
}

let Predicates = [HasAVX, NoVLX] in {
def : Pat<(v4f64 (X86SubVBroadcast (loadv2f64 addr:$src))),
          (VBROADCASTF128 addr:$src)>;
def : Pat<(v8f32 (X86SubVBroadcast (loadv4f32 addr:$src))),
          (VBROADCASTF128 addr:$src)>;
}

let Predicates = [HasAVX1Only] in {
def : Pat<(v4i64 (X86SubVBroadcast (loadv2i64 addr:$src))),
          (VBROADCASTF128 addr:$src)>;
def : Pat<(v8i32 (X86SubVBroadcast (bc_v4i32 (loadv2i64 addr:$src)))),
          (VBROADCASTF128 addr:$src)>;
def : Pat<(v16i16 (X86SubVBroadcast (bc_v8i16 (loadv2i64 addr:$src)))),
          (VBROADCASTF128 addr:$src)>;
def : Pat<(v32i8 (X86SubVBroadcast (bc_v16i8 (loadv2i64 addr:$src)))),
          (VBROADCASTF128 addr:$src)>;
}

//===----------------------------------------------------------------------===//
// VINSERTF128 - Insert packed floating-point values
//
let hasSideEffects = 0, ExeDomain = SSEPackedSingle in {
def VINSERTF128rr : AVXAIi8<0x18, MRMSrcReg, (outs VR256:$dst),
          (ins VR256:$src1, VR128:$src2, u8imm:$src3),
          "vinsertf128\t{$src3, $src2, $src1, $dst|$dst, $src1, $src2, $src3}",
          []>, Sched<[WriteFShuffle]>, VEX_4V, VEX_L;
let mayLoad = 1 in
def VINSERTF128rm : AVXAIi8<0x18, MRMSrcMem, (outs VR256:$dst),
          (ins VR256:$src1, f128mem:$src2, u8imm:$src3),
          "vinsertf128\t{$src3, $src2, $src1, $dst|$dst, $src1, $src2, $src3}",
          []>, Sched<[WriteFShuffleLd, ReadAfterLd]>, VEX_4V, VEX_L;
}

multiclass vinsert_lowering<string InstrStr, ValueType From, ValueType To,
                            PatFrag memop_frag> {
  def : Pat<(vinsert128_insert:$ins (To VR256:$src1), (From VR128:$src2),
                                   (iPTR imm)),
            (!cast<Instruction>(InstrStr#rr) VR256:$src1, VR128:$src2,
                                       (INSERT_get_vinsert128_imm VR256:$ins))>;
  def : Pat<(vinsert128_insert:$ins (To VR256:$src1),
                                    (From (bitconvert (memop_frag addr:$src2))),
                                    (iPTR imm)),
            (!cast<Instruction>(InstrStr#rm) VR256:$src1, addr:$src2,
                                       (INSERT_get_vinsert128_imm VR256:$ins))>;
}

let Predicates = [HasAVX, NoVLX] in {
  defm : vinsert_lowering<"VINSERTF128", v4f32, v8f32, loadv4f32>;
  defm : vinsert_lowering<"VINSERTF128", v2f64, v4f64, loadv2f64>;
}

let Predicates = [HasAVX1Only] in {
  defm : vinsert_lowering<"VINSERTF128", v2i64, v4i64,  loadv2i64>;
  defm : vinsert_lowering<"VINSERTF128", v4i32, v8i32,  loadv2i64>;
  defm : vinsert_lowering<"VINSERTF128", v8i16, v16i16, loadv2i64>;
  defm : vinsert_lowering<"VINSERTF128", v16i8, v32i8,  loadv2i64>;
}

//===----------------------------------------------------------------------===//
// VEXTRACTF128 - Extract packed floating-point values
//
let hasSideEffects = 0, ExeDomain = SSEPackedSingle in {
def VEXTRACTF128rr : AVXAIi8<0x19, MRMDestReg, (outs VR128:$dst),
          (ins VR256:$src1, u8imm:$src2),
          "vextractf128\t{$src2, $src1, $dst|$dst, $src1, $src2}",
          []>, Sched<[WriteFShuffle]>, VEX, VEX_L;
let mayStore = 1 in
def VEXTRACTF128mr : AVXAIi8<0x19, MRMDestMem, (outs),
          (ins f128mem:$dst, VR256:$src1, u8imm:$src2),
          "vextractf128\t{$src2, $src1, $dst|$dst, $src1, $src2}",
          []>, Sched<[WriteStore]>, VEX, VEX_L;
}

multiclass vextract_lowering<string InstrStr, ValueType From, ValueType To> {
  def : Pat<(vextract128_extract:$ext VR256:$src1, (iPTR imm)),
            (To (!cast<Instruction>(InstrStr#rr)
                                    (From VR256:$src1),
                                    (EXTRACT_get_vextract128_imm VR128:$ext)))>;
  def : Pat<(store (To (vextract128_extract:$ext (From VR256:$src1),
                                                 (iPTR imm))), addr:$dst),
            (!cast<Instruction>(InstrStr#mr) addr:$dst, VR256:$src1,
             (EXTRACT_get_vextract128_imm VR128:$ext))>;
}

// AVX1 patterns
let Predicates = [HasAVX, NoVLX] in {
  defm : vextract_lowering<"VEXTRACTF128", v8f32, v4f32>;
  defm : vextract_lowering<"VEXTRACTF128", v4f64, v2f64>;
}

let Predicates = [HasAVX1Only] in {
  defm : vextract_lowering<"VEXTRACTF128", v4i64,  v2i64>;
  defm : vextract_lowering<"VEXTRACTF128", v8i32,  v4i32>;
  defm : vextract_lowering<"VEXTRACTF128", v16i16, v8i16>;
  defm : vextract_lowering<"VEXTRACTF128", v32i8,  v16i8>;
}

//===----------------------------------------------------------------------===//
// VMASKMOV - Conditional SIMD Packed Loads and Stores
//
multiclass avx_movmask_rm<bits<8> opc_rm, bits<8> opc_mr, string OpcodeStr,
                          Intrinsic IntLd, Intrinsic IntLd256,
                          Intrinsic IntSt, Intrinsic IntSt256> {
  def rm  : AVX8I<opc_rm, MRMSrcMem, (outs VR128:$dst),
             (ins VR128:$src1, f128mem:$src2),
             !strconcat(OpcodeStr, "\t{$src2, $src1, $dst|$dst, $src1, $src2}"),
             [(set VR128:$dst, (IntLd addr:$src2, VR128:$src1))]>,
             VEX_4V;
  def Yrm : AVX8I<opc_rm, MRMSrcMem, (outs VR256:$dst),
             (ins VR256:$src1, f256mem:$src2),
             !strconcat(OpcodeStr, "\t{$src2, $src1, $dst|$dst, $src1, $src2}"),
             [(set VR256:$dst, (IntLd256 addr:$src2, VR256:$src1))]>,
             VEX_4V, VEX_L;
  def mr  : AVX8I<opc_mr, MRMDestMem, (outs),
             (ins f128mem:$dst, VR128:$src1, VR128:$src2),
             !strconcat(OpcodeStr, "\t{$src2, $src1, $dst|$dst, $src1, $src2}"),
             [(IntSt addr:$dst, VR128:$src1, VR128:$src2)]>, VEX_4V;
  def Ymr : AVX8I<opc_mr, MRMDestMem, (outs),
             (ins f256mem:$dst, VR256:$src1, VR256:$src2),
             !strconcat(OpcodeStr, "\t{$src2, $src1, $dst|$dst, $src1, $src2}"),
             [(IntSt256 addr:$dst, VR256:$src1, VR256:$src2)]>, VEX_4V, VEX_L;
}

let ExeDomain = SSEPackedSingle in
defm VMASKMOVPS : avx_movmask_rm<0x2C, 0x2E, "vmaskmovps",
                                 int_x86_avx_maskload_ps,
                                 int_x86_avx_maskload_ps_256,
                                 int_x86_avx_maskstore_ps,
                                 int_x86_avx_maskstore_ps_256>;
let ExeDomain = SSEPackedDouble in
defm VMASKMOVPD : avx_movmask_rm<0x2D, 0x2F, "vmaskmovpd",
                                 int_x86_avx_maskload_pd,
                                 int_x86_avx_maskload_pd_256,
                                 int_x86_avx_maskstore_pd,
                                 int_x86_avx_maskstore_pd_256>;

//===----------------------------------------------------------------------===//
// VPERMIL - Permute Single and Double Floating-Point Values
//
multiclass avx_permil<bits<8> opc_rm, bits<8> opc_rmi, string OpcodeStr,
                      RegisterClass RC, X86MemOperand x86memop_f,
                      X86MemOperand x86memop_i, PatFrag i_frag,
                      ValueType f_vt, ValueType i_vt> {
  let Predicates = [HasAVX, NoVLX] in {
    def rr  : AVX8I<opc_rm, MRMSrcReg, (outs RC:$dst),
               (ins RC:$src1, RC:$src2),
               !strconcat(OpcodeStr, "\t{$src2, $src1, $dst|$dst, $src1, $src2}"),
               [(set RC:$dst, (f_vt (X86VPermilpv RC:$src1, (i_vt RC:$src2))))]>, VEX_4V,
               Sched<[WriteFShuffle]>;
    def rm  : AVX8I<opc_rm, MRMSrcMem, (outs RC:$dst),
               (ins RC:$src1, x86memop_i:$src2),
               !strconcat(OpcodeStr, "\t{$src2, $src1, $dst|$dst, $src1, $src2}"),
               [(set RC:$dst, (f_vt (X86VPermilpv RC:$src1,
                              (i_vt (bitconvert (i_frag addr:$src2))))))]>, VEX_4V,
               Sched<[WriteFShuffleLd, ReadAfterLd]>;

    def ri  : AVXAIi8<opc_rmi, MRMSrcReg, (outs RC:$dst),
             (ins RC:$src1, u8imm:$src2),
             !strconcat(OpcodeStr, "\t{$src2, $src1, $dst|$dst, $src1, $src2}"),
             [(set RC:$dst, (f_vt (X86VPermilpi RC:$src1, (i8 imm:$src2))))]>, VEX,
             Sched<[WriteFShuffle]>;
    def mi  : AVXAIi8<opc_rmi, MRMSrcMem, (outs RC:$dst),
             (ins x86memop_f:$src1, u8imm:$src2),
             !strconcat(OpcodeStr, "\t{$src2, $src1, $dst|$dst, $src1, $src2}"),
             [(set RC:$dst,
               (f_vt (X86VPermilpi (load addr:$src1), (i8 imm:$src2))))]>, VEX,
             Sched<[WriteFShuffleLd]>;
  }// Predicates = [HasAVX, NoVLX]
}

let ExeDomain = SSEPackedSingle in {
  defm VPERMILPS  : avx_permil<0x0C, 0x04, "vpermilps", VR128, f128mem, i128mem,
                               loadv2i64, v4f32, v4i32>;
  defm VPERMILPSY : avx_permil<0x0C, 0x04, "vpermilps", VR256, f256mem, i256mem,
                               loadv4i64, v8f32, v8i32>, VEX_L;
}
let ExeDomain = SSEPackedDouble in {
  defm VPERMILPD  : avx_permil<0x0D, 0x05, "vpermilpd", VR128, f128mem, i128mem,
                               loadv2i64, v2f64, v2i64>;
  defm VPERMILPDY : avx_permil<0x0D, 0x05, "vpermilpd", VR256, f256mem, i256mem,
                               loadv4i64, v4f64, v4i64>, VEX_L;
}

let Predicates = [HasAVX, NoVLX] in {
def : Pat<(v8f32 (X86VPermilpv VR256:$src1, (v8i32 VR256:$src2))),
          (VPERMILPSYrr VR256:$src1, VR256:$src2)>;
def : Pat<(v8f32 (X86VPermilpv VR256:$src1, (bc_v8i32 (loadv4i64 addr:$src2)))),
          (VPERMILPSYrm VR256:$src1, addr:$src2)>;
def : Pat<(v4f64 (X86VPermilpv VR256:$src1, (v4i64 VR256:$src2))),
          (VPERMILPDYrr VR256:$src1, VR256:$src2)>;
def : Pat<(v4f64 (X86VPermilpv VR256:$src1, (loadv4i64 addr:$src2))),
          (VPERMILPDYrm VR256:$src1, addr:$src2)>;

def : Pat<(v8i32 (X86VPermilpi VR256:$src1, (i8 imm:$imm))),
          (VPERMILPSYri VR256:$src1, imm:$imm)>;
def : Pat<(v4i64 (X86VPermilpi VR256:$src1, (i8 imm:$imm))),
          (VPERMILPDYri VR256:$src1, imm:$imm)>;
def : Pat<(v8i32 (X86VPermilpi (bc_v8i32 (loadv4i64 addr:$src1)),
                               (i8 imm:$imm))),
          (VPERMILPSYmi addr:$src1, imm:$imm)>;
def : Pat<(v4i64 (X86VPermilpi (loadv4i64 addr:$src1), (i8 imm:$imm))),
          (VPERMILPDYmi addr:$src1, imm:$imm)>;

def : Pat<(v4f32 (X86VPermilpv VR128:$src1, (v4i32 VR128:$src2))),
          (VPERMILPSrr VR128:$src1, VR128:$src2)>;
def : Pat<(v4f32 (X86VPermilpv VR128:$src1, (bc_v4i32 (loadv2i64 addr:$src2)))),
          (VPERMILPSrm VR128:$src1, addr:$src2)>;
def : Pat<(v2f64 (X86VPermilpv VR128:$src1, (v2i64 VR128:$src2))),
          (VPERMILPDrr VR128:$src1, VR128:$src2)>;
def : Pat<(v2f64 (X86VPermilpv VR128:$src1, (loadv2i64 addr:$src2))),
          (VPERMILPDrm VR128:$src1, addr:$src2)>;

def : Pat<(v2i64 (X86VPermilpi VR128:$src1, (i8 imm:$imm))),
          (VPERMILPDri VR128:$src1, imm:$imm)>;
def : Pat<(v2i64 (X86VPermilpi (loadv2i64 addr:$src1), (i8 imm:$imm))),
          (VPERMILPDmi addr:$src1, imm:$imm)>;
}

//===----------------------------------------------------------------------===//
// VPERM2F128 - Permute Floating-Point Values in 128-bit chunks
//
let ExeDomain = SSEPackedSingle in {
let isCommutable = 1 in
def VPERM2F128rr : AVXAIi8<0x06, MRMSrcReg, (outs VR256:$dst),
          (ins VR256:$src1, VR256:$src2, u8imm:$src3),
          "vperm2f128\t{$src3, $src2, $src1, $dst|$dst, $src1, $src2, $src3}",
          [(set VR256:$dst, (v8f32 (X86VPerm2x128 VR256:$src1, VR256:$src2,
                              (i8 imm:$src3))))]>, VEX_4V, VEX_L,
          Sched<[WriteFShuffle]>;
def VPERM2F128rm : AVXAIi8<0x06, MRMSrcMem, (outs VR256:$dst),
          (ins VR256:$src1, f256mem:$src2, u8imm:$src3),
          "vperm2f128\t{$src3, $src2, $src1, $dst|$dst, $src1, $src2, $src3}",
          [(set VR256:$dst, (X86VPerm2x128 VR256:$src1, (loadv8f32 addr:$src2),
                             (i8 imm:$src3)))]>, VEX_4V, VEX_L,
          Sched<[WriteFShuffleLd, ReadAfterLd]>;
}

let Predicates = [HasAVX] in {
def : Pat<(v4f64 (X86VPerm2x128 VR256:$src1, VR256:$src2, (i8 imm:$imm))),
          (VPERM2F128rr VR256:$src1, VR256:$src2, imm:$imm)>;
def : Pat<(v4f64 (X86VPerm2x128 VR256:$src1,
                  (loadv4f64 addr:$src2), (i8 imm:$imm))),
          (VPERM2F128rm VR256:$src1, addr:$src2, imm:$imm)>;
}

let Predicates = [HasAVX1Only] in {
def : Pat<(v8i32 (X86VPerm2x128 VR256:$src1, VR256:$src2, (i8 imm:$imm))),
          (VPERM2F128rr VR256:$src1, VR256:$src2, imm:$imm)>;
def : Pat<(v4i64 (X86VPerm2x128 VR256:$src1, VR256:$src2, (i8 imm:$imm))),
          (VPERM2F128rr VR256:$src1, VR256:$src2, imm:$imm)>;
def : Pat<(v32i8 (X86VPerm2x128 VR256:$src1, VR256:$src2, (i8 imm:$imm))),
          (VPERM2F128rr VR256:$src1, VR256:$src2, imm:$imm)>;
def : Pat<(v16i16 (X86VPerm2x128 VR256:$src1, VR256:$src2, (i8 imm:$imm))),
          (VPERM2F128rr VR256:$src1, VR256:$src2, imm:$imm)>;

def : Pat<(v8i32 (X86VPerm2x128 VR256:$src1,
                  (bc_v8i32 (loadv4i64 addr:$src2)), (i8 imm:$imm))),
          (VPERM2F128rm VR256:$src1, addr:$src2, imm:$imm)>;
def : Pat<(v4i64 (X86VPerm2x128 VR256:$src1,
                  (loadv4i64 addr:$src2), (i8 imm:$imm))),
          (VPERM2F128rm VR256:$src1, addr:$src2, imm:$imm)>;
def : Pat<(v32i8 (X86VPerm2x128 VR256:$src1,
                  (bc_v32i8 (loadv4i64 addr:$src2)), (i8 imm:$imm))),
          (VPERM2F128rm VR256:$src1, addr:$src2, imm:$imm)>;
def : Pat<(v16i16 (X86VPerm2x128 VR256:$src1,
                  (bc_v16i16 (loadv4i64 addr:$src2)), (i8 imm:$imm))),
          (VPERM2F128rm VR256:$src1, addr:$src2, imm:$imm)>;
}

//===----------------------------------------------------------------------===//
// VZERO - Zero YMM registers
//
let Defs = [YMM0, YMM1, YMM2, YMM3, YMM4, YMM5, YMM6, YMM7,
            YMM8, YMM9, YMM10, YMM11, YMM12, YMM13, YMM14, YMM15] in {
  // Zero All YMM registers
  def VZEROALL : I<0x77, RawFrm, (outs), (ins), "vzeroall",
                  [(int_x86_avx_vzeroall)]>, PS, VEX, VEX_L, Requires<[HasAVX]>;

  // Zero Upper bits of YMM registers
  def VZEROUPPER : I<0x77, RawFrm, (outs), (ins), "vzeroupper",
                     [(int_x86_avx_vzeroupper)]>, PS, VEX, Requires<[HasAVX]>;
}

//===----------------------------------------------------------------------===//
// Half precision conversion instructions
//===----------------------------------------------------------------------===//
multiclass f16c_ph2ps<RegisterClass RC, X86MemOperand x86memop, Intrinsic Int> {
  def rr : I<0x13, MRMSrcReg, (outs RC:$dst), (ins VR128:$src),
             "vcvtph2ps\t{$src, $dst|$dst, $src}",
             [(set RC:$dst, (Int VR128:$src))]>,
             T8PD, VEX, Sched<[WriteCvtF2F]>;
  let hasSideEffects = 0, mayLoad = 1 in
  def rm : I<0x13, MRMSrcMem, (outs RC:$dst), (ins x86memop:$src),
             "vcvtph2ps\t{$src, $dst|$dst, $src}", []>, T8PD, VEX,
             Sched<[WriteCvtF2FLd]>;
}

multiclass f16c_ps2ph<RegisterClass RC, X86MemOperand x86memop, Intrinsic Int> {
  def rr : Ii8<0x1D, MRMDestReg, (outs VR128:$dst),
               (ins RC:$src1, i32u8imm:$src2),
               "vcvtps2ph\t{$src2, $src1, $dst|$dst, $src1, $src2}",
               [(set VR128:$dst, (Int RC:$src1, imm:$src2))]>,
               TAPD, VEX, Sched<[WriteCvtF2F]>;
  let hasSideEffects = 0, mayStore = 1,
      SchedRW = [WriteCvtF2FLd, WriteRMW] in
  def mr : Ii8<0x1D, MRMDestMem, (outs),
               (ins x86memop:$dst, RC:$src1, i32u8imm:$src2),
               "vcvtps2ph\t{$src2, $src1, $dst|$dst, $src1, $src2}", []>,
               TAPD, VEX;
}

let Predicates = [HasF16C] in {
  defm VCVTPH2PS  : f16c_ph2ps<VR128, f64mem, int_x86_vcvtph2ps_128>;
  defm VCVTPH2PSY : f16c_ph2ps<VR256, f128mem, int_x86_vcvtph2ps_256>, VEX_L;
  defm VCVTPS2PH  : f16c_ps2ph<VR128, f64mem, int_x86_vcvtps2ph_128>;
  defm VCVTPS2PHY : f16c_ps2ph<VR256, f128mem, int_x86_vcvtps2ph_256>, VEX_L;

  // Pattern match vcvtph2ps of a scalar i64 load.
  def : Pat<(int_x86_vcvtph2ps_128 (vzmovl_v2i64 addr:$src)),
            (VCVTPH2PSrm addr:$src)>;
  def : Pat<(int_x86_vcvtph2ps_128 (vzload_v2i64 addr:$src)),
            (VCVTPH2PSrm addr:$src)>;
  def : Pat<(int_x86_vcvtph2ps_128 (bitconvert
              (v2i64 (scalar_to_vector (loadi64 addr:$src))))),
            (VCVTPH2PSrm addr:$src)>;

  def : Pat<(store (f64 (extractelt (bc_v2f64 (v8i16
                  (int_x86_vcvtps2ph_128 VR128:$src1, i32:$src2))), (iPTR 0))),
                   addr:$dst),
                   (VCVTPS2PHmr addr:$dst, VR128:$src1, imm:$src2)>;
  def : Pat<(store (i64 (extractelt (bc_v2i64 (v8i16
                  (int_x86_vcvtps2ph_128 VR128:$src1, i32:$src2))), (iPTR 0))),
                   addr:$dst),
                   (VCVTPS2PHmr addr:$dst, VR128:$src1, imm:$src2)>;
  def : Pat<(store (v8i16 (int_x86_vcvtps2ph_256 VR256:$src1, i32:$src2)),
                   addr:$dst),
                   (VCVTPS2PHYmr addr:$dst, VR256:$src1, imm:$src2)>;
}

// Patterns for  matching conversions from float to half-float and vice versa.
let Predicates = [HasF16C, NoVLX] in {
  // Use MXCSR.RC for rounding instead of explicitly specifying the default
  // rounding mode (Nearest-Even, encoded as 0). Both are equivalent in the
  // configurations we support (the default). However, falling back to MXCSR is
  // more consistent with other instructions, which are always controlled by it.
  // It's encoded as 0b100.
  def : Pat<(fp_to_f16 FR32:$src),
            (i16 (EXTRACT_SUBREG (VMOVPDI2DIrr (VCVTPS2PHrr
              (COPY_TO_REGCLASS FR32:$src, VR128), 4)), sub_16bit))>;

  def : Pat<(f16_to_fp GR16:$src),
            (f32 (COPY_TO_REGCLASS (VCVTPH2PSrr
              (COPY_TO_REGCLASS (MOVSX32rr16 GR16:$src), VR128)), FR32)) >;

  def : Pat<(f16_to_fp (i16 (fp_to_f16 FR32:$src))),
            (f32 (COPY_TO_REGCLASS (VCVTPH2PSrr
              (VCVTPS2PHrr (COPY_TO_REGCLASS FR32:$src, VR128), 4)), FR32)) >;
}

//===----------------------------------------------------------------------===//
// AVX2 Instructions
//===----------------------------------------------------------------------===//

/// AVX2_binop_rmi - AVX2 binary operator with 8-bit immediate
multiclass AVX2_binop_rmi<bits<8> opc, string OpcodeStr, SDNode OpNode,
                          ValueType OpVT, RegisterClass RC, PatFrag memop_frag,
                          X86MemOperand x86memop> {
  let isCommutable = 1 in
  def rri : AVX2AIi8<opc, MRMSrcReg, (outs RC:$dst),
        (ins RC:$src1, RC:$src2, u8imm:$src3),
        !strconcat(OpcodeStr,
            "\t{$src3, $src2, $src1, $dst|$dst, $src1, $src2, $src3}"),
        [(set RC:$dst, (OpVT (OpNode RC:$src1, RC:$src2, imm:$src3)))]>,
        Sched<[WriteBlend]>, VEX_4V;
  def rmi : AVX2AIi8<opc, MRMSrcMem, (outs RC:$dst),
        (ins RC:$src1, x86memop:$src2, u8imm:$src3),
        !strconcat(OpcodeStr,
            "\t{$src3, $src2, $src1, $dst|$dst, $src1, $src2, $src3}"),
        [(set RC:$dst,
          (OpVT (OpNode RC:$src1,
           (bitconvert (memop_frag addr:$src2)), imm:$src3)))]>,
        Sched<[WriteBlendLd, ReadAfterLd]>, VEX_4V;
}

defm VPBLENDD : AVX2_binop_rmi<0x02, "vpblendd", X86Blendi, v4i32,
                               VR128, loadv2i64, i128mem>;
defm VPBLENDDY : AVX2_binop_rmi<0x02, "vpblendd", X86Blendi, v8i32,
                                VR256, loadv4i64, i256mem>, VEX_L;

//===----------------------------------------------------------------------===//
// VPBROADCAST - Load from memory and broadcast to all elements of the
//               destination operand
//
multiclass avx2_broadcast<bits<8> opc, string OpcodeStr,
                          X86MemOperand x86memop, PatFrag ld_frag,
                          ValueType OpVT128, ValueType OpVT256, Predicate prd> {
  let Predicates = [HasAVX2, prd] in {
    def rr : AVX28I<opc, MRMSrcReg, (outs VR128:$dst), (ins VR128:$src),
                  !strconcat(OpcodeStr, "\t{$src, $dst|$dst, $src}"),
                  [(set VR128:$dst,
                   (OpVT128 (X86VBroadcast (OpVT128 VR128:$src))))]>,
                  Sched<[WriteShuffle]>, VEX;
    def rm : AVX28I<opc, MRMSrcMem, (outs VR128:$dst), (ins x86memop:$src),
                  !strconcat(OpcodeStr, "\t{$src, $dst|$dst, $src}"),
                  [(set VR128:$dst,
                   (OpVT128 (X86VBroadcast (ld_frag addr:$src))))]>,
                  Sched<[WriteLoad]>, VEX;
    def Yrr : AVX28I<opc, MRMSrcReg, (outs VR256:$dst), (ins VR128:$src),
                   !strconcat(OpcodeStr, "\t{$src, $dst|$dst, $src}"),
                   [(set VR256:$dst,
                    (OpVT256 (X86VBroadcast (OpVT128 VR128:$src))))]>,
                   Sched<[WriteShuffle256]>, VEX, VEX_L;
    def Yrm : AVX28I<opc, MRMSrcMem, (outs VR256:$dst), (ins x86memop:$src),
                   !strconcat(OpcodeStr, "\t{$src, $dst|$dst, $src}"),
                   [(set VR256:$dst,
                    (OpVT256 (X86VBroadcast (ld_frag addr:$src))))]>,
                   Sched<[WriteLoad]>, VEX, VEX_L;

    // Provide aliases for broadcast from the same register class that
    // automatically does the extract.
    def : Pat<(OpVT256 (X86VBroadcast (OpVT256 VR256:$src))),
              (!cast<Instruction>(NAME#"Yrr")
                  (OpVT128 (EXTRACT_SUBREG (OpVT256 VR256:$src),sub_xmm)))>;
  }
}

defm VPBROADCASTB  : avx2_broadcast<0x78, "vpbroadcastb", i8mem, loadi8,
                                    v16i8, v32i8, NoVLX_Or_NoBWI>;
defm VPBROADCASTW  : avx2_broadcast<0x79, "vpbroadcastw", i16mem, loadi16,
                                    v8i16, v16i16, NoVLX_Or_NoBWI>;
defm VPBROADCASTD  : avx2_broadcast<0x58, "vpbroadcastd", i32mem, loadi32,
                                    v4i32, v8i32, NoVLX>;
defm VPBROADCASTQ  : avx2_broadcast<0x59, "vpbroadcastq", i64mem, loadi64,
                                    v2i64, v4i64, NoVLX>;

let Predicates = [HasAVX2, NoVLX_Or_NoBWI] in {
  // loadi16 is tricky to fold, because !isTypeDesirableForOp, justifiably.
  // This means we'll encounter truncated i32 loads; match that here.
  def : Pat<(v8i16 (X86VBroadcast (i16 (trunc (i32 (load addr:$src)))))),
            (VPBROADCASTWrm addr:$src)>;
  def : Pat<(v16i16 (X86VBroadcast (i16 (trunc (i32 (load addr:$src)))))),
            (VPBROADCASTWYrm addr:$src)>;
  def : Pat<(v8i16 (X86VBroadcast
              (i16 (trunc (i32 (zextloadi16 addr:$src)))))),
            (VPBROADCASTWrm addr:$src)>;
  def : Pat<(v16i16 (X86VBroadcast
              (i16 (trunc (i32 (zextloadi16 addr:$src)))))),
            (VPBROADCASTWYrm addr:$src)>;
}

let Predicates = [HasAVX2] in {
  // Provide aliases for broadcast from the same register class that
  // automatically does the extract.
  def : Pat<(v8f32 (X86VBroadcast (v8f32 VR256:$src))),
            (VBROADCASTSSYrr (v4f32 (EXTRACT_SUBREG (v8f32 VR256:$src),
                                                    sub_xmm)))>;
  def : Pat<(v4f64 (X86VBroadcast (v4f64 VR256:$src))),
            (VBROADCASTSDYrr (v2f64 (EXTRACT_SUBREG (v4f64 VR256:$src),
                                                    sub_xmm)))>;
}

let Predicates = [HasAVX2, NoVLX] in {
  // Provide fallback in case the load node that is used in the patterns above
  // is used by additional users, which prevents the pattern selection.
    def : Pat<(v4f32 (X86VBroadcast FR32:$src)),
              (VBROADCASTSSrr (COPY_TO_REGCLASS FR32:$src, VR128))>;
    def : Pat<(v8f32 (X86VBroadcast FR32:$src)),
              (VBROADCASTSSYrr (COPY_TO_REGCLASS FR32:$src, VR128))>;
    def : Pat<(v4f64 (X86VBroadcast FR64:$src)),
              (VBROADCASTSDYrr (COPY_TO_REGCLASS FR64:$src, VR128))>;
}

let Predicates = [HasAVX2, NoVLX_Or_NoBWI] in {
  def : Pat<(v16i8 (X86VBroadcast GR8:$src)),
        (VPBROADCASTBrr (COPY_TO_REGCLASS
                         (i32 (INSERT_SUBREG (i32 (IMPLICIT_DEF)),
                                             GR8:$src, sub_8bit)),
                         VR128))>;
  def : Pat<(v32i8 (X86VBroadcast GR8:$src)),
        (VPBROADCASTBYrr (COPY_TO_REGCLASS
                          (i32 (INSERT_SUBREG (i32 (IMPLICIT_DEF)),
                                              GR8:$src, sub_8bit)),
                          VR128))>;

  def : Pat<(v8i16 (X86VBroadcast GR16:$src)),
        (VPBROADCASTWrr (COPY_TO_REGCLASS
                         (i32 (INSERT_SUBREG (i32 (IMPLICIT_DEF)),
                                             GR16:$src, sub_16bit)),
                         VR128))>;
  def : Pat<(v16i16 (X86VBroadcast GR16:$src)),
        (VPBROADCASTWYrr (COPY_TO_REGCLASS
                          (i32 (INSERT_SUBREG (i32 (IMPLICIT_DEF)),
                                              GR16:$src, sub_16bit)),
                          VR128))>;
}
let Predicates = [HasAVX2, NoVLX] in {
  def : Pat<(v4i32 (X86VBroadcast GR32:$src)),
            (VBROADCASTSSrr (COPY_TO_REGCLASS GR32:$src, VR128))>;
  def : Pat<(v8i32 (X86VBroadcast GR32:$src)),
            (VBROADCASTSSYrr (COPY_TO_REGCLASS GR32:$src, VR128))>;
  def : Pat<(v4i64 (X86VBroadcast GR64:$src)),
            (VBROADCASTSDYrr (COPY_TO_REGCLASS GR64:$src, VR128))>;

  // The patterns for VPBROADCASTD are not needed because they would match
  // the exact same thing as VBROADCASTSS patterns.

  def : Pat<(v2i64 (X86VBroadcast GR64:$src)),
        (VPBROADCASTQrr (COPY_TO_REGCLASS GR64:$src, VR128))>;
  // The v4i64 pattern is not needed because VBROADCASTSDYrr already match.
}

// AVX1 broadcast patterns
let Predicates = [HasAVX1Only] in {
def : Pat<(v8i32 (X86VBroadcast (loadi32 addr:$src))),
          (VBROADCASTSSYrm addr:$src)>;
def : Pat<(v4i64 (X86VBroadcast (loadi64 addr:$src))),
          (VBROADCASTSDYrm addr:$src)>;
def : Pat<(v4i32 (X86VBroadcast (loadi32 addr:$src))),
          (VBROADCASTSSrm addr:$src)>;
}

  // Provide fallback in case the load node that is used in the patterns above
  // is used by additional users, which prevents the pattern selection.
let Predicates = [HasAVX, NoVLX] in {
  // 128bit broadcasts:
  def : Pat<(v2f64 (X86VBroadcast f64:$src)),
            (VMOVDDUPrr (COPY_TO_REGCLASS FR64:$src, VR128))>;
}

let Predicates = [HasAVX1Only] in {
  def : Pat<(v4f32 (X86VBroadcast FR32:$src)),
            (VPSHUFDri (COPY_TO_REGCLASS FR32:$src, VR128), 0)>;
  def : Pat<(v8f32 (X86VBroadcast FR32:$src)),
            (VINSERTF128rr (INSERT_SUBREG (v8f32 (IMPLICIT_DEF)),
              (VPSHUFDri (COPY_TO_REGCLASS FR32:$src, VR128), 0), sub_xmm),
              (VPSHUFDri (COPY_TO_REGCLASS FR32:$src, VR128), 0), 1)>;
  def : Pat<(v4f64 (X86VBroadcast FR64:$src)),
            (VINSERTF128rr (INSERT_SUBREG (v4f64 (IMPLICIT_DEF)),
              (VPSHUFDri (COPY_TO_REGCLASS FR64:$src, VR128), 0x44), sub_xmm),
              (VPSHUFDri (COPY_TO_REGCLASS FR64:$src, VR128), 0x44), 1)>;

  def : Pat<(v4i32 (X86VBroadcast GR32:$src)),
            (VPSHUFDri (COPY_TO_REGCLASS GR32:$src, VR128), 0)>;
  def : Pat<(v8i32 (X86VBroadcast GR32:$src)),
            (VINSERTF128rr (INSERT_SUBREG (v8i32 (IMPLICIT_DEF)),
              (VPSHUFDri (COPY_TO_REGCLASS GR32:$src, VR128), 0), sub_xmm),
              (VPSHUFDri (COPY_TO_REGCLASS GR32:$src, VR128), 0), 1)>;
  def : Pat<(v4i64 (X86VBroadcast GR64:$src)),
            (VINSERTF128rr (INSERT_SUBREG (v4i64 (IMPLICIT_DEF)),
              (VPSHUFDri (COPY_TO_REGCLASS GR64:$src, VR128), 0x44), sub_xmm),
              (VPSHUFDri (COPY_TO_REGCLASS GR64:$src, VR128), 0x44), 1)>;

  def : Pat<(v2i64 (X86VBroadcast i64:$src)),
              (VMOVDDUPrr (COPY_TO_REGCLASS GR64:$src, VR128))>;
}

//===----------------------------------------------------------------------===//
// VPERM - Permute instructions
//

multiclass avx2_perm<bits<8> opc, string OpcodeStr, PatFrag mem_frag,
                     ValueType OpVT, X86FoldableSchedWrite Sched> {
  let Predicates = [HasAVX2, NoVLX] in {
    def Yrr : AVX28I<opc, MRMSrcReg, (outs VR256:$dst),
                     (ins VR256:$src1, VR256:$src2),
                     !strconcat(OpcodeStr,
                         "\t{$src2, $src1, $dst|$dst, $src1, $src2}"),
                     [(set VR256:$dst,
                       (OpVT (X86VPermv VR256:$src1, VR256:$src2)))]>,
                     Sched<[Sched]>, VEX_4V, VEX_L;
    def Yrm : AVX28I<opc, MRMSrcMem, (outs VR256:$dst),
                     (ins VR256:$src1, i256mem:$src2),
                     !strconcat(OpcodeStr,
                         "\t{$src2, $src1, $dst|$dst, $src1, $src2}"),
                     [(set VR256:$dst,
                       (OpVT (X86VPermv VR256:$src1,
                              (bitconvert (mem_frag addr:$src2)))))]>,
                     Sched<[Sched.Folded, ReadAfterLd]>, VEX_4V, VEX_L;
  }
}

defm VPERMD : avx2_perm<0x36, "vpermd", loadv4i64, v8i32, WriteShuffle256>;
let ExeDomain = SSEPackedSingle in
defm VPERMPS : avx2_perm<0x16, "vpermps", loadv8f32, v8f32, WriteFShuffle256>;

multiclass avx2_perm_imm<bits<8> opc, string OpcodeStr, PatFrag mem_frag,
                         ValueType OpVT, X86FoldableSchedWrite Sched> {
  let Predicates = [HasAVX2, NoVLX] in {
    def Yri : AVX2AIi8<opc, MRMSrcReg, (outs VR256:$dst),
                       (ins VR256:$src1, u8imm:$src2),
                       !strconcat(OpcodeStr,
                           "\t{$src2, $src1, $dst|$dst, $src1, $src2}"),
                       [(set VR256:$dst,
                         (OpVT (X86VPermi VR256:$src1, (i8 imm:$src2))))]>,
                       Sched<[Sched]>, VEX, VEX_L;
    def Ymi : AVX2AIi8<opc, MRMSrcMem, (outs VR256:$dst),
                       (ins i256mem:$src1, u8imm:$src2),
                       !strconcat(OpcodeStr,
                           "\t{$src2, $src1, $dst|$dst, $src1, $src2}"),
                       [(set VR256:$dst,
                         (OpVT (X86VPermi (mem_frag addr:$src1),
                                (i8 imm:$src2))))]>,
                       Sched<[Sched.Folded, ReadAfterLd]>, VEX, VEX_L;
  }
}

defm VPERMQ : avx2_perm_imm<0x00, "vpermq", loadv4i64, v4i64,
                            WriteShuffle256>, VEX_W;
let ExeDomain = SSEPackedDouble in
defm VPERMPD : avx2_perm_imm<0x01, "vpermpd", loadv4f64, v4f64,
                             WriteFShuffle256>, VEX_W;

//===----------------------------------------------------------------------===//
// VPERM2I128 - Permute Floating-Point Values in 128-bit chunks
//
let isCommutable = 1 in
def VPERM2I128rr : AVX2AIi8<0x46, MRMSrcReg, (outs VR256:$dst),
          (ins VR256:$src1, VR256:$src2, u8imm:$src3),
          "vperm2i128\t{$src3, $src2, $src1, $dst|$dst, $src1, $src2, $src3}",
          [(set VR256:$dst, (v4i64 (X86VPerm2x128 VR256:$src1, VR256:$src2,
                            (i8 imm:$src3))))]>, Sched<[WriteShuffle256]>,
          VEX_4V, VEX_L;
def VPERM2I128rm : AVX2AIi8<0x46, MRMSrcMem, (outs VR256:$dst),
          (ins VR256:$src1, f256mem:$src2, u8imm:$src3),
          "vperm2i128\t{$src3, $src2, $src1, $dst|$dst, $src1, $src2, $src3}",
          [(set VR256:$dst, (X86VPerm2x128 VR256:$src1, (loadv4i64 addr:$src2),
                             (i8 imm:$src3)))]>,
          Sched<[WriteShuffle256Ld, ReadAfterLd]>, VEX_4V, VEX_L;

let Predicates = [HasAVX2] in {
def : Pat<(v8i32 (X86VPerm2x128 VR256:$src1, VR256:$src2, (i8 imm:$imm))),
          (VPERM2I128rr VR256:$src1, VR256:$src2, imm:$imm)>;
def : Pat<(v32i8 (X86VPerm2x128 VR256:$src1, VR256:$src2, (i8 imm:$imm))),
          (VPERM2I128rr VR256:$src1, VR256:$src2, imm:$imm)>;
def : Pat<(v16i16 (X86VPerm2x128 VR256:$src1, VR256:$src2, (i8 imm:$imm))),
          (VPERM2I128rr VR256:$src1, VR256:$src2, imm:$imm)>;

def : Pat<(v32i8 (X86VPerm2x128 VR256:$src1, (bc_v32i8 (loadv4i64 addr:$src2)),
                  (i8 imm:$imm))),
          (VPERM2I128rm VR256:$src1, addr:$src2, imm:$imm)>;
def : Pat<(v16i16 (X86VPerm2x128 VR256:$src1,
                   (bc_v16i16 (loadv4i64 addr:$src2)), (i8 imm:$imm))),
          (VPERM2I128rm VR256:$src1, addr:$src2, imm:$imm)>;
def : Pat<(v8i32 (X86VPerm2x128 VR256:$src1, (bc_v8i32 (loadv4i64 addr:$src2)),
                  (i8 imm:$imm))),
          (VPERM2I128rm VR256:$src1, addr:$src2, imm:$imm)>;
}


//===----------------------------------------------------------------------===//
// VINSERTI128 - Insert packed integer values
//
let hasSideEffects = 0 in {
def VINSERTI128rr : AVX2AIi8<0x38, MRMSrcReg, (outs VR256:$dst),
          (ins VR256:$src1, VR128:$src2, u8imm:$src3),
          "vinserti128\t{$src3, $src2, $src1, $dst|$dst, $src1, $src2, $src3}",
          []>, Sched<[WriteShuffle256]>, VEX_4V, VEX_L;
let mayLoad = 1 in
def VINSERTI128rm : AVX2AIi8<0x38, MRMSrcMem, (outs VR256:$dst),
          (ins VR256:$src1, i128mem:$src2, u8imm:$src3),
          "vinserti128\t{$src3, $src2, $src1, $dst|$dst, $src1, $src2, $src3}",
          []>, Sched<[WriteShuffle256Ld, ReadAfterLd]>, VEX_4V, VEX_L;
}

let Predicates = [HasAVX2, NoVLX] in {
  defm : vinsert_lowering<"VINSERTI128", v2i64, v4i64,  loadv2i64>;
  defm : vinsert_lowering<"VINSERTI128", v4i32, v8i32,  loadv2i64>;
  defm : vinsert_lowering<"VINSERTI128", v8i16, v16i16, loadv2i64>;
  defm : vinsert_lowering<"VINSERTI128", v16i8, v32i8,  loadv2i64>;
}

//===----------------------------------------------------------------------===//
// VEXTRACTI128 - Extract packed integer values
//
def VEXTRACTI128rr : AVX2AIi8<0x39, MRMDestReg, (outs VR128:$dst),
          (ins VR256:$src1, u8imm:$src2),
          "vextracti128\t{$src2, $src1, $dst|$dst, $src1, $src2}", []>,
          Sched<[WriteShuffle256]>, VEX, VEX_L;
let hasSideEffects = 0, mayStore = 1 in
def VEXTRACTI128mr : AVX2AIi8<0x39, MRMDestMem, (outs),
          (ins i128mem:$dst, VR256:$src1, u8imm:$src2),
          "vextracti128\t{$src2, $src1, $dst|$dst, $src1, $src2}", []>,
          Sched<[WriteStore]>, VEX, VEX_L;

let Predicates = [HasAVX2, NoVLX] in {
  defm : vextract_lowering<"VEXTRACTI128", v4i64,  v2i64>;
  defm : vextract_lowering<"VEXTRACTI128", v8i32,  v4i32>;
  defm : vextract_lowering<"VEXTRACTI128", v16i16, v8i16>;
  defm : vextract_lowering<"VEXTRACTI128", v32i8,  v16i8>;
}

//===----------------------------------------------------------------------===//
// VPMASKMOV - Conditional SIMD Integer Packed Loads and Stores
//
multiclass avx2_pmovmask<string OpcodeStr,
                         Intrinsic IntLd128, Intrinsic IntLd256,
                         Intrinsic IntSt128, Intrinsic IntSt256> {
  def rm  : AVX28I<0x8c, MRMSrcMem, (outs VR128:$dst),
             (ins VR128:$src1, i128mem:$src2),
             !strconcat(OpcodeStr, "\t{$src2, $src1, $dst|$dst, $src1, $src2}"),
             [(set VR128:$dst, (IntLd128 addr:$src2, VR128:$src1))]>, VEX_4V;
  def Yrm : AVX28I<0x8c, MRMSrcMem, (outs VR256:$dst),
             (ins VR256:$src1, i256mem:$src2),
             !strconcat(OpcodeStr, "\t{$src2, $src1, $dst|$dst, $src1, $src2}"),
             [(set VR256:$dst, (IntLd256 addr:$src2, VR256:$src1))]>,
             VEX_4V, VEX_L;
  def mr  : AVX28I<0x8e, MRMDestMem, (outs),
             (ins i128mem:$dst, VR128:$src1, VR128:$src2),
             !strconcat(OpcodeStr, "\t{$src2, $src1, $dst|$dst, $src1, $src2}"),
             [(IntSt128 addr:$dst, VR128:$src1, VR128:$src2)]>, VEX_4V;
  def Ymr : AVX28I<0x8e, MRMDestMem, (outs),
             (ins i256mem:$dst, VR256:$src1, VR256:$src2),
             !strconcat(OpcodeStr, "\t{$src2, $src1, $dst|$dst, $src1, $src2}"),
             [(IntSt256 addr:$dst, VR256:$src1, VR256:$src2)]>, VEX_4V, VEX_L;
}

defm VPMASKMOVD : avx2_pmovmask<"vpmaskmovd",
                                int_x86_avx2_maskload_d,
                                int_x86_avx2_maskload_d_256,
                                int_x86_avx2_maskstore_d,
                                int_x86_avx2_maskstore_d_256>;
defm VPMASKMOVQ : avx2_pmovmask<"vpmaskmovq",
                                int_x86_avx2_maskload_q,
                                int_x86_avx2_maskload_q_256,
                                int_x86_avx2_maskstore_q,
                                int_x86_avx2_maskstore_q_256>, VEX_W;

multiclass maskmov_lowering<string InstrStr, RegisterClass RC, ValueType VT,
                          ValueType MaskVT, string BlendStr, ValueType ZeroVT> {
    // masked store
    def: Pat<(X86mstore addr:$ptr, (MaskVT RC:$mask), (VT RC:$src)),
             (!cast<Instruction>(InstrStr#"mr") addr:$ptr, RC:$mask, RC:$src)>;
    // masked load
    def: Pat<(VT (X86mload addr:$ptr, (MaskVT RC:$mask), undef)),
             (!cast<Instruction>(InstrStr#"rm") RC:$mask, addr:$ptr)>;
    def: Pat<(VT (X86mload addr:$ptr, (MaskVT RC:$mask),
                              (VT (bitconvert (ZeroVT immAllZerosV))))),
             (!cast<Instruction>(InstrStr#"rm") RC:$mask, addr:$ptr)>;
    def: Pat<(VT (X86mload addr:$ptr, (MaskVT RC:$mask), (VT RC:$src0))),
             (!cast<Instruction>(BlendStr#"rr")
                 RC:$src0,
                 (!cast<Instruction>(InstrStr#"rm") RC:$mask, addr:$ptr),
                 RC:$mask)>;
}
let Predicates = [HasAVX] in {
  defm : maskmov_lowering<"VMASKMOVPS", VR128, v4f32, v4i32, "VBLENDVPS", v4i32>;
  defm : maskmov_lowering<"VMASKMOVPD", VR128, v2f64, v2i64, "VBLENDVPD", v4i32>;
  defm : maskmov_lowering<"VMASKMOVPSY", VR256, v8f32, v8i32, "VBLENDVPSY", v8i32>;
  defm : maskmov_lowering<"VMASKMOVPDY", VR256, v4f64, v4i64, "VBLENDVPDY", v8i32>;
}
let Predicates = [HasAVX1Only] in {
  // load/store i32/i64 not supported use ps/pd version
  defm : maskmov_lowering<"VMASKMOVPSY", VR256, v8i32, v8i32, "VBLENDVPSY", v8i32>;
  defm : maskmov_lowering<"VMASKMOVPDY", VR256, v4i64, v4i64, "VBLENDVPDY", v8i32>;
  defm : maskmov_lowering<"VMASKMOVPS", VR128, v4i32, v4i32, "VBLENDVPS", v4i32>;
  defm : maskmov_lowering<"VMASKMOVPD", VR128, v2i64, v2i64, "VBLENDVPD", v4i32>;
}
let Predicates = [HasAVX2] in {
  defm : maskmov_lowering<"VPMASKMOVDY", VR256, v8i32, v8i32, "VBLENDVPSY", v8i32>;
  defm : maskmov_lowering<"VPMASKMOVQY", VR256, v4i64, v4i64, "VBLENDVPDY", v8i32>;
  defm : maskmov_lowering<"VPMASKMOVD", VR128, v4i32, v4i32, "VBLENDVPS", v4i32>;
  defm : maskmov_lowering<"VPMASKMOVQ", VR128, v2i64, v2i64, "VBLENDVPD", v4i32>;
}

//===----------------------------------------------------------------------===//
// SubVector Broadcasts
// Provide fallback in case the load node that is used in the patterns above
// is used by additional users, which prevents the pattern selection.

let Predicates = [HasAVX2, NoVLX] in {
def : Pat<(v4i64 (X86SubVBroadcast (v2i64 VR128:$src))),
          (VINSERTI128rr (INSERT_SUBREG (v4i64 (IMPLICIT_DEF)), VR128:$src, sub_xmm),
                         (v2i64 VR128:$src), 1)>;
def : Pat<(v8i32 (X86SubVBroadcast (v4i32 VR128:$src))),
          (VINSERTI128rr (INSERT_SUBREG (v8i32 (IMPLICIT_DEF)), VR128:$src, sub_xmm),
                         (v4i32 VR128:$src), 1)>;
def : Pat<(v16i16 (X86SubVBroadcast (v8i16 VR128:$src))),
          (VINSERTI128rr (INSERT_SUBREG (v16i16 (IMPLICIT_DEF)), VR128:$src, sub_xmm),
                         (v8i16 VR128:$src), 1)>;
def : Pat<(v32i8 (X86SubVBroadcast (v16i8 VR128:$src))),
          (VINSERTI128rr (INSERT_SUBREG (v32i8 (IMPLICIT_DEF)), VR128:$src, sub_xmm),
                         (v16i8 VR128:$src), 1)>;
}

let Predicates = [HasAVX, NoVLX] in {
def : Pat<(v4f64 (X86SubVBroadcast (v2f64 VR128:$src))),
          (VINSERTF128rr (INSERT_SUBREG (v4f64 (IMPLICIT_DEF)), VR128:$src, sub_xmm),
                         (v2f64 VR128:$src), 1)>;
def : Pat<(v8f32 (X86SubVBroadcast (v4f32 VR128:$src))),
          (VINSERTF128rr (INSERT_SUBREG (v8f32 (IMPLICIT_DEF)), VR128:$src, sub_xmm),
                         (v4f32 VR128:$src), 1)>;
}

let Predicates = [HasAVX1Only] in {
def : Pat<(v4i64 (X86SubVBroadcast (v2i64 VR128:$src))),
          (VINSERTF128rr (INSERT_SUBREG (v4i64 (IMPLICIT_DEF)), VR128:$src, sub_xmm),
                         (v2i64 VR128:$src), 1)>;
def : Pat<(v8i32 (X86SubVBroadcast (v4i32 VR128:$src))),
          (VINSERTF128rr (INSERT_SUBREG (v8i32 (IMPLICIT_DEF)), VR128:$src, sub_xmm),
                         (v4i32 VR128:$src), 1)>;
def : Pat<(v16i16 (X86SubVBroadcast (v8i16 VR128:$src))),
          (VINSERTF128rr (INSERT_SUBREG (v16i16 (IMPLICIT_DEF)), VR128:$src, sub_xmm),
                         (v8i16 VR128:$src), 1)>;
def : Pat<(v32i8 (X86SubVBroadcast (v16i8 VR128:$src))),
          (VINSERTF128rr (INSERT_SUBREG (v32i8 (IMPLICIT_DEF)), VR128:$src, sub_xmm),
                         (v16i8 VR128:$src), 1)>;
}

//===----------------------------------------------------------------------===//
// Variable Bit Shifts
//
multiclass avx2_var_shift<bits<8> opc, string OpcodeStr, SDNode OpNode,
                          ValueType vt128, ValueType vt256> {
  def rr  : AVX28I<opc, MRMSrcReg, (outs VR128:$dst),
             (ins VR128:$src1, VR128:$src2),
             !strconcat(OpcodeStr, "\t{$src2, $src1, $dst|$dst, $src1, $src2}"),
             [(set VR128:$dst,
               (vt128 (OpNode VR128:$src1, (vt128 VR128:$src2))))]>,
             VEX_4V, Sched<[WriteVarVecShift]>;
  def rm  : AVX28I<opc, MRMSrcMem, (outs VR128:$dst),
             (ins VR128:$src1, i128mem:$src2),
             !strconcat(OpcodeStr, "\t{$src2, $src1, $dst|$dst, $src1, $src2}"),
             [(set VR128:$dst,
               (vt128 (OpNode VR128:$src1,
                       (vt128 (bitconvert (loadv2i64 addr:$src2))))))]>,
             VEX_4V, Sched<[WriteVarVecShiftLd, ReadAfterLd]>;
  def Yrr : AVX28I<opc, MRMSrcReg, (outs VR256:$dst),
             (ins VR256:$src1, VR256:$src2),
             !strconcat(OpcodeStr, "\t{$src2, $src1, $dst|$dst, $src1, $src2}"),
             [(set VR256:$dst,
               (vt256 (OpNode VR256:$src1, (vt256 VR256:$src2))))]>,
             VEX_4V, VEX_L, Sched<[WriteVarVecShift]>;
  def Yrm : AVX28I<opc, MRMSrcMem, (outs VR256:$dst),
             (ins VR256:$src1, i256mem:$src2),
             !strconcat(OpcodeStr, "\t{$src2, $src1, $dst|$dst, $src1, $src2}"),
             [(set VR256:$dst,
               (vt256 (OpNode VR256:$src1,
                       (vt256 (bitconvert (loadv4i64 addr:$src2))))))]>,
             VEX_4V, VEX_L, Sched<[WriteVarVecShiftLd, ReadAfterLd]>;
}

let Predicates = [HasAVX2, NoVLX] in {
  defm VPSLLVD : avx2_var_shift<0x47, "vpsllvd", shl, v4i32, v8i32>;
  defm VPSLLVQ : avx2_var_shift<0x47, "vpsllvq", shl, v2i64, v4i64>, VEX_W;
  defm VPSRLVD : avx2_var_shift<0x45, "vpsrlvd", srl, v4i32, v8i32>;
  defm VPSRLVQ : avx2_var_shift<0x45, "vpsrlvq", srl, v2i64, v4i64>, VEX_W;
  defm VPSRAVD : avx2_var_shift<0x46, "vpsravd", sra, v4i32, v8i32>;

  def : Pat<(v4i32 (X86vsrav VR128:$src1, VR128:$src2)),
            (VPSRAVDrr VR128:$src1, VR128:$src2)>;
  def : Pat<(v4i32 (X86vsrav VR128:$src1,
                    (bitconvert (loadv2i64 addr:$src2)))),
            (VPSRAVDrm VR128:$src1, addr:$src2)>;
  def : Pat<(v8i32 (X86vsrav VR256:$src1, VR256:$src2)),
            (VPSRAVDYrr VR256:$src1, VR256:$src2)>;
  def : Pat<(v8i32 (X86vsrav VR256:$src1,
                    (bitconvert (loadv4i64 addr:$src2)))),
            (VPSRAVDYrm VR256:$src1, addr:$src2)>;
}



//===----------------------------------------------------------------------===//
// VGATHER - GATHER Operations
multiclass avx2_gather<bits<8> opc, string OpcodeStr, RegisterClass RC256,
                       X86MemOperand memop128, X86MemOperand memop256> {
  def rm  : AVX28I<opc, MRMSrcMem4VOp3, (outs VR128:$dst, VR128:$mask_wb),
            (ins VR128:$src1, memop128:$src2, VR128:$mask),
            !strconcat(OpcodeStr,
              "\t{$mask, $src2, $dst|$dst, $src2, $mask}"),
            []>, VEX;
  def Yrm : AVX28I<opc, MRMSrcMem4VOp3, (outs RC256:$dst, RC256:$mask_wb),
            (ins RC256:$src1, memop256:$src2, RC256:$mask),
            !strconcat(OpcodeStr,
              "\t{$mask, $src2, $dst|$dst, $src2, $mask}"),
            []>, VEX, VEX_L;
}

let mayLoad = 1, hasSideEffects = 0, Constraints
  = "@earlyclobber $dst,@earlyclobber $mask_wb, $src1 = $dst, $mask = $mask_wb"
  in {
  defm VPGATHERDQ : avx2_gather<0x90, "vpgatherdq", VR256, vx128mem, vx256mem>, VEX_W;
  defm VPGATHERQQ : avx2_gather<0x91, "vpgatherqq", VR256, vx128mem, vy256mem>, VEX_W;
  defm VPGATHERDD : avx2_gather<0x90, "vpgatherdd", VR256, vx128mem, vy256mem>;
  defm VPGATHERQD : avx2_gather<0x91, "vpgatherqd", VR128, vx64mem, vy128mem>;

  let ExeDomain = SSEPackedDouble in {
    defm VGATHERDPD : avx2_gather<0x92, "vgatherdpd", VR256, vx128mem, vx256mem>, VEX_W;
    defm VGATHERQPD : avx2_gather<0x93, "vgatherqpd", VR256, vx128mem, vy256mem>, VEX_W;
  }

  let ExeDomain = SSEPackedSingle in {
    defm VGATHERDPS : avx2_gather<0x92, "vgatherdps", VR256, vx128mem, vy256mem>;
    defm VGATHERQPS : avx2_gather<0x93, "vgatherqps", VR128, vx64mem, vy128mem>;
  }
}

//===----------------------------------------------------------------------===//
// Extra selection patterns for FR128, f128, f128mem

// movaps is shorter than movdqa. movaps is in SSE and movdqa is in SSE2.
def : Pat<(store (f128 FR128:$src), addr:$dst),
          (MOVAPSmr addr:$dst, (COPY_TO_REGCLASS (f128 FR128:$src), VR128))>;

def : Pat<(loadf128 addr:$src),
          (COPY_TO_REGCLASS (MOVAPSrm addr:$src), FR128)>;

// andps is shorter than andpd or pand. andps is SSE and andpd/pand are in SSE2
def : Pat<(X86fand FR128:$src1, (loadf128 addr:$src2)),
          (COPY_TO_REGCLASS
           (ANDPSrm (COPY_TO_REGCLASS FR128:$src1, VR128), f128mem:$src2),
           FR128)>;

def : Pat<(X86fand FR128:$src1, FR128:$src2),
          (COPY_TO_REGCLASS
           (ANDPSrr (COPY_TO_REGCLASS FR128:$src1, VR128),
                    (COPY_TO_REGCLASS FR128:$src2, VR128)), FR128)>;

def : Pat<(and FR128:$src1, FR128:$src2),
          (COPY_TO_REGCLASS
           (ANDPSrr (COPY_TO_REGCLASS FR128:$src1, VR128),
                    (COPY_TO_REGCLASS FR128:$src2, VR128)), FR128)>;

def : Pat<(X86for FR128:$src1, (loadf128 addr:$src2)),
          (COPY_TO_REGCLASS
           (ORPSrm (COPY_TO_REGCLASS FR128:$src1, VR128), f128mem:$src2),
           FR128)>;

def : Pat<(X86for FR128:$src1, FR128:$src2),
          (COPY_TO_REGCLASS
           (ORPSrr (COPY_TO_REGCLASS FR128:$src1, VR128),
                   (COPY_TO_REGCLASS FR128:$src2, VR128)), FR128)>;

def : Pat<(or FR128:$src1, FR128:$src2),
          (COPY_TO_REGCLASS
           (ORPSrr (COPY_TO_REGCLASS FR128:$src1, VR128),
                   (COPY_TO_REGCLASS FR128:$src2, VR128)), FR128)>;

def : Pat<(X86fxor FR128:$src1, (loadf128 addr:$src2)),
          (COPY_TO_REGCLASS
           (XORPSrm (COPY_TO_REGCLASS FR128:$src1, VR128), f128mem:$src2),
           FR128)>;

def : Pat<(X86fxor FR128:$src1, FR128:$src2),
          (COPY_TO_REGCLASS
           (XORPSrr (COPY_TO_REGCLASS FR128:$src1, VR128),
                    (COPY_TO_REGCLASS FR128:$src2, VR128)), FR128)>;

def : Pat<(xor FR128:$src1, FR128:$src2),
          (COPY_TO_REGCLASS
           (XORPSrr (COPY_TO_REGCLASS FR128:$src1, VR128),
                    (COPY_TO_REGCLASS FR128:$src2, VR128)), FR128)>;<|MERGE_RESOLUTION|>--- conflicted
+++ resolved
@@ -2082,109 +2082,36 @@
 def VCVTTPS2DQrr : VS2SI<0x5B, MRMSrcReg, (outs VR128:$dst), (ins VR128:$src),
                          "cvttps2dq\t{$src, $dst|$dst, $src}",
                          [(set VR128:$dst,
-<<<<<<< HEAD
-                           (int_x86_sse2_cvttps2dq VR128:$src))],
-                         IIC_SSE_CVT_PS_RR>, VEX, Sched<[WriteCvtF2I]>;
-def VCVTTPS2DQrm : VS2SI<0x5B, MRMSrcMem, (outs VR128:$dst), (ins f128mem:$src),
-                         "cvttps2dq\t{$src, $dst|$dst, $src}",
-                         [(set VR128:$dst, (int_x86_sse2_cvttps2dq
-                                            (loadv4f32 addr:$src)))],
-=======
                            (v4i32 (fp_to_sint (v4f32 VR128:$src))))],
                          IIC_SSE_CVT_PS_RR>, VEX, Sched<[WriteCvtF2I]>;
 def VCVTTPS2DQrm : VS2SI<0x5B, MRMSrcMem, (outs VR128:$dst), (ins f128mem:$src),
                          "cvttps2dq\t{$src, $dst|$dst, $src}",
                          [(set VR128:$dst,
                            (v4i32 (fp_to_sint (loadv4f32 addr:$src))))],
->>>>>>> c329efbc
                          IIC_SSE_CVT_PS_RM>, VEX, Sched<[WriteCvtF2ILd]>;
 def VCVTTPS2DQYrr : VS2SI<0x5B, MRMSrcReg, (outs VR256:$dst), (ins VR256:$src),
                           "cvttps2dq\t{$src, $dst|$dst, $src}",
                           [(set VR256:$dst,
-<<<<<<< HEAD
-                            (int_x86_avx_cvtt_ps2dq_256 VR256:$src))],
-                          IIC_SSE_CVT_PS_RR>, VEX, VEX_L, Sched<[WriteCvtF2I]>;
-def VCVTTPS2DQYrm : VS2SI<0x5B, MRMSrcMem, (outs VR256:$dst), (ins f256mem:$src),
-                          "cvttps2dq\t{$src, $dst|$dst, $src}",
-                          [(set VR256:$dst, (int_x86_avx_cvtt_ps2dq_256
-                                             (loadv8f32 addr:$src)))],
-=======
                             (v8i32 (fp_to_sint (v8f32 VR256:$src))))],
                           IIC_SSE_CVT_PS_RR>, VEX, VEX_L, Sched<[WriteCvtF2I]>;
 def VCVTTPS2DQYrm : VS2SI<0x5B, MRMSrcMem, (outs VR256:$dst), (ins f256mem:$src),
                           "cvttps2dq\t{$src, $dst|$dst, $src}",
                           [(set VR256:$dst,
                             (v8i32 (fp_to_sint (loadv8f32 addr:$src))))],
->>>>>>> c329efbc
                           IIC_SSE_CVT_PS_RM>, VEX, VEX_L,
                           Sched<[WriteCvtF2ILd]>;
 }
 
 def CVTTPS2DQrr : S2SI<0x5B, MRMSrcReg, (outs VR128:$dst), (ins VR128:$src),
                        "cvttps2dq\t{$src, $dst|$dst, $src}",
-<<<<<<< HEAD
-                       [(set VR128:$dst, (int_x86_sse2_cvttps2dq VR128:$src))],
-=======
                        [(set VR128:$dst,
                          (v4i32 (fp_to_sint (v4f32 VR128:$src))))],
->>>>>>> c329efbc
                        IIC_SSE_CVT_PS_RR>, Sched<[WriteCvtF2I]>;
 def CVTTPS2DQrm : S2SI<0x5B, MRMSrcMem, (outs VR128:$dst), (ins f128mem:$src),
                        "cvttps2dq\t{$src, $dst|$dst, $src}",
                        [(set VR128:$dst,
-<<<<<<< HEAD
-                         (int_x86_sse2_cvttps2dq (memopv4f32 addr:$src)))],
-                       IIC_SSE_CVT_PS_RM>, Sched<[WriteCvtF2ILd]>;
-
-let Predicates = [HasAVX] in {
-  def : Pat<(int_x86_sse2_cvtdq2ps VR128:$src),
-            (VCVTDQ2PSrr VR128:$src)>;
-  def : Pat<(int_x86_sse2_cvtdq2ps (bc_v4i32 (loadv2i64 addr:$src))),
-            (VCVTDQ2PSrm addr:$src)>;
-}
-
-let Predicates = [HasAVX, NoVLX] in {
-  def : Pat<(v4f32 (sint_to_fp (v4i32 VR128:$src))),
-            (VCVTDQ2PSrr VR128:$src)>;
-  def : Pat<(v4f32 (sint_to_fp (bc_v4i32 (loadv2i64 addr:$src)))),
-            (VCVTDQ2PSrm addr:$src)>;
-
-  def : Pat<(v4i32 (fp_to_sint (v4f32 VR128:$src))),
-            (VCVTTPS2DQrr VR128:$src)>;
-  def : Pat<(v4i32 (fp_to_sint (loadv4f32 addr:$src))),
-            (VCVTTPS2DQrm addr:$src)>;
-
-  def : Pat<(v8f32 (sint_to_fp (v8i32 VR256:$src))),
-            (VCVTDQ2PSYrr VR256:$src)>;
-  def : Pat<(v8f32 (sint_to_fp (bc_v8i32 (loadv4i64 addr:$src)))),
-            (VCVTDQ2PSYrm addr:$src)>;
-
-  def : Pat<(v8i32 (fp_to_sint (v8f32 VR256:$src))),
-            (VCVTTPS2DQYrr VR256:$src)>;
-  def : Pat<(v8i32 (fp_to_sint (loadv8f32 addr:$src))),
-            (VCVTTPS2DQYrm addr:$src)>;
-}
-
-let Predicates = [UseSSE2] in {
-  def : Pat<(v4f32 (sint_to_fp (v4i32 VR128:$src))),
-            (CVTDQ2PSrr VR128:$src)>;
-  def : Pat<(v4f32 (sint_to_fp (bc_v4i32 (memopv2i64 addr:$src)))),
-            (CVTDQ2PSrm addr:$src)>;
-
-  def : Pat<(int_x86_sse2_cvtdq2ps VR128:$src),
-            (CVTDQ2PSrr VR128:$src)>;
-  def : Pat<(int_x86_sse2_cvtdq2ps (bc_v4i32 (memopv2i64 addr:$src))),
-            (CVTDQ2PSrm addr:$src)>;
-
-  def : Pat<(v4i32 (fp_to_sint (v4f32 VR128:$src))),
-            (CVTTPS2DQrr VR128:$src)>;
-  def : Pat<(v4i32 (fp_to_sint (memopv4f32 addr:$src))),
-            (CVTTPS2DQrm addr:$src)>;
-}
-=======
                          (v4i32 (fp_to_sint (memopv4f32 addr:$src))))],
                        IIC_SSE_CVT_PS_RM>, Sched<[WriteCvtF2ILd]>;
->>>>>>> c329efbc
 
 let Predicates = [HasAVX, NoVLX] in
 def VCVTTPD2DQrr : VPDI<0xE6, MRMSrcReg, (outs VR128:$dst), (ins VR128:$src),
@@ -2212,29 +2139,17 @@
 // YMM only
 let Predicates = [HasAVX, NoVLX] in {
 def VCVTTPD2DQYrr : VPDI<0xE6, MRMSrcReg, (outs VR128:$dst), (ins VR256:$src),
-<<<<<<< HEAD
-                         "cvttpd2dq{y}\t{$src, $dst|$dst, $src}",
-                         [(set VR128:$dst,
-                           (int_x86_avx_cvtt_pd2dq_256 VR256:$src))],
-=======
                          "cvttpd2dq\t{$src, $dst|$dst, $src}",
                          [(set VR128:$dst,
                            (v4i32 (fp_to_sint (v4f64 VR256:$src))))],
->>>>>>> c329efbc
                          IIC_SSE_CVT_PD_RR>, VEX, VEX_L, Sched<[WriteCvtF2I]>;
 def VCVTTPD2DQYrm : VPDI<0xE6, MRMSrcMem, (outs VR128:$dst), (ins f256mem:$src),
                          "cvttpd2dq{y}\t{$src, $dst|$dst, $src}",
                          [(set VR128:$dst,
-<<<<<<< HEAD
-                          (int_x86_avx_cvtt_pd2dq_256 (loadv4f64 addr:$src)))],
-                         IIC_SSE_CVT_PD_RM>, VEX, VEX_L, Sched<[WriteCvtF2ILd]>;
-def : InstAlias<"vcvttpd2dq\t{$src, $dst|$dst, $src}",
-=======
                            (v4i32 (fp_to_sint (loadv4f64 addr:$src))))],
                          IIC_SSE_CVT_PD_RM>, VEX, VEX_L, Sched<[WriteCvtF2ILd]>;
 }
 def : InstAlias<"vcvttpd2dqy\t{$src, $dst|$dst, $src}",
->>>>>>> c329efbc
                 (VCVTTPD2DQYrr VR128:$dst, VR256:$src), 0>;
 def : InstAlias<"vcvttpd2dqy\t{$src, $dst|$dst, $src}",
                 (VCVTTPD2DQYrm VR128:$dst, f256mem:$src), 0>;
