//===-- X86TargetObjectFile.h - X86 Object Info -----------------*- C++ -*-===//
//
//                     The LLVM Compiler Infrastructure
//
// This file is distributed under the University of Illinois Open Source
// License. See LICENSE.TXT for details.
//
//===----------------------------------------------------------------------===//

#ifndef LLVM_TARGET_X86_TARGETOBJECTFILE_H
#define LLVM_TARGET_X86_TARGETOBJECTFILE_H

#include "llvm/CodeGen/TargetLoweringObjectFileImpl.h"
#include "llvm/Target/TargetMachine.h"
#include "llvm/Target/TargetLoweringObjectFile.h"

namespace llvm {

  /// X86_64MachoTargetObjectFile - This TLOF implementation is used for Darwin
  /// x86-64.
  class X86_64MachoTargetObjectFile : public TargetLoweringObjectFileMachO {
  public:
    virtual const MCExpr *
    getExprForDwarfGlobalReference(const GlobalValue *GV, Mangler *Mang,
                                   MachineModuleInfo *MMI, unsigned Encoding,
                                   MCStreamer &Streamer) const;

    // getCFIPersonalitySymbol - The symbol that gets passed to
    // .cfi_personality.
    virtual MCSymbol *
    getCFIPersonalitySymbol(const GlobalValue *GV, Mangler *Mang,
                            MachineModuleInfo *MMI) const;
  };

<<<<<<< HEAD
  // @LOCALMOD-BEGIN
  class TargetLoweringObjectFileNaCl : public TargetLoweringObjectFileELF {
  public:
    virtual void Initialize(MCContext &ctx, const TargetMachine &TM);
  };
 // @LOCALMOD-END
=======
  /// X86LinuxTargetObjectFile - This implementation is used for linux x86
  /// and x86-64.
  class X86LinuxTargetObjectFile : public TargetLoweringObjectFileELF {
    virtual void Initialize(MCContext &Ctx, const TargetMachine &TM);
  };
>>>>>>> c723eb1a

} // end namespace llvm

#endif<|MERGE_RESOLUTION|>--- conflicted
+++ resolved
@@ -32,20 +32,18 @@
                             MachineModuleInfo *MMI) const;
   };
 
-<<<<<<< HEAD
+  /// X86LinuxTargetObjectFile - This implementation is used for linux x86
+  /// and x86-64.
+  class X86LinuxTargetObjectFile : public TargetLoweringObjectFileELF {
+    virtual void Initialize(MCContext &Ctx, const TargetMachine &TM);
+  };
+
   // @LOCALMOD-BEGIN
   class TargetLoweringObjectFileNaCl : public TargetLoweringObjectFileELF {
   public:
     virtual void Initialize(MCContext &ctx, const TargetMachine &TM);
   };
  // @LOCALMOD-END
-=======
-  /// X86LinuxTargetObjectFile - This implementation is used for linux x86
-  /// and x86-64.
-  class X86LinuxTargetObjectFile : public TargetLoweringObjectFileELF {
-    virtual void Initialize(MCContext &Ctx, const TargetMachine &TM);
-  };
->>>>>>> c723eb1a
 
 } // end namespace llvm
 
