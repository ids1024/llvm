//===-- X86RegisterInfo.cpp - X86 Register Information --------------------===//
//
//                     The LLVM Compiler Infrastructure
//
// This file is distributed under the University of Illinois Open Source
// License. See LICENSE.TXT for details.
//
//===----------------------------------------------------------------------===//
//
// This file contains the X86 implementation of the TargetRegisterInfo class.
// This file is responsible for the frame pointer elimination optimization
// on X86.
//
//===----------------------------------------------------------------------===//

#include "X86RegisterInfo.h"
#include "X86.h"
#include "X86InstrBuilder.h"
#include "X86MachineFunctionInfo.h"
#include "X86Subtarget.h"
#include "X86TargetMachine.h"
#include "llvm/Constants.h"
#include "llvm/Function.h"
#include "llvm/Type.h"
#include "llvm/CodeGen/ValueTypes.h"
#include "llvm/CodeGen/MachineInstrBuilder.h"
#include "llvm/CodeGen/MachineFunction.h"
#include "llvm/CodeGen/MachineFunctionPass.h"
#include "llvm/CodeGen/MachineFrameInfo.h"
#include "llvm/CodeGen/MachineModuleInfo.h"
#include "llvm/CodeGen/MachineRegisterInfo.h"
#include "llvm/MC/MCAsmInfo.h"
#include "llvm/Target/TargetFrameLowering.h"
#include "llvm/Target/TargetInstrInfo.h"
#include "llvm/Target/TargetMachine.h"
#include "llvm/Target/TargetOptions.h"
#include "llvm/ADT/BitVector.h"
#include "llvm/ADT/STLExtras.h"
#include "llvm/Support/ErrorHandling.h"
#include "llvm/Support/CommandLine.h"

#define GET_REGINFO_TARGET_DESC
#include "X86GenRegisterInfo.inc"

using namespace llvm;

cl::opt<bool>
ForceStackAlign("force-align-stack",
                 cl::desc("Force align the stack to the minimum alignment"
                           " needed for the function."),
                 cl::init(false), cl::Hidden);

<<<<<<< HEAD
cl::opt<bool>
EnableBasePointer("x86-use-base-pointer", cl::Hidden, cl::init(true),
          cl::desc("Enable use of a base pointer for complex stack frames"));

// @LOCALMOD-BEGIN
extern cl::opt<bool> FlagUseZeroBasedSandbox;
extern cl::opt<bool> FlagRestrictR15;
// @LOCALMOD-END

=======
>>>>>>> c723eb1a
X86RegisterInfo::X86RegisterInfo(X86TargetMachine &tm,
                                 const TargetInstrInfo &tii)
  : X86GenRegisterInfo(tm.getSubtarget<X86Subtarget>().is64Bit()
                         ? X86::RIP : X86::EIP,
                       X86_MC::getDwarfRegFlavour(tm.getTargetTriple(), false),
                       X86_MC::getDwarfRegFlavour(tm.getTargetTriple(), true)),
                       TM(tm), TII(tii) {
  X86_MC::InitLLVM2SEHRegisterMapping(this);

  // Cache some information.
  const X86Subtarget *Subtarget = &TM.getSubtarget<X86Subtarget>();
  Is64Bit = Subtarget->is64Bit();
  IsWin64 = Subtarget->isTargetWin64();

  if (Is64Bit) {
    SlotSize = 8;
    StackPtr = X86::RSP;
    FramePtr = X86::RBP;
  } else {
    SlotSize = 4;
    StackPtr = X86::ESP;
    FramePtr = X86::EBP;
  }
}

/// getCompactUnwindRegNum - This function maps the register to the number for
/// compact unwind encoding. Return -1 if the register isn't valid.
int X86RegisterInfo::getCompactUnwindRegNum(unsigned RegNum, bool isEH) const {
  switch (getLLVMRegNum(RegNum, isEH)) {
  case X86::EBX: case X86::RBX: return 1;
  case X86::ECX: case X86::R12: return 2;
  case X86::EDX: case X86::R13: return 3;
  case X86::EDI: case X86::R14: return 4;
  case X86::ESI: case X86::R15: return 5;
  case X86::EBP: case X86::RBP: return 6;
  }

  return -1;
}

bool
X86RegisterInfo::trackLivenessAfterRegAlloc(const MachineFunction &MF) const {
  // Only enable when post-RA scheduling is enabled and this is needed.
  return TM.getSubtargetImpl()->postRAScheduler();
}

int
X86RegisterInfo::getSEHRegNum(unsigned i) const {
  int reg = X86_MC::getX86RegNum(i);
  switch (i) {
  case X86::R8:  case X86::R8D:  case X86::R8W:  case X86::R8B:
  case X86::R9:  case X86::R9D:  case X86::R9W:  case X86::R9B:
  case X86::R10: case X86::R10D: case X86::R10W: case X86::R10B:
  case X86::R11: case X86::R11D: case X86::R11W: case X86::R11B:
  case X86::R12: case X86::R12D: case X86::R12W: case X86::R12B:
  case X86::R13: case X86::R13D: case X86::R13W: case X86::R13B:
  case X86::R14: case X86::R14D: case X86::R14W: case X86::R14B:
  case X86::R15: case X86::R15D: case X86::R15W: case X86::R15B:
  case X86::XMM8: case X86::XMM9: case X86::XMM10: case X86::XMM11:
  case X86::XMM12: case X86::XMM13: case X86::XMM14: case X86::XMM15:
  case X86::YMM8: case X86::YMM9: case X86::YMM10: case X86::YMM11:
  case X86::YMM12: case X86::YMM13: case X86::YMM14: case X86::YMM15:
    reg += 8;
  }
  return reg;
}

const TargetRegisterClass *
X86RegisterInfo::getSubClassWithSubReg(const TargetRegisterClass *RC,
                                       unsigned Idx) const {
  // The sub_8bit sub-register index is more constrained in 32-bit mode.
  // It behaves just like the sub_8bit_hi index.
  if (!Is64Bit && Idx == X86::sub_8bit)
    Idx = X86::sub_8bit_hi;

  // Forward to TableGen's default version.
  return X86GenRegisterInfo::getSubClassWithSubReg(RC, Idx);
}

const TargetRegisterClass *
X86RegisterInfo::getMatchingSuperRegClass(const TargetRegisterClass *A,
                                          const TargetRegisterClass *B,
                                          unsigned SubIdx) const {
  // The sub_8bit sub-register index is more constrained in 32-bit mode.
  if (!Is64Bit && SubIdx == X86::sub_8bit) {
    A = X86GenRegisterInfo::getSubClassWithSubReg(A, X86::sub_8bit_hi);
    if (!A)
      return 0;
  }
  return X86GenRegisterInfo::getMatchingSuperRegClass(A, B, SubIdx);
}

const TargetRegisterClass*
X86RegisterInfo::getLargestLegalSuperClass(const TargetRegisterClass *RC) const{
  // Don't allow super-classes of GR8_NOREX.  This class is only used after
  // extrating sub_8bit_hi sub-registers.  The H sub-registers cannot be copied
  // to the full GR8 register class in 64-bit mode, so we cannot allow the
  // reigster class inflation.
  //
  // The GR8_NOREX class is always used in a way that won't be constrained to a
  // sub-class, so sub-classes like GR8_ABCD_L are allowed to expand to the
  // full GR8 class.
  if (RC == &X86::GR8_NOREXRegClass)
    return RC;

  const TargetRegisterClass *Super = RC;
  TargetRegisterClass::sc_iterator I = RC->getSuperClasses();
  do {
    switch (Super->getID()) {
    case X86::GR8RegClassID:
    case X86::GR16RegClassID:
    case X86::GR32RegClassID:
    case X86::GR64RegClassID:
    case X86::FR32RegClassID:
    case X86::FR64RegClassID:
    case X86::RFP32RegClassID:
    case X86::RFP64RegClassID:
    case X86::RFP80RegClassID:
    case X86::VR128RegClassID:
    case X86::VR256RegClassID:
      // Don't return a super-class that would shrink the spill size.
      // That can happen with the vector and float classes.
      if (Super->getSize() == RC->getSize())
        return Super;
    }
    Super = *I++;
  } while (Super);
  return RC;
}

const TargetRegisterClass *
X86RegisterInfo::getPointerRegClass(const MachineFunction &MF, unsigned Kind)
                                                                         const {
  switch (Kind) {
  default: llvm_unreachable("Unexpected Kind in getPointerRegClass!");
  case 0: // Normal GPRs.
    if (TM.getSubtarget<X86Subtarget>().is64Bit())
      return &X86::GR64RegClass;
    return &X86::GR32RegClass;
  case 1: // Normal GPRs except the stack pointer (for encoding reasons).
    if (TM.getSubtarget<X86Subtarget>().is64Bit())
      return &X86::GR64_NOSPRegClass;
    return &X86::GR32_NOSPRegClass;
  case 2: // Available for tailcall (not callee-saved GPRs).
    if (TM.getSubtarget<X86Subtarget>().isTargetWin64())
      return &X86::GR64_TCW64RegClass;
    if (TM.getSubtarget<X86Subtarget>().is64Bit())
      return &X86::GR64_TCRegClass;
    return &X86::GR32_TCRegClass;
  }
}

const TargetRegisterClass *
X86RegisterInfo::getCrossCopyRegClass(const TargetRegisterClass *RC) const {
  if (RC == &X86::CCRRegClass) {
    if (Is64Bit)
      return &X86::GR64RegClass;
    else
      return &X86::GR32RegClass;
  }
  return RC;
}

unsigned
X86RegisterInfo::getRegPressureLimit(const TargetRegisterClass *RC,
                                     MachineFunction &MF) const {
  const TargetFrameLowering *TFI = MF.getTarget().getFrameLowering();

  unsigned FPDiff = TFI->hasFP(MF) ? 1 : 0;
  switch (RC->getID()) {
  default:
    return 0;
  case X86::GR32RegClassID:
    return 4 - FPDiff;
  case X86::GR64RegClassID:
    return 12 - FPDiff;
  case X86::VR128RegClassID:
    return TM.getSubtarget<X86Subtarget>().is64Bit() ? 10 : 4;
  case X86::VR64RegClassID:
    return 4;
  }
}

const uint16_t *
X86RegisterInfo::getCalleeSavedRegs(const MachineFunction *MF) const {
  bool callsEHReturn = false;
  bool ghcCall = false;

  if (MF) {
    callsEHReturn = MF->getMMI().callsEHReturn();
    const Function *F = MF->getFunction();
    ghcCall = (F ? F->getCallingConv() == CallingConv::GHC : false);
  }

  if (ghcCall)
    return CSR_NoRegs_SaveList;
  if (Is64Bit) {
    if (IsWin64)
      return CSR_Win64_SaveList;
    if (callsEHReturn)
      return CSR_64EHRet_SaveList;
    return CSR_64_SaveList;
  }
  if (callsEHReturn)
    return CSR_32EHRet_SaveList;
  return CSR_32_SaveList;
}

const uint32_t*
X86RegisterInfo::getCallPreservedMask(CallingConv::ID CC) const {
  if (CC == CallingConv::GHC)
    return CSR_NoRegs_RegMask;
  if (!Is64Bit)
    return CSR_32_RegMask;
  if (IsWin64)
    return CSR_Win64_RegMask;
  return CSR_64_RegMask;
}

BitVector X86RegisterInfo::getReservedRegs(const MachineFunction &MF) const {
  BitVector Reserved(getNumRegs());
  const TargetFrameLowering *TFI = MF.getTarget().getFrameLowering();

  // Set the stack-pointer register and its aliases as reserved.
  Reserved.set(X86::RSP);
  for (MCSubRegIterator I(X86::RSP, this); I.isValid(); ++I)
    Reserved.set(*I);

  // Set the instruction pointer register and its aliases as reserved.
  Reserved.set(X86::RIP);
  for (MCSubRegIterator I(X86::RIP, this); I.isValid(); ++I)
    Reserved.set(*I);

  // Set the frame-pointer register and its aliases as reserved if needed.
  if (TFI->hasFP(MF)) {
    Reserved.set(X86::RBP);
    for (MCSubRegIterator I(X86::RBP, this); I.isValid(); ++I)
      Reserved.set(*I);
  }

  // Mark the segment registers as reserved.
  Reserved.set(X86::CS);
  Reserved.set(X86::SS);
  Reserved.set(X86::DS);
  Reserved.set(X86::ES);
  Reserved.set(X86::FS);
  Reserved.set(X86::GS);

  // Mark the floating point stack registers as reserved.
  Reserved.set(X86::ST0);
  Reserved.set(X86::ST1);
  Reserved.set(X86::ST2);
  Reserved.set(X86::ST3);
  Reserved.set(X86::ST4);
  Reserved.set(X86::ST5);
  Reserved.set(X86::ST6);
  Reserved.set(X86::ST7);

  // Reserve the registers that only exist in 64-bit mode.
  if (!Is64Bit) {
    // These 8-bit registers are part of the x86-64 extension even though their
    // super-registers are old 32-bits.
    Reserved.set(X86::SIL);
    Reserved.set(X86::DIL);
    Reserved.set(X86::BPL);
    Reserved.set(X86::SPL);

    for (unsigned n = 0; n != 8; ++n) {
      // R8, R9, ...
      static const uint16_t GPR64[] = {
        X86::R8,  X86::R9,  X86::R10, X86::R11,
        X86::R12, X86::R13, X86::R14, X86::R15
      };
      for (MCRegAliasIterator AI(GPR64[n], this, true); AI.isValid(); ++AI)
        Reserved.set(*AI);

      // XMM8, XMM9, ...
      assert(X86::XMM15 == X86::XMM8+7);
      for (MCRegAliasIterator AI(X86::XMM8 + n, this, true); AI.isValid(); ++AI)
        Reserved.set(*AI);
    }
  }

  // @LOCALMOD-START
  const X86Subtarget& Subtarget = MF.getTarget().getSubtarget<X86Subtarget>();
  const bool UseZeroBasedSandbox = FlagUseZeroBasedSandbox;
  const bool RestrictR15 = FlagRestrictR15;
  assert(UseZeroBasedSandbox || RestrictR15);
  if (Subtarget.isTargetNaCl64()) {
    if (RestrictR15) {
      Reserved.set(X86::R15);
      Reserved.set(X86::R15D);
      Reserved.set(X86::R15W);
      Reserved.set(X86::R15B);
    }
    Reserved.set(X86::RBP);
    Reserved.set(X86::EBP);
    Reserved.set(X86::BP);
    Reserved.set(X86::BPL);
  }
  // @LOCALMOD-END

  return Reserved;
}

//===----------------------------------------------------------------------===//
// Stack Frame Processing methods
//===----------------------------------------------------------------------===//

bool X86RegisterInfo::canRealignStack(const MachineFunction &MF) const {
  const MachineFrameInfo *MFI = MF.getFrameInfo();
  return (MF.getTarget().Options.RealignStack &&
          !MFI->hasVarSizedObjects());
}

bool X86RegisterInfo::needsStackRealignment(const MachineFunction &MF) const {
  const MachineFrameInfo *MFI = MF.getFrameInfo();
  const Function *F = MF.getFunction();
  unsigned StackAlign = TM.getFrameLowering()->getStackAlignment();
  bool requiresRealignment = ((MFI->getMaxAlignment() > StackAlign) ||
                               F->hasFnAttr(Attribute::StackAlignment));

  // FIXME: Currently we don't support stack realignment for functions with
  //        variable-sized allocas.
  // FIXME: It's more complicated than this...
  if (0 && requiresRealignment && MFI->hasVarSizedObjects())
    report_fatal_error(
      "Stack realignment in presence of dynamic allocas is not supported");

  // If we've requested that we force align the stack do so now.
  if (ForceStackAlign)
    return canRealignStack(MF);

  return requiresRealignment && canRealignStack(MF);
}

bool X86RegisterInfo::hasReservedSpillSlot(const MachineFunction &MF,
                                           unsigned Reg, int &FrameIdx) const {
  const TargetFrameLowering *TFI = MF.getTarget().getFrameLowering();

  if (Reg == FramePtr && TFI->hasFP(MF)) {
    FrameIdx = MF.getFrameInfo()->getObjectIndexBegin();
    return true;
  }
  return false;
}

static unsigned getSUBriOpcode(unsigned is64Bit, int64_t Imm) {
  if (is64Bit) {
    if (isInt<8>(Imm))
      return X86::SUB64ri8;
    return X86::SUB64ri32;
  } else {
    if (isInt<8>(Imm))
      return X86::SUB32ri8;
    return X86::SUB32ri;
  }
}

static unsigned getADDriOpcode(unsigned is64Bit, int64_t Imm) {
  if (is64Bit) {
    if (isInt<8>(Imm))
      return X86::ADD64ri8;
    return X86::ADD64ri32;
  } else {
    if (isInt<8>(Imm))
      return X86::ADD32ri8;
    return X86::ADD32ri;
  }
}

void X86RegisterInfo::
eliminateCallFramePseudoInstr(MachineFunction &MF, MachineBasicBlock &MBB,
                              MachineBasicBlock::iterator I) const {
  const TargetFrameLowering *TFI = MF.getTarget().getFrameLowering();
  bool reseveCallFrame = TFI->hasReservedCallFrame(MF);
  int Opcode = I->getOpcode();
  bool isDestroy = Opcode == TII.getCallFrameDestroyOpcode();
  DebugLoc DL = I->getDebugLoc();
  uint64_t Amount = !reseveCallFrame ? I->getOperand(0).getImm() : 0;
  uint64_t CalleeAmt = isDestroy ? I->getOperand(1).getImm() : 0;
  I = MBB.erase(I);

  if (!reseveCallFrame) {
    // If the stack pointer can be changed after prologue, turn the
    // adjcallstackup instruction into a 'sub ESP, <amt>' and the
    // adjcallstackdown instruction into 'add ESP, <amt>'
    // TODO: consider using push / pop instead of sub + store / add
    if (Amount == 0)
      return;

    // We need to keep the stack aligned properly.  To do this, we round the
    // amount of space needed for the outgoing arguments up to the next
    // alignment boundary.
    unsigned StackAlign = TM.getFrameLowering()->getStackAlignment();
    Amount = (Amount + StackAlign - 1) / StackAlign * StackAlign;

    MachineInstr *New = 0;
    if (Opcode == TII.getCallFrameSetupOpcode()) {
      New = BuildMI(MF, DL, TII.get(getSUBriOpcode(Is64Bit, Amount)),
                    StackPtr)
        .addReg(StackPtr)
        .addImm(Amount);
    } else {
      assert(Opcode == TII.getCallFrameDestroyOpcode());

      // Factor out the amount the callee already popped.
      Amount -= CalleeAmt;

      if (Amount) {
        unsigned Opc = getADDriOpcode(Is64Bit, Amount);
        New = BuildMI(MF, DL, TII.get(Opc), StackPtr)
          .addReg(StackPtr).addImm(Amount);
      }
    }

    if (New) {
      // The EFLAGS implicit def is dead.
      New->getOperand(3).setIsDead();

      // Replace the pseudo instruction with a new instruction.
      MBB.insert(I, New);
    }

    return;
  }

  if (Opcode == TII.getCallFrameDestroyOpcode() && CalleeAmt) {
    // If we are performing frame pointer elimination and if the callee pops
    // something off the stack pointer, add it back.  We do this until we have
    // more advanced stack pointer tracking ability.
    unsigned Opc = getSUBriOpcode(Is64Bit, CalleeAmt);
    MachineInstr *New = BuildMI(MF, DL, TII.get(Opc), StackPtr)
      .addReg(StackPtr).addImm(CalleeAmt);

    // The EFLAGS implicit def is dead.
    New->getOperand(3).setIsDead();

    // We are not tracking the stack pointer adjustment by the callee, so make
    // sure we restore the stack pointer immediately after the call, there may
    // be spill code inserted between the CALL and ADJCALLSTACKUP instructions.
    MachineBasicBlock::iterator B = MBB.begin();
    while (I != B && !llvm::prior(I)->isCall())
      --I;
    MBB.insert(I, New);
  }
}

void
X86RegisterInfo::eliminateFrameIndex(MachineBasicBlock::iterator II,
                                     int SPAdj, RegScavenger *RS) const{
  assert(SPAdj == 0 && "Unexpected");

  unsigned i = 0;
  MachineInstr &MI = *II;
  MachineFunction &MF = *MI.getParent()->getParent();
  const TargetFrameLowering *TFI = MF.getTarget().getFrameLowering();

  while (!MI.getOperand(i).isFI()) {
    ++i;
    assert(i < MI.getNumOperands() && "Instr doesn't have FrameIndex operand!");
  }

  int FrameIndex = MI.getOperand(i).getIndex();
  unsigned BasePtr;

  unsigned Opc = MI.getOpcode();
  bool AfterFPPop = Opc == X86::TAILJMPm64 || Opc == X86::TAILJMPm;
  if (needsStackRealignment(MF))
    BasePtr = (FrameIndex < 0 ? FramePtr : StackPtr);
  else if (AfterFPPop)
    BasePtr = StackPtr;
  else
    BasePtr = (TFI->hasFP(MF) ? FramePtr : StackPtr);

  // This must be part of a four operand memory reference.  Replace the
  // FrameIndex with base register with EBP.  Add an offset to the offset.
  MI.getOperand(i).ChangeToRegister(BasePtr, false);

  // Now add the frame object offset to the offset from EBP.
  int FIOffset;
  if (AfterFPPop) {
    // Tail call jmp happens after FP is popped.
    const MachineFrameInfo *MFI = MF.getFrameInfo();
    FIOffset = MFI->getObjectOffset(FrameIndex) - TFI->getOffsetOfLocalArea();
  } else
    FIOffset = TFI->getFrameIndexOffset(MF, FrameIndex);

  if (MI.getOperand(i+3).isImm()) {
    // Offset is a 32-bit integer.
    int Imm = (int)(MI.getOperand(i + 3).getImm());
    int Offset = FIOffset + Imm;
    assert((!Is64Bit || isInt<32>((long long)FIOffset + Imm)) &&
           "Requesting 64-bit offset in 32-bit immediate!");
    MI.getOperand(i + 3).ChangeToImmediate(Offset);
  } else {
    // Offset is symbolic. This is extremely rare.
    uint64_t Offset = FIOffset + (uint64_t)MI.getOperand(i+3).getOffset();
    MI.getOperand(i+3).setOffset(Offset);
  }
}

unsigned X86RegisterInfo::getFrameRegister(const MachineFunction &MF) const {
  const TargetFrameLowering *TFI = MF.getTarget().getFrameLowering();
  return TFI->hasFP(MF) ? FramePtr : StackPtr;
}

unsigned X86RegisterInfo::getEHExceptionRegister() const {
  llvm_unreachable("What is the exception register");
}

unsigned X86RegisterInfo::getEHHandlerRegister() const {
  llvm_unreachable("What is the exception handler register");
}

namespace llvm {
unsigned getX86SubSuperRegister(unsigned Reg, EVT VT, bool High) {
  switch (VT.getSimpleVT().SimpleTy) {
  default: return Reg;
  case MVT::i8:
    if (High) {
      switch (Reg) {
      default: return getX86SubSuperRegister(Reg, MVT::i64, High);
      case X86::AH: case X86::AL: case X86::AX: case X86::EAX: case X86::RAX:
        return X86::AH;
      case X86::DH: case X86::DL: case X86::DX: case X86::EDX: case X86::RDX:
        return X86::DH;
      case X86::CH: case X86::CL: case X86::CX: case X86::ECX: case X86::RCX:
        return X86::CH;
      case X86::BH: case X86::BL: case X86::BX: case X86::EBX: case X86::RBX:
        return X86::BH;
      }
    } else {
      switch (Reg) {
      default: return 0;
      case X86::AH: case X86::AL: case X86::AX: case X86::EAX: case X86::RAX:
        return X86::AL;
      case X86::DH: case X86::DL: case X86::DX: case X86::EDX: case X86::RDX:
        return X86::DL;
      case X86::CH: case X86::CL: case X86::CX: case X86::ECX: case X86::RCX:
        return X86::CL;
      case X86::BH: case X86::BL: case X86::BX: case X86::EBX: case X86::RBX:
        return X86::BL;
      case X86::SIL: case X86::SI: case X86::ESI: case X86::RSI:
        return X86::SIL;
      case X86::DIL: case X86::DI: case X86::EDI: case X86::RDI:
        return X86::DIL;
      case X86::BPL: case X86::BP: case X86::EBP: case X86::RBP:
        return X86::BPL;
      case X86::SPL: case X86::SP: case X86::ESP: case X86::RSP:
        return X86::SPL;
      case X86::R8B: case X86::R8W: case X86::R8D: case X86::R8:
        return X86::R8B;
      case X86::R9B: case X86::R9W: case X86::R9D: case X86::R9:
        return X86::R9B;
      case X86::R10B: case X86::R10W: case X86::R10D: case X86::R10:
        return X86::R10B;
      case X86::R11B: case X86::R11W: case X86::R11D: case X86::R11:
        return X86::R11B;
      case X86::R12B: case X86::R12W: case X86::R12D: case X86::R12:
        return X86::R12B;
      case X86::R13B: case X86::R13W: case X86::R13D: case X86::R13:
        return X86::R13B;
      case X86::R14B: case X86::R14W: case X86::R14D: case X86::R14:
        return X86::R14B;
      case X86::R15B: case X86::R15W: case X86::R15D: case X86::R15:
        return X86::R15B;
      }
    }
  case MVT::i16:
    switch (Reg) {
    default: return Reg;
    case X86::AH: case X86::AL: case X86::AX: case X86::EAX: case X86::RAX:
      return X86::AX;
    case X86::DH: case X86::DL: case X86::DX: case X86::EDX: case X86::RDX:
      return X86::DX;
    case X86::CH: case X86::CL: case X86::CX: case X86::ECX: case X86::RCX:
      return X86::CX;
    case X86::BH: case X86::BL: case X86::BX: case X86::EBX: case X86::RBX:
      return X86::BX;
    case X86::SIL: case X86::SI: case X86::ESI: case X86::RSI:
      return X86::SI;
    case X86::DIL: case X86::DI: case X86::EDI: case X86::RDI:
      return X86::DI;
    case X86::BPL: case X86::BP: case X86::EBP: case X86::RBP:
      return X86::BP;
    case X86::SPL: case X86::SP: case X86::ESP: case X86::RSP:
      return X86::SP;
    case X86::R8B: case X86::R8W: case X86::R8D: case X86::R8:
      return X86::R8W;
    case X86::R9B: case X86::R9W: case X86::R9D: case X86::R9:
      return X86::R9W;
    case X86::R10B: case X86::R10W: case X86::R10D: case X86::R10:
      return X86::R10W;
    case X86::R11B: case X86::R11W: case X86::R11D: case X86::R11:
      return X86::R11W;
    case X86::R12B: case X86::R12W: case X86::R12D: case X86::R12:
      return X86::R12W;
    case X86::R13B: case X86::R13W: case X86::R13D: case X86::R13:
      return X86::R13W;
    case X86::R14B: case X86::R14W: case X86::R14D: case X86::R14:
      return X86::R14W;
    case X86::R15B: case X86::R15W: case X86::R15D: case X86::R15:
      return X86::R15W;
    }
  case MVT::i32:
    switch (Reg) {
    default: return Reg;
    case X86::AH: case X86::AL: case X86::AX: case X86::EAX: case X86::RAX:
      return X86::EAX;
    case X86::DH: case X86::DL: case X86::DX: case X86::EDX: case X86::RDX:
      return X86::EDX;
    case X86::CH: case X86::CL: case X86::CX: case X86::ECX: case X86::RCX:
      return X86::ECX;
    case X86::BH: case X86::BL: case X86::BX: case X86::EBX: case X86::RBX:
      return X86::EBX;
    case X86::SIL: case X86::SI: case X86::ESI: case X86::RSI:
      return X86::ESI;
    case X86::DIL: case X86::DI: case X86::EDI: case X86::RDI:
      return X86::EDI;
    case X86::BPL: case X86::BP: case X86::EBP: case X86::RBP:
      return X86::EBP;
    case X86::SPL: case X86::SP: case X86::ESP: case X86::RSP:
      return X86::ESP;
    case X86::R8B: case X86::R8W: case X86::R8D: case X86::R8:
      return X86::R8D;
    case X86::R9B: case X86::R9W: case X86::R9D: case X86::R9:
      return X86::R9D;
    case X86::R10B: case X86::R10W: case X86::R10D: case X86::R10:
      return X86::R10D;
    case X86::R11B: case X86::R11W: case X86::R11D: case X86::R11:
      return X86::R11D;
    case X86::R12B: case X86::R12W: case X86::R12D: case X86::R12:
      return X86::R12D;
    case X86::R13B: case X86::R13W: case X86::R13D: case X86::R13:
      return X86::R13D;
    case X86::R14B: case X86::R14W: case X86::R14D: case X86::R14:
      return X86::R14D;
    case X86::R15B: case X86::R15W: case X86::R15D: case X86::R15:
      return X86::R15D;
    }
  case MVT::i64:
    // For 64-bit mode if we've requested a "high" register and the
    // Q or r constraints we want one of these high registers or
    // just the register name otherwise.
    if (High) {
      switch (Reg) {
      case X86::SIL: case X86::SI: case X86::ESI: case X86::RSI:
        return X86::SI;
      case X86::DIL: case X86::DI: case X86::EDI: case X86::RDI:
        return X86::DI;
      case X86::BPL: case X86::BP: case X86::EBP: case X86::RBP:
        return X86::BP;
      case X86::SPL: case X86::SP: case X86::ESP: case X86::RSP:
        return X86::SP;
      // Fallthrough.
      }
    }
    switch (Reg) {
    default: return Reg;
    case X86::AH: case X86::AL: case X86::AX: case X86::EAX: case X86::RAX:
      return X86::RAX;
    case X86::DH: case X86::DL: case X86::DX: case X86::EDX: case X86::RDX:
      return X86::RDX;
    case X86::CH: case X86::CL: case X86::CX: case X86::ECX: case X86::RCX:
      return X86::RCX;
    case X86::BH: case X86::BL: case X86::BX: case X86::EBX: case X86::RBX:
      return X86::RBX;
    case X86::SIL: case X86::SI: case X86::ESI: case X86::RSI:
      return X86::RSI;
    case X86::DIL: case X86::DI: case X86::EDI: case X86::RDI:
      return X86::RDI;
    case X86::BPL: case X86::BP: case X86::EBP: case X86::RBP:
      return X86::RBP;
    case X86::SPL: case X86::SP: case X86::ESP: case X86::RSP:
      return X86::RSP;
    case X86::R8B: case X86::R8W: case X86::R8D: case X86::R8:
      return X86::R8;
    case X86::R9B: case X86::R9W: case X86::R9D: case X86::R9:
      return X86::R9;
    case X86::R10B: case X86::R10W: case X86::R10D: case X86::R10:
      return X86::R10;
    case X86::R11B: case X86::R11W: case X86::R11D: case X86::R11:
      return X86::R11;
    case X86::R12B: case X86::R12W: case X86::R12D: case X86::R12:
      return X86::R12;
    case X86::R13B: case X86::R13W: case X86::R13D: case X86::R13:
      return X86::R13;
    case X86::R14B: case X86::R14W: case X86::R14D: case X86::R14:
      return X86::R14;
    case X86::R15B: case X86::R15W: case X86::R15D: case X86::R15:
      return X86::R15;
    }
  }
}
}

namespace {
  struct MSAH : public MachineFunctionPass {
    static char ID;
    MSAH() : MachineFunctionPass(ID) {}

    virtual bool runOnMachineFunction(MachineFunction &MF) {
      const X86TargetMachine *TM =
        static_cast<const X86TargetMachine *>(&MF.getTarget());
      const TargetFrameLowering *TFI = TM->getFrameLowering();
      MachineRegisterInfo &RI = MF.getRegInfo();
      X86MachineFunctionInfo *FuncInfo = MF.getInfo<X86MachineFunctionInfo>();
      unsigned StackAlignment = TFI->getStackAlignment();

      // Be over-conservative: scan over all vreg defs and find whether vector
      // registers are used. If yes, there is a possibility that vector register
      // will be spilled and thus require dynamic stack realignment.
      for (unsigned i = 0, e = RI.getNumVirtRegs(); i != e; ++i) {
        unsigned Reg = TargetRegisterInfo::index2VirtReg(i);
        if (RI.getRegClass(Reg)->getAlignment() > StackAlignment) {
          FuncInfo->setForceFramePointer(true);
          return true;
        }
      }
      // Nothing to do
      return false;
    }

    virtual const char *getPassName() const {
      return "X86 Maximal Stack Alignment Check";
    }

    virtual void getAnalysisUsage(AnalysisUsage &AU) const {
      AU.setPreservesCFG();
      MachineFunctionPass::getAnalysisUsage(AU);
    }
  };

  char MSAH::ID = 0;
}

FunctionPass*
llvm::createX86MaxStackAlignmentHeuristicPass() { return new MSAH(); }<|MERGE_RESOLUTION|>--- conflicted
+++ resolved
@@ -50,18 +50,11 @@
                            " needed for the function."),
                  cl::init(false), cl::Hidden);
 
-<<<<<<< HEAD
-cl::opt<bool>
-EnableBasePointer("x86-use-base-pointer", cl::Hidden, cl::init(true),
-          cl::desc("Enable use of a base pointer for complex stack frames"));
-
 // @LOCALMOD-BEGIN
 extern cl::opt<bool> FlagUseZeroBasedSandbox;
 extern cl::opt<bool> FlagRestrictR15;
 // @LOCALMOD-END
 
-=======
->>>>>>> c723eb1a
 X86RegisterInfo::X86RegisterInfo(X86TargetMachine &tm,
                                  const TargetInstrInfo &tii)
   : X86GenRegisterInfo(tm.getSubtarget<X86Subtarget>().is64Bit()
