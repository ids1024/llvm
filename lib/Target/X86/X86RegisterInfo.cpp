--- conflicted
+++ resolved
@@ -269,11 +269,7 @@
     break;
   }
 
-<<<<<<< HEAD
-=======
-  bool CallsEHReturn = MF->getMMI().callsEHReturn();
   bool IsNaCl = Subtarget.isTargetNaCl(); // @LOCALMOD
->>>>>>> b82e6c61
   if (Is64Bit) {
     if (IsWin64)
       return CSR_Win64_SaveList;
