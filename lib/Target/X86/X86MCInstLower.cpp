--- conflicted
+++ resolved
@@ -689,7 +689,6 @@
 
   MCContext &context = OutStreamer.getContext();
 
-  Triple TT(STI.getTargetTriple());
   // @LOCALMOD-START
   // TODO(dschuff): Instead of testing the target OS we should add (upstream) a
   // method to one of the MC classes to test whether bundle alignment is enabled
@@ -697,6 +696,7 @@
   // asm files). That facility should be used here and in MCAsmStreamer.cpp
   // (this should be done once we are unblocked from switching to gas by
   // default, so we know exactly where we need it).
+  Triple TT(getSubtargetInfo().getTargetTriple());
   const bool needsBundleLock = TT.getOS() == Triple::NaCl;
   if (needsBundleLock)
     OutStreamer.EmitBundleLock(false);
@@ -764,19 +764,13 @@
                             MCSymbolRefExpr::VK_PLT,
                             context);
 
-<<<<<<< HEAD
-  OutStreamer.EmitInstruction(MCInstBuilder(is64Bits ? X86::CALL64pcrel32
-                                                     : X86::CALLpcrel32)
-    .addExpr(tlsRef), STI);
+  EmitAndCountInstruction(MCInstBuilder(is64Bits ? X86::CALL64pcrel32
+                                                 : X86::CALLpcrel32)
+                            .addExpr(tlsRef));
   // @LOCALMOD-START
   if (needsBundleLock)
     OutStreamer.EmitBundleUnlock();
   // @LOCALMOD-END
-=======
-  EmitAndCountInstruction(MCInstBuilder(is64Bits ? X86::CALL64pcrel32
-                                                 : X86::CALLpcrel32)
-                            .addExpr(tlsRef));
->>>>>>> 7ffc5bb5
 }
 
 /// \brief Emit the optimal amount of multi-byte nops on X86.
