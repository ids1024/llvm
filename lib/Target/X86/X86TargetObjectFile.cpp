--- conflicted
+++ resolved
@@ -48,7 +48,6 @@
   return TM.getSymbol(GV, Mang);
 }
 
-<<<<<<< HEAD
 const MCExpr *X86_64MachoTargetObjectFile::getIndirectSymViaGOTPCRel(
     const MCSymbol *Sym, const MCValue &MV, int64_t Offset,
     MachineModuleInfo *MMI, MCStreamer &Streamer) const {
@@ -63,22 +62,12 @@
 }
 
 const MCExpr *X86ELFTargetObjectFile::getDebugThreadLocalSymbol(
-=======
-void
-X86LinuxNaClTargetObjectFile::Initialize(MCContext &Ctx, const TargetMachine &TM) {
-  TargetLoweringObjectFileELF::Initialize(Ctx, TM);
-  InitializeELF(TM.Options.UseInitArray);
-}
-
-const MCExpr *
-X86LinuxNaClTargetObjectFile::getDebugThreadLocalSymbol(
->>>>>>> b82e6c61
     const MCSymbol *Sym) const {
   return MCSymbolRefExpr::Create(Sym, MCSymbolRefExpr::VK_DTPOFF, getContext());
 }
 
 void
-X86LinuxTargetObjectFile::Initialize(MCContext &Ctx, const TargetMachine &TM) {
+X86LinuxNaClTargetObjectFile::Initialize(MCContext &Ctx, const TargetMachine &TM) {
   TargetLoweringObjectFileELF::Initialize(Ctx, TM);
   InitializeELF(TM.Options.UseInitArray);
 }
