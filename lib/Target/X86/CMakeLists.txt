--- conflicted
+++ resolved
@@ -25,11 +25,8 @@
   X86JITInfo.cpp
   X86MCInstLower.cpp
   X86MachineFunctionInfo.cpp
-<<<<<<< HEAD
   X86NaClRewritePass.cpp
-=======
   X86PadShortFunction.cpp
->>>>>>> a662a986
   X86RegisterInfo.cpp
   X86SelectionDAGInfo.cpp
   X86Subtarget.cpp
