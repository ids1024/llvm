//===-- SIInstructions.td - SI Instruction Defintions ---------------------===//
//
//                     The LLVM Compiler Infrastructure
//
// This file is distributed under the University of Illinois Open Source
// License. See LICENSE.TXT for details.
//
//===----------------------------------------------------------------------===//
// This file was originally auto-generated from a GPU register header file and
// all the instruction definitions were originally commented out.  Instructions
// that are not yet supported remain commented out.
//===----------------------------------------------------------------------===//

def isGCN : Predicate<"Subtarget->getGeneration() "
                      ">= SISubtarget::SOUTHERN_ISLANDS">,
            AssemblerPredicate<"FeatureGCN">;
def isSI : Predicate<"Subtarget->getGeneration() "
                      "== SISubtarget::SOUTHERN_ISLANDS">,
           AssemblerPredicate<"FeatureSouthernIslands">;

def has16BankLDS : Predicate<"Subtarget->getLDSBankCount() == 16">;
def has32BankLDS : Predicate<"Subtarget->getLDSBankCount() == 32">;
def HasVGPRIndexMode : Predicate<"Subtarget->hasVGPRIndexMode()">,
                      AssemblerPredicate<"FeatureVGPRIndexMode">;
def HasMovrel : Predicate<"Subtarget->hasMovrel()">,
                AssemblerPredicate<"FeatureMovrel">;

include "VOPInstructions.td"
include "SOPInstructions.td"
include "SMInstructions.td"
include "FLATInstructions.td"
include "BUFInstructions.td"

let SubtargetPredicate = isGCN in {

//===----------------------------------------------------------------------===//
// EXP Instructions
//===----------------------------------------------------------------------===//

defm EXP : EXP_m<0, AMDGPUexport>;
defm EXP_DONE : EXP_m<1, AMDGPUexport_done>;

//===----------------------------------------------------------------------===//
// VINTRP Instructions
//===----------------------------------------------------------------------===//

let Uses = [M0, EXEC] in {

// FIXME: Specify SchedRW for VINTRP insturctions.

multiclass V_INTERP_P1_F32_m : VINTRP_m <
  0x00000000,
  (outs VGPR_32:$vdst),
  (ins VGPR_32:$vsrc, Attr:$attr, AttrChan:$attrchan),
  "v_interp_p1_f32 $vdst, $vsrc, $attr$attrchan",
  [(set f32:$vdst, (AMDGPUinterp_p1 f32:$vsrc, (i32 imm:$attrchan),
                                               (i32 imm:$attr)))]
>;

let OtherPredicates = [has32BankLDS] in {

defm V_INTERP_P1_F32 : V_INTERP_P1_F32_m;

} // End OtherPredicates = [has32BankLDS]

let OtherPredicates = [has16BankLDS], Constraints = "@earlyclobber $vdst", isAsmParserOnly=1 in {

defm V_INTERP_P1_F32_16bank : V_INTERP_P1_F32_m;

} // End OtherPredicates = [has32BankLDS], Constraints = "@earlyclobber $vdst", isAsmParserOnly=1

let DisableEncoding = "$src0", Constraints = "$src0 = $vdst" in {

defm V_INTERP_P2_F32 : VINTRP_m <
  0x00000001,
  (outs VGPR_32:$vdst),
  (ins VGPR_32:$src0, VGPR_32:$vsrc, Attr:$attr, AttrChan:$attrchan),
  "v_interp_p2_f32 $vdst, $vsrc, $attr$attrchan",
  [(set f32:$vdst, (AMDGPUinterp_p2 f32:$src0, f32:$vsrc, (i32 imm:$attrchan),
                                                          (i32 imm:$attr)))]>;

} // End DisableEncoding = "$src0", Constraints = "$src0 = $vdst"

defm V_INTERP_MOV_F32 : VINTRP_m <
  0x00000002,
  (outs VGPR_32:$vdst),
  (ins InterpSlot:$vsrc, Attr:$attr, AttrChan:$attrchan),
  "v_interp_mov_f32 $vdst, $vsrc, $attr$attrchan",
  [(set f32:$vdst, (AMDGPUinterp_mov (i32 imm:$vsrc), (i32 imm:$attrchan),
                                     (i32 imm:$attr)))]>;

} // End Uses = [M0, EXEC]

//===----------------------------------------------------------------------===//
// Pseudo Instructions
//===----------------------------------------------------------------------===//

let hasSideEffects = 0, mayLoad = 0, mayStore = 0, Uses = [EXEC] in {

// For use in patterns
def V_CNDMASK_B64_PSEUDO : VOP3Common <(outs VReg_64:$vdst),
  (ins VSrc_b64:$src0, VSrc_b64:$src1, SSrc_b64:$src2), "", []> {
  let isPseudo = 1;
  let isCodeGenOnly = 1;
  let usesCustomInserter = 1;
}

// 64-bit vector move instruction.  This is mainly used by the SIFoldOperands
// pass to enable folding of inline immediates.
def V_MOV_B64_PSEUDO : VPseudoInstSI <(outs VReg_64:$vdst),
                                      (ins VSrc_b64:$src0)>;
} // End let hasSideEffects = 0, mayLoad = 0, mayStore = 0, Uses = [EXEC]

let usesCustomInserter = 1, SALU = 1 in {
def GET_GROUPSTATICSIZE : PseudoInstSI <(outs SReg_32:$sdst), (ins),
  [(set SReg_32:$sdst, (int_amdgcn_groupstaticsize))]>;
} // End let usesCustomInserter = 1, SALU = 1

def S_MOV_B64_term : PseudoInstSI<(outs SReg_64:$dst),
   (ins SSrc_b64:$src0)> {
  let SALU = 1;
  let isAsCheapAsAMove = 1;
  let isTerminator = 1;
}

def S_XOR_B64_term : PseudoInstSI<(outs SReg_64:$dst),
   (ins SSrc_b64:$src0, SSrc_b64:$src1)> {
  let SALU = 1;
  let isAsCheapAsAMove = 1;
  let isTerminator = 1;
}

def S_ANDN2_B64_term : PseudoInstSI<(outs SReg_64:$dst),
   (ins SSrc_b64:$src0, SSrc_b64:$src1)> {
  let SALU = 1;
  let isAsCheapAsAMove = 1;
  let isTerminator = 1;
}

def WAVE_BARRIER : SPseudoInstSI<(outs), (ins),
  [(int_amdgcn_wave_barrier)]> {
  let SchedRW = [];
  let hasNoSchedulingInfo = 1;
  let hasSideEffects = 1;
  let mayLoad = 1;
  let mayStore = 1;
  let isBarrier = 1;
  let isConvergent = 1;
}

// SI pseudo instructions. These are used by the CFG structurizer pass
// and should be lowered to ISA instructions prior to codegen.

// Dummy terminator instruction to use after control flow instructions
// replaced with exec mask operations.
def SI_MASK_BRANCH : PseudoInstSI <
  (outs), (ins brtarget:$target)> {
  let isBranch = 0;
  let isTerminator = 1;
  let isBarrier = 0;
  let Uses = [EXEC];
  let SchedRW = [];
  let hasNoSchedulingInfo = 1;
}

let isTerminator = 1 in {

def SI_IF: CFPseudoInstSI <
  (outs SReg_64:$dst), (ins SReg_64:$vcc, brtarget:$target),
  [(set i64:$dst, (int_amdgcn_if i1:$vcc, bb:$target))], 1, 1> {
  let Constraints = "";
  let Size = 12;
  let mayLoad = 1;
  let mayStore = 1;
  let hasSideEffects = 1;
}

def SI_ELSE : CFPseudoInstSI <
  (outs SReg_64:$dst), (ins SReg_64:$src, brtarget:$target, i1imm:$execfix), [], 1, 1> {
  let Constraints = "$src = $dst";
  let Size = 12;
  let mayStore = 1;
  let mayLoad = 1;
  let hasSideEffects = 1;
}

def SI_LOOP : CFPseudoInstSI <
  (outs), (ins SReg_64:$saved, brtarget:$target),
  [(int_amdgcn_loop i64:$saved, bb:$target)], 1, 1> {
  let Size = 8;
  let isBranch = 1;
  let hasSideEffects = 1;
  let mayLoad = 1;
  let mayStore = 1;
}

} // End isBranch = 1, isTerminator = 1

def SI_END_CF : CFPseudoInstSI <
  (outs), (ins SReg_64:$saved),
  [(int_amdgcn_end_cf i64:$saved)], 1, 1> {
  let Size = 4;
  let isAsCheapAsAMove = 1;
  let isReMaterializable = 1;
  let mayLoad = 1;
  let mayStore = 1;
  let hasSideEffects = 1;
}

def SI_BREAK : CFPseudoInstSI <
  (outs SReg_64:$dst), (ins SReg_64:$src),
  [(set i64:$dst, (int_amdgcn_break i64:$src))], 1> {
  let Size = 4;
  let isAsCheapAsAMove = 1;
  let isReMaterializable = 1;
}

def SI_IF_BREAK : CFPseudoInstSI <
  (outs SReg_64:$dst), (ins SReg_64:$vcc, SReg_64:$src),
  [(set i64:$dst, (int_amdgcn_if_break i1:$vcc, i64:$src))]> {
  let Size = 4;
  let isAsCheapAsAMove = 1;
  let isReMaterializable = 1;
}

def SI_ELSE_BREAK : CFPseudoInstSI <
  (outs SReg_64:$dst), (ins SReg_64:$src0, SReg_64:$src1),
  [(set i64:$dst, (int_amdgcn_else_break i64:$src0, i64:$src1))]> {
  let Size = 4;
  let isAsCheapAsAMove = 1;
  let isReMaterializable = 1;
}

let Uses = [EXEC], Defs = [EXEC,VCC] in {
def SI_KILL : PseudoInstSI <
  (outs), (ins VSrc_b32:$src),
  [(AMDGPUkill i32:$src)]> {
  let isConvergent = 1;
  let usesCustomInserter = 1;
}

def SI_KILL_TERMINATOR : SPseudoInstSI <
  (outs), (ins VSrc_b32:$src)> {
  let isTerminator = 1;
}

} // End Uses = [EXEC], Defs = [EXEC,VCC]

// Branch on undef scc. Used to avoid intermediate copy from
// IMPLICIT_DEF to SCC.
def SI_BR_UNDEF : SPseudoInstSI <(outs), (ins sopp_brtarget:$simm16)> {
  let isTerminator = 1;
  let usesCustomInserter = 1;
}

def SI_PS_LIVE : PseudoInstSI <
  (outs SReg_64:$dst), (ins),
  [(set i1:$dst, (int_amdgcn_ps_live))]> {
  let SALU = 1;
}

// Used as an isel pseudo to directly emit initialization with an
// s_mov_b32 rather than a copy of another initialized
// register. MachineCSE skips copies, and we don't want to have to
// fold operands before it runs.
def SI_INIT_M0 : SPseudoInstSI <(outs), (ins SSrc_b32:$src)> {
  let Defs = [M0];
  let usesCustomInserter = 1;
  let isAsCheapAsAMove = 1;
  let isReMaterializable = 1;
}

def SI_RETURN : SPseudoInstSI <
  (outs), (ins variable_ops), [(AMDGPUreturn)]> {
  let isTerminator = 1;
  let isBarrier = 1;
  let isReturn = 1;
  let hasSideEffects = 1;
  let hasNoSchedulingInfo = 1;
  let DisableWQM = 1;
}

let Defs = [M0, EXEC],
  UseNamedOperandTable = 1 in {

class SI_INDIRECT_SRC<RegisterClass rc> : VPseudoInstSI <
  (outs VGPR_32:$vdst),
  (ins rc:$src, VS_32:$idx, i32imm:$offset)> {
  let usesCustomInserter = 1;
}

class SI_INDIRECT_DST<RegisterClass rc> : VPseudoInstSI <
  (outs rc:$vdst),
  (ins rc:$src, VS_32:$idx, i32imm:$offset, VGPR_32:$val)> {
  let Constraints = "$src = $vdst";
  let usesCustomInserter = 1;
}

// TODO: We can support indirect SGPR access.
def SI_INDIRECT_SRC_V1 : SI_INDIRECT_SRC<VGPR_32>;
def SI_INDIRECT_SRC_V2 : SI_INDIRECT_SRC<VReg_64>;
def SI_INDIRECT_SRC_V4 : SI_INDIRECT_SRC<VReg_128>;
def SI_INDIRECT_SRC_V8 : SI_INDIRECT_SRC<VReg_256>;
def SI_INDIRECT_SRC_V16 : SI_INDIRECT_SRC<VReg_512>;

def SI_INDIRECT_DST_V1 : SI_INDIRECT_DST<VGPR_32>;
def SI_INDIRECT_DST_V2 : SI_INDIRECT_DST<VReg_64>;
def SI_INDIRECT_DST_V4 : SI_INDIRECT_DST<VReg_128>;
def SI_INDIRECT_DST_V8 : SI_INDIRECT_DST<VReg_256>;
def SI_INDIRECT_DST_V16 : SI_INDIRECT_DST<VReg_512>;

} // End Uses = [EXEC], Defs = [M0, EXEC]

multiclass SI_SPILL_SGPR <RegisterClass sgpr_class> {
  let UseNamedOperandTable = 1, SGPRSpill = 1, Uses = [EXEC] in {
    def _SAVE : PseudoInstSI <
      (outs),
      (ins sgpr_class:$data, i32imm:$addr)> {
      let mayStore = 1;
      let mayLoad = 0;
    }

    def _RESTORE : PseudoInstSI <
      (outs sgpr_class:$data),
      (ins i32imm:$addr)> {
      let mayStore = 0;
      let mayLoad = 1;
    }
  } // End UseNamedOperandTable = 1
}

// You cannot use M0 as the output of v_readlane_b32 instructions or
// use it in the sdata operand of SMEM instructions. We still need to
// be able to spill the physical register m0, so allow it for
// SI_SPILL_32_* instructions.
defm SI_SPILL_S32  : SI_SPILL_SGPR <SReg_32>;
defm SI_SPILL_S64  : SI_SPILL_SGPR <SReg_64>;
defm SI_SPILL_S128 : SI_SPILL_SGPR <SReg_128>;
defm SI_SPILL_S256 : SI_SPILL_SGPR <SReg_256>;
defm SI_SPILL_S512 : SI_SPILL_SGPR <SReg_512>;

multiclass SI_SPILL_VGPR <RegisterClass vgpr_class> {
  let UseNamedOperandTable = 1, VGPRSpill = 1,
       SchedRW = [WriteVMEM] in {
    def _SAVE : VPseudoInstSI <
      (outs),
      (ins vgpr_class:$vdata, i32imm:$vaddr, SReg_128:$srsrc,
           SReg_32:$soffset, i32imm:$offset)> {
      let mayStore = 1;
      let mayLoad = 0;
      // (2 * 4) + (8 * num_subregs) bytes maximum
      let Size = !add(!shl(!srl(vgpr_class.Size, 5), 3), 8);
    }

    def _RESTORE : VPseudoInstSI <
      (outs vgpr_class:$vdata),
      (ins i32imm:$vaddr, SReg_128:$srsrc, SReg_32:$soffset,
           i32imm:$offset)> {
      let mayStore = 0;
      let mayLoad = 1;

      // (2 * 4) + (8 * num_subregs) bytes maximum
      let Size = !add(!shl(!srl(vgpr_class.Size, 5), 3), 8);
    }
  } // End UseNamedOperandTable = 1, VGPRSpill = 1, SchedRW = [WriteVMEM]
}

defm SI_SPILL_V32  : SI_SPILL_VGPR <VGPR_32>;
defm SI_SPILL_V64  : SI_SPILL_VGPR <VReg_64>;
defm SI_SPILL_V96  : SI_SPILL_VGPR <VReg_96>;
defm SI_SPILL_V128 : SI_SPILL_VGPR <VReg_128>;
defm SI_SPILL_V256 : SI_SPILL_VGPR <VReg_256>;
defm SI_SPILL_V512 : SI_SPILL_VGPR <VReg_512>;

def SI_PC_ADD_REL_OFFSET : SPseudoInstSI <
  (outs SReg_64:$dst),
  (ins si_ga:$ptr_lo, si_ga:$ptr_hi),
  [(set SReg_64:$dst,
   (i64 (SIpc_add_rel_offset (tglobaladdr:$ptr_lo), (tglobaladdr:$ptr_hi))))]> {
  let Defs = [SCC];
}

} // End SubtargetPredicate = isGCN

let Predicates = [isGCN] in {

<<<<<<< HEAD
=======
def : Pat<
  (int_amdgcn_else i64:$src, bb:$target),
  (SI_ELSE $src, $target, 0)
>;

def : Pat <
  (int_AMDGPU_kilp),
  (SI_KILL (i32 0xbf800000))
>;

>>>>>>> c329efbc
//===----------------------------------------------------------------------===//
// VOP1 Patterns
//===----------------------------------------------------------------------===//

let Predicates = [UnsafeFPMath] in {

//def : RcpPat<V_RCP_F64_e32, f64>;
//defm : RsqPat<V_RSQ_F64_e32, f64>;
//defm : RsqPat<V_RSQ_F32_e32, f32>;

def : RsqPat<V_RSQ_F32_e32, f32>;
def : RsqPat<V_RSQ_F64_e32, f64>;

// Convert (x - floor(x)) to fract(x)
def : Pat <
  (f32 (fsub (f32 (VOP3Mods f32:$x, i32:$mods)),
             (f32 (ffloor (f32 (VOP3Mods f32:$x, i32:$mods)))))),
  (V_FRACT_F32_e64 $mods, $x, DSTCLAMP.NONE, DSTOMOD.NONE)
>;

// Convert (x + (-floor(x))) to fract(x)
def : Pat <
  (f64 (fadd (f64 (VOP3Mods f64:$x, i32:$mods)),
             (f64 (fneg (f64 (ffloor (f64 (VOP3Mods f64:$x, i32:$mods)))))))),
  (V_FRACT_F64_e64 $mods, $x, DSTCLAMP.NONE, DSTOMOD.NONE)
>;

} // End Predicates = [UnsafeFPMath]

def : Pat <
  (f32 (fpextend f16:$src)),
  (V_CVT_F32_F16_e32 $src)
>;

def : Pat <
  (f64 (fpextend f16:$src)),
  (V_CVT_F64_F32_e32 (V_CVT_F32_F16_e32 $src))
>;

def : Pat <
  (f16 (fpround f32:$src)),
  (V_CVT_F16_F32_e32 $src)
>;

def : Pat <
  (f16 (fpround f64:$src)),
  (V_CVT_F16_F32_e32 (V_CVT_F32_F64_e32 $src))
>;

def : Pat <
  (i32 (fp_to_sint f16:$src)),
  (V_CVT_I32_F32_e32 (V_CVT_F32_F16_e32 $src))
>;

def : Pat <
  (i32 (fp_to_uint f16:$src)),
  (V_CVT_U32_F32_e32 (V_CVT_F32_F16_e32 $src))
>;

def : Pat <
  (f16 (sint_to_fp i32:$src)),
  (V_CVT_F16_F32_e32 (V_CVT_F32_I32_e32 $src))
>;

def : Pat <
  (f16 (uint_to_fp i32:$src)),
  (V_CVT_F16_F32_e32 (V_CVT_F32_U32_e32 $src))
>;

//===----------------------------------------------------------------------===//
// VOP2 Patterns
//===----------------------------------------------------------------------===//

multiclass FMADPat <ValueType vt, Instruction inst> {
  def : Pat <
    (vt (fmad (VOP3NoMods0 vt:$src0, i32:$src0_modifiers, i1:$clamp, i32:$omod),
              (VOP3NoMods  vt:$src1, i32:$src1_modifiers),
              (VOP3NoMods  vt:$src2, i32:$src2_modifiers))),
    (inst $src0_modifiers, $src0, $src1_modifiers, $src1,
          $src2_modifiers, $src2, $clamp, $omod)
  >;
}

defm : FMADPat <f16, V_MAC_F16_e64>;
defm : FMADPat <f32, V_MAC_F32_e64>;

multiclass SelectPat <ValueType vt, Instruction inst> {
  def : Pat <
    (vt (select i1:$src0, vt:$src1, vt:$src2)),
    (inst $src2, $src1, $src0)
  >;
}

defm : SelectPat <i16, V_CNDMASK_B32_e64>;
defm : SelectPat <i32, V_CNDMASK_B32_e64>;
defm : SelectPat <f16, V_CNDMASK_B32_e64>;
defm : SelectPat <f32, V_CNDMASK_B32_e64>;

def : Pat <
  (i32 (add (i32 (ctpop i32:$popcnt)), i32:$val)),
  (V_BCNT_U32_B32_e64 $popcnt, $val)
>;

/********** ============================================ **********/
/********** Extraction, Insertion, Building and Casting  **********/
/********** ============================================ **********/

foreach Index = 0-2 in {
  def Extract_Element_v2i32_#Index : Extract_Element <
    i32, v2i32, Index, !cast<SubRegIndex>(sub#Index)
  >;
  def Insert_Element_v2i32_#Index : Insert_Element <
    i32, v2i32, Index, !cast<SubRegIndex>(sub#Index)
  >;

  def Extract_Element_v2f32_#Index : Extract_Element <
    f32, v2f32, Index, !cast<SubRegIndex>(sub#Index)
  >;
  def Insert_Element_v2f32_#Index : Insert_Element <
    f32, v2f32, Index, !cast<SubRegIndex>(sub#Index)
  >;
}

foreach Index = 0-3 in {
  def Extract_Element_v4i32_#Index : Extract_Element <
    i32, v4i32, Index, !cast<SubRegIndex>(sub#Index)
  >;
  def Insert_Element_v4i32_#Index : Insert_Element <
    i32, v4i32, Index, !cast<SubRegIndex>(sub#Index)
  >;

  def Extract_Element_v4f32_#Index : Extract_Element <
    f32, v4f32, Index, !cast<SubRegIndex>(sub#Index)
  >;
  def Insert_Element_v4f32_#Index : Insert_Element <
    f32, v4f32, Index, !cast<SubRegIndex>(sub#Index)
  >;
}

foreach Index = 0-7 in {
  def Extract_Element_v8i32_#Index : Extract_Element <
    i32, v8i32, Index, !cast<SubRegIndex>(sub#Index)
  >;
  def Insert_Element_v8i32_#Index : Insert_Element <
    i32, v8i32, Index, !cast<SubRegIndex>(sub#Index)
  >;

  def Extract_Element_v8f32_#Index : Extract_Element <
    f32, v8f32, Index, !cast<SubRegIndex>(sub#Index)
  >;
  def Insert_Element_v8f32_#Index : Insert_Element <
    f32, v8f32, Index, !cast<SubRegIndex>(sub#Index)
  >;
}

foreach Index = 0-15 in {
  def Extract_Element_v16i32_#Index : Extract_Element <
    i32, v16i32, Index, !cast<SubRegIndex>(sub#Index)
  >;
  def Insert_Element_v16i32_#Index : Insert_Element <
    i32, v16i32, Index, !cast<SubRegIndex>(sub#Index)
  >;

  def Extract_Element_v16f32_#Index : Extract_Element <
    f32, v16f32, Index, !cast<SubRegIndex>(sub#Index)
  >;
  def Insert_Element_v16f32_#Index : Insert_Element <
    f32, v16f32, Index, !cast<SubRegIndex>(sub#Index)
  >;
}

// FIXME: Why do only some of these type combinations for SReg and
// VReg?
// 16-bit bitcast
def : BitConvert <i16, f16, VGPR_32>;
def : BitConvert <f16, i16, VGPR_32>;
def : BitConvert <i16, f16, SReg_32>;
def : BitConvert <f16, i16, SReg_32>;

// 32-bit bitcast
def : BitConvert <i32, f32, VGPR_32>;
def : BitConvert <f32, i32, VGPR_32>;
def : BitConvert <i32, f32, SReg_32>;
def : BitConvert <f32, i32, SReg_32>;

// 64-bit bitcast
def : BitConvert <i64, f64, VReg_64>;
def : BitConvert <f64, i64, VReg_64>;
def : BitConvert <v2i32, v2f32, VReg_64>;
def : BitConvert <v2f32, v2i32, VReg_64>;
def : BitConvert <i64, v2i32, VReg_64>;
def : BitConvert <v2i32, i64, VReg_64>;
def : BitConvert <i64, v2f32, VReg_64>;
def : BitConvert <v2f32, i64, VReg_64>;
def : BitConvert <f64, v2f32, VReg_64>;
def : BitConvert <v2f32, f64, VReg_64>;
def : BitConvert <f64, v2i32, VReg_64>;
def : BitConvert <v2i32, f64, VReg_64>;
def : BitConvert <v4i32, v4f32, VReg_128>;
def : BitConvert <v4f32, v4i32, VReg_128>;

// 128-bit bitcast
def : BitConvert <v2i64, v4i32, SReg_128>;
def : BitConvert <v4i32, v2i64, SReg_128>;
def : BitConvert <v2f64, v4f32, VReg_128>;
def : BitConvert <v2f64, v4i32, VReg_128>;
def : BitConvert <v4f32, v2f64, VReg_128>;
def : BitConvert <v4i32, v2f64, VReg_128>;
def : BitConvert <v2i64, v2f64, VReg_128>;
def : BitConvert <v2f64, v2i64, VReg_128>;

// 256-bit bitcast
def : BitConvert <v8i32, v8f32, SReg_256>;
def : BitConvert <v8f32, v8i32, SReg_256>;
def : BitConvert <v8i32, v8f32, VReg_256>;
def : BitConvert <v8f32, v8i32, VReg_256>;

// 512-bit bitcast
def : BitConvert <v16i32, v16f32, VReg_512>;
def : BitConvert <v16f32, v16i32, VReg_512>;

/********** =================== **********/
/********** Src & Dst modifiers **********/
/********** =================== **********/

def : Pat <
  (AMDGPUclamp (VOP3Mods0Clamp f32:$src0, i32:$src0_modifiers, i32:$omod),
               (f32 FP_ZERO), (f32 FP_ONE)),
  (V_ADD_F32_e64 $src0_modifiers, $src0, 0, (i32 0), 1, $omod)
>;

/********** ================================ **********/
/********** Floating point absolute/negative **********/
/********** ================================ **********/

// Prevent expanding both fneg and fabs.

def : Pat <
  (fneg (fabs f32:$src)),
  (S_OR_B32 $src, (S_MOV_B32(i32 0x80000000))) // Set sign bit
>;

// FIXME: Should use S_OR_B32
def : Pat <
  (fneg (fabs f64:$src)),
  (REG_SEQUENCE VReg_64,
    (i32 (EXTRACT_SUBREG f64:$src, sub0)),
    sub0,
    (V_OR_B32_e32 (i32 (EXTRACT_SUBREG f64:$src, sub1)),
                  (V_MOV_B32_e32 (i32 0x80000000))), // Set sign bit.
    sub1)
>;

def : Pat <
  (fabs f32:$src),
  (V_AND_B32_e64 $src, (V_MOV_B32_e32 (i32 0x7fffffff)))
>;

def : Pat <
  (fneg f32:$src),
  (V_XOR_B32_e32 $src, (V_MOV_B32_e32 (i32 0x80000000)))
>;

def : Pat <
  (fabs f64:$src),
  (REG_SEQUENCE VReg_64,
    (i32 (EXTRACT_SUBREG f64:$src, sub0)),
    sub0,
    (V_AND_B32_e64 (i32 (EXTRACT_SUBREG f64:$src, sub1)),
                   (V_MOV_B32_e32 (i32 0x7fffffff))), // Set sign bit.
     sub1)
>;

def : Pat <
  (fneg f64:$src),
  (REG_SEQUENCE VReg_64,
    (i32 (EXTRACT_SUBREG f64:$src, sub0)),
    sub0,
    (V_XOR_B32_e32 (i32 (EXTRACT_SUBREG f64:$src, sub1)),
                   (i32 (V_MOV_B32_e32 (i32 0x80000000)))),
    sub1)
>;

def : Pat <
  (fneg f16:$src),
  (V_XOR_B32_e32 $src, (V_MOV_B32_e32 (i32 0x00008000)))
>;

def : Pat <
  (fabs f16:$src),
  (V_AND_B32_e64 $src, (V_MOV_B32_e32 (i32 0x00007fff)))
>;

def : Pat <
  (fneg (fabs f16:$src)),
  (S_OR_B32 $src, (S_MOV_B32 (i32 0x00008000))) // Set sign bit
>;

/********** ================== **********/
/********** Immediate Patterns **********/
/********** ================== **********/

def : Pat <
  (VGPRImm<(i32 imm)>:$imm),
  (V_MOV_B32_e32 imm:$imm)
>;

def : Pat <
  (VGPRImm<(f32 fpimm)>:$imm),
  (V_MOV_B32_e32 (f32 (bitcast_fpimm_to_i32 $imm)))
>;

def : Pat <
  (i32 imm:$imm),
  (S_MOV_B32 imm:$imm)
>;

// FIXME: Workaround for ordering issue with peephole optimizer where
// a register class copy interferes with immediate folding.  Should
// use s_mov_b32, which can be shrunk to s_movk_i32
def : Pat <
  (VGPRImm<(f16 fpimm)>:$imm),
  (V_MOV_B32_e32 (f16 (bitcast_fpimm_to_i32 $imm)))
>;

def : Pat <
  (f32 fpimm:$imm),
  (S_MOV_B32 (f32 (bitcast_fpimm_to_i32 $imm)))
>;

def : Pat <
  (f16 fpimm:$imm),
  (S_MOV_B32 (i32 (bitcast_fpimm_to_i32 $imm)))
>;

def : Pat <
 (i32 frameindex:$fi),
 (V_MOV_B32_e32 (i32 (frameindex_to_targetframeindex $fi)))
>;

def : Pat <
  (i64 InlineImm<i64>:$imm),
  (S_MOV_B64 InlineImm<i64>:$imm)
>;

// XXX - Should this use a s_cmp to set SCC?

// Set to sign-extended 64-bit value (true = -1, false = 0)
def : Pat <
  (i1 imm:$imm),
  (S_MOV_B64 (i64 (as_i64imm $imm)))
>;

def : Pat <
  (f64 InlineFPImm<f64>:$imm),
  (S_MOV_B64 (f64 (bitcast_fpimm_to_i64 InlineFPImm<f64>:$imm)))
>;

/********** ================== **********/
/********** Intrinsic Patterns **********/
/********** ================== **********/

def : POW_Common <V_LOG_F32_e32, V_EXP_F32_e32, V_MUL_LEGACY_F32_e32>;

def : Pat <
  (int_AMDGPU_cube v4f32:$src),
  (REG_SEQUENCE VReg_128,
    (V_CUBETC_F32 0 /* src0_modifiers */, (f32 (EXTRACT_SUBREG $src, sub0)),
                  0 /* src1_modifiers */, (f32 (EXTRACT_SUBREG $src, sub1)),
                  0 /* src2_modifiers */, (f32 (EXTRACT_SUBREG $src, sub2)),
                  0 /* clamp */, 0 /* omod */), sub0,
    (V_CUBESC_F32 0 /* src0_modifiers */, (f32 (EXTRACT_SUBREG $src, sub0)),
                  0 /* src1_modifiers */,(f32 (EXTRACT_SUBREG $src, sub1)),
                  0 /* src2_modifiers */,(f32 (EXTRACT_SUBREG $src, sub2)),
                  0 /* clamp */, 0 /* omod */), sub1,
    (V_CUBEMA_F32 0 /* src1_modifiers */,(f32 (EXTRACT_SUBREG $src, sub0)),
                  0 /* src1_modifiers */,(f32 (EXTRACT_SUBREG $src, sub1)),
                  0 /* src1_modifiers */,(f32 (EXTRACT_SUBREG $src, sub2)),
                  0 /* clamp */, 0 /* omod */), sub2,
    (V_CUBEID_F32 0 /* src1_modifiers */,(f32 (EXTRACT_SUBREG $src, sub0)),
                  0 /* src1_modifiers */,(f32 (EXTRACT_SUBREG $src, sub1)),
                  0 /* src1_modifiers */,(f32 (EXTRACT_SUBREG $src, sub2)),
                  0 /* clamp */, 0 /* omod */), sub3)
>;

def : Pat <
  (i32 (sext i1:$src0)),
  (V_CNDMASK_B32_e64 (i32 0), (i32 -1), $src0)
>;

class Ext32Pat <SDNode ext> : Pat <
  (i32 (ext i1:$src0)),
  (V_CNDMASK_B32_e64 (i32 0), (i32 1), $src0)
>;

def : Ext32Pat <zext>;
def : Ext32Pat <anyext>;

// The multiplication scales from [0,1] to the unsigned integer range
def : Pat <
  (AMDGPUurecip i32:$src0),
  (V_CVT_U32_F32_e32
    (V_MUL_F32_e32 (i32 CONST.FP_UINT_MAX_PLUS_1),
                   (V_RCP_IFLAG_F32_e32 (V_CVT_F32_U32_e32 $src0))))
>;

//===----------------------------------------------------------------------===//
// VOP3 Patterns
//===----------------------------------------------------------------------===//

def : IMad24Pat<V_MAD_I32_I24>;
def : UMad24Pat<V_MAD_U32_U24>;

defm : BFIPatterns <V_BFI_B32, S_MOV_B32, SReg_64>;
def : ROTRPattern <V_ALIGNBIT_B32>;

/********** ====================== **********/
/**********   Indirect addressing  **********/
/********** ====================== **********/

multiclass SI_INDIRECT_Pattern <ValueType vt, ValueType eltvt, string VecSize> {
  // Extract with offset
  def : Pat<
    (eltvt (extractelt vt:$src, (MOVRELOffset i32:$idx, (i32 imm:$offset)))),
    (!cast<Instruction>("SI_INDIRECT_SRC_"#VecSize) $src, $idx, imm:$offset)
  >;

  // Insert with offset
  def : Pat<
    (insertelt vt:$src, eltvt:$val, (MOVRELOffset i32:$idx, (i32 imm:$offset))),
    (!cast<Instruction>("SI_INDIRECT_DST_"#VecSize) $src, $idx, imm:$offset, $val)
  >;
}

defm : SI_INDIRECT_Pattern <v2f32, f32, "V2">;
defm : SI_INDIRECT_Pattern <v4f32, f32, "V4">;
defm : SI_INDIRECT_Pattern <v8f32, f32, "V8">;
defm : SI_INDIRECT_Pattern <v16f32, f32, "V16">;

defm : SI_INDIRECT_Pattern <v2i32, i32, "V2">;
defm : SI_INDIRECT_Pattern <v4i32, i32, "V4">;
defm : SI_INDIRECT_Pattern <v8i32, i32, "V8">;
defm : SI_INDIRECT_Pattern <v16i32, i32, "V16">;

//===----------------------------------------------------------------------===//
// SAD Patterns
//===----------------------------------------------------------------------===//

def : Pat <
  (add (sub_oneuse (umax i32:$src0, i32:$src1),
                   (umin i32:$src0, i32:$src1)),
       i32:$src2),
  (V_SAD_U32 $src0, $src1, $src2)
>;

def : Pat <
  (add (select_oneuse (i1 (setugt i32:$src0, i32:$src1)),
                      (sub i32:$src0, i32:$src1),
                      (sub i32:$src1, i32:$src0)),
       i32:$src2),
  (V_SAD_U32 $src0, $src1, $src2)
>;

//===----------------------------------------------------------------------===//
// Conversion Patterns
//===----------------------------------------------------------------------===//

def : Pat<(i32 (sext_inreg i32:$src, i1)),
  (S_BFE_I32 i32:$src, (i32 65536))>; // 0 | 1 << 16

// Handle sext_inreg in i64
def : Pat <
  (i64 (sext_inreg i64:$src, i1)),
  (S_BFE_I64 i64:$src, (i32 0x10000)) // 0 | 1 << 16
>;

def : Pat <
  (i16 (sext_inreg i16:$src, i1)),
  (S_BFE_I32 $src, (i32 0x00010000)) // 0 | 1 << 16
>;

def : Pat <
  (i16 (sext_inreg i16:$src, i8)),
  (S_BFE_I32 $src, (i32 0x80000)) // 0 | 8 << 16
>;

def : Pat <
  (i64 (sext_inreg i64:$src, i8)),
  (S_BFE_I64 i64:$src, (i32 0x80000)) // 0 | 8 << 16
>;

def : Pat <
  (i64 (sext_inreg i64:$src, i16)),
  (S_BFE_I64 i64:$src, (i32 0x100000)) // 0 | 16 << 16
>;

def : Pat <
  (i64 (sext_inreg i64:$src, i32)),
  (S_BFE_I64 i64:$src, (i32 0x200000)) // 0 | 32 << 16
>;

def : Pat <
  (i64 (zext i32:$src)),
  (REG_SEQUENCE SReg_64, $src, sub0, (S_MOV_B32 (i32 0)), sub1)
>;

def : Pat <
  (i64 (anyext i32:$src)),
  (REG_SEQUENCE SReg_64, $src, sub0, (i32 (IMPLICIT_DEF)), sub1)
>;

class ZExt_i64_i1_Pat <SDNode ext> : Pat <
  (i64 (ext i1:$src)),
    (REG_SEQUENCE VReg_64,
      (V_CNDMASK_B32_e64 (i32 0), (i32 1), $src), sub0,
      (S_MOV_B32 (i32 0)), sub1)
>;


def : ZExt_i64_i1_Pat<zext>;
def : ZExt_i64_i1_Pat<anyext>;

// FIXME: We need to use COPY_TO_REGCLASS to work-around the fact that
// REG_SEQUENCE patterns don't support instructions with multiple outputs.
def : Pat <
  (i64 (sext i32:$src)),
    (REG_SEQUENCE SReg_64, $src, sub0,
    (i32 (COPY_TO_REGCLASS (S_ASHR_I32 $src, (i32 31)), SReg_32_XM0)), sub1)
>;

def : Pat <
  (i64 (sext i1:$src)),
  (REG_SEQUENCE VReg_64,
    (V_CNDMASK_B32_e64 (i32 0), (i32 -1), $src), sub0,
    (V_CNDMASK_B32_e64 (i32 0), (i32 -1), $src), sub1)
>;

class FPToI1Pat<Instruction Inst, int KOne, ValueType kone_type, ValueType vt, SDPatternOperator fp_to_int> : Pat <
  (i1 (fp_to_int (vt (VOP3Mods vt:$src0, i32:$src0_modifiers)))),
  (i1 (Inst 0, (kone_type KOne), $src0_modifiers, $src0, DSTCLAMP.NONE, DSTOMOD.NONE))
>;

<<<<<<< HEAD
class FPToI1Pat<Instruction Inst, int KOne, ValueType vt, SDPatternOperator fp_to_int> : Pat <
  (i1 (fp_to_int (vt (VOP3Mods vt:$src0, i32:$src0_modifiers)))),
  (i1 (Inst 0, KOne, $src0_modifiers, $src0, DSTCLAMP.NONE, DSTOMOD.NONE))
>;

def : FPToI1Pat<V_CMP_EQ_F32_e64, CONST.FP32_ONE, f32, fp_to_uint>;
def : FPToI1Pat<V_CMP_EQ_F32_e64, CONST.FP32_NEG_ONE, f32, fp_to_sint>;
def : FPToI1Pat<V_CMP_EQ_F64_e64, CONST.FP64_ONE, f64, fp_to_uint>;
def : FPToI1Pat<V_CMP_EQ_F64_e64, CONST.FP64_NEG_ONE, f64, fp_to_sint>;
=======
def : FPToI1Pat<V_CMP_EQ_F32_e64, CONST.FP32_ONE, i32, f32, fp_to_uint>;
def : FPToI1Pat<V_CMP_EQ_F32_e64, CONST.FP32_NEG_ONE, i32, f32, fp_to_sint>;
def : FPToI1Pat<V_CMP_EQ_F64_e64, CONST.FP64_ONE, i64, f64, fp_to_uint>;
def : FPToI1Pat<V_CMP_EQ_F64_e64, CONST.FP64_NEG_ONE, i64, f64, fp_to_sint>;
>>>>>>> c329efbc

// If we need to perform a logical operation on i1 values, we need to
// use vector comparisons since there is only one SCC register. Vector
// comparisons still write to a pair of SGPRs, so treat these as
// 64-bit comparisons. When legalizing SGPR copies, instructions
// resulting in the copies from SCC to these instructions will be
// moved to the VALU.
def : Pat <
  (i1 (and i1:$src0, i1:$src1)),
  (S_AND_B64 $src0, $src1)
>;

def : Pat <
  (i1 (or i1:$src0, i1:$src1)),
  (S_OR_B64 $src0, $src1)
>;

def : Pat <
  (i1 (xor i1:$src0, i1:$src1)),
  (S_XOR_B64 $src0, $src1)
>;

def : Pat <
  (f32 (sint_to_fp i1:$src)),
  (V_CNDMASK_B32_e64 (i32 0), (i32 CONST.FP32_NEG_ONE), $src)
>;

def : Pat <
  (f32 (uint_to_fp i1:$src)),
  (V_CNDMASK_B32_e64 (i32 0), (i32 CONST.FP32_ONE), $src)
>;

def : Pat <
  (f64 (sint_to_fp i1:$src)),
  (V_CVT_F64_I32_e32 (V_CNDMASK_B32_e64 (i32 0), (i32 -1), $src))
>;

def : Pat <
  (f64 (uint_to_fp i1:$src)),
  (V_CVT_F64_U32_e32 (V_CNDMASK_B32_e64 (i32 0), (i32 1), $src))
>;

//===----------------------------------------------------------------------===//
// Miscellaneous Patterns
//===----------------------------------------------------------------------===//

def : Pat <
  (i32 (trunc i64:$a)),
  (EXTRACT_SUBREG $a, sub0)
>;

def : Pat <
  (i1 (trunc i32:$a)),
  (V_CMP_EQ_U32_e64 (S_AND_B32 (i32 1), $a), (i32 1))
>;

def : Pat <
  (i1 (trunc i64:$a)),
  (V_CMP_EQ_U32_e64 (S_AND_B32 (i32 1),
                    (i32 (EXTRACT_SUBREG $a, sub0))), (i32 1))
>;

def : Pat <
  (i32 (bswap i32:$a)),
  (V_BFI_B32 (S_MOV_B32 (i32 0x00ff00ff)),
             (V_ALIGNBIT_B32 $a, $a, (i32 24)),
             (V_ALIGNBIT_B32 $a, $a, (i32 8)))
>;

multiclass BFMPatterns <ValueType vt, InstSI BFM, InstSI MOV> {
  def : Pat <
    (vt (shl (vt (add (vt (shl 1, vt:$a)), -1)), vt:$b)),
    (BFM $a, $b)
  >;

  def : Pat <
    (vt (add (vt (shl 1, vt:$a)), -1)),
    (BFM $a, (MOV (i32 0)))
  >;
}

defm : BFMPatterns <i32, S_BFM_B32, S_MOV_B32>;
// FIXME: defm : BFMPatterns <i64, S_BFM_B64, S_MOV_B64>;

def : BFEPattern <V_BFE_U32, S_MOV_B32>;

def : Pat<
  (fcanonicalize f16:$src),
  (V_MUL_F16_e64 0, (i32 CONST.FP16_ONE), 0, $src, 0, 0)
>;

def : Pat<
  (fcanonicalize f32:$src),
  (V_MUL_F32_e64 0, (i32 CONST.FP32_ONE), 0, $src, 0, 0)
>;

def : Pat<
  (fcanonicalize f64:$src),
  (V_MUL_F64 0, CONST.FP64_ONE, 0, $src, 0, 0)
>;

//===----------------------------------------------------------------------===//
// Fract Patterns
//===----------------------------------------------------------------------===//

let Predicates = [isSI] in {

// V_FRACT is buggy on SI, so the F32 version is never used and (x-floor(x)) is
// used instead. However, SI doesn't have V_FLOOR_F64, so the most efficient
// way to implement it is using V_FRACT_F64.
// The workaround for the V_FRACT bug is:
//    fract(x) = isnan(x) ? x : min(V_FRACT(x), 0.99999999999999999)

// Convert floor(x) to (x - fract(x))
def : Pat <
  (f64 (ffloor (f64 (VOP3Mods f64:$x, i32:$mods)))),
  (V_ADD_F64
      $mods,
      $x,
      SRCMODS.NEG,
      (V_CNDMASK_B64_PSEUDO
         (V_MIN_F64
             SRCMODS.NONE,
             (V_FRACT_F64_e64 $mods, $x, DSTCLAMP.NONE, DSTOMOD.NONE),
             SRCMODS.NONE,
             (V_MOV_B64_PSEUDO 0x3fefffffffffffff),
             DSTCLAMP.NONE, DSTOMOD.NONE),
         $x,
         (V_CMP_CLASS_F64_e64 SRCMODS.NONE, $x, (i32 3 /*NaN*/))),
      DSTCLAMP.NONE, DSTOMOD.NONE)
>;

} // End Predicates = [isSI]

//============================================================================//
// Miscellaneous Optimization Patterns
//============================================================================//

def : SHA256MaPattern <V_BFI_B32, V_XOR_B32_e64>;

def : IntMed3Pat<V_MED3_I32, smax, smax_oneuse, smin_oneuse>;
def : IntMed3Pat<V_MED3_U32, umax, umax_oneuse, umin_oneuse>;

//============================================================================//
// Assembler aliases
//============================================================================//

def : MnemonicAlias<"v_add_u32", "v_add_i32">;
def : MnemonicAlias<"v_sub_u32", "v_sub_i32">;
def : MnemonicAlias<"v_subrev_u32", "v_subrev_i32">;

} // End isGCN predicate<|MERGE_RESOLUTION|>--- conflicted
+++ resolved
@@ -384,8 +384,6 @@
 
 let Predicates = [isGCN] in {
 
-<<<<<<< HEAD
-=======
 def : Pat<
   (int_amdgcn_else i64:$src, bb:$target),
   (SI_ELSE $src, $target, 0)
@@ -396,7 +394,6 @@
   (SI_KILL (i32 0xbf800000))
 >;
 
->>>>>>> c329efbc
 //===----------------------------------------------------------------------===//
 // VOP1 Patterns
 //===----------------------------------------------------------------------===//
@@ -939,22 +936,10 @@
   (i1 (Inst 0, (kone_type KOne), $src0_modifiers, $src0, DSTCLAMP.NONE, DSTOMOD.NONE))
 >;
 
-<<<<<<< HEAD
-class FPToI1Pat<Instruction Inst, int KOne, ValueType vt, SDPatternOperator fp_to_int> : Pat <
-  (i1 (fp_to_int (vt (VOP3Mods vt:$src0, i32:$src0_modifiers)))),
-  (i1 (Inst 0, KOne, $src0_modifiers, $src0, DSTCLAMP.NONE, DSTOMOD.NONE))
->;
-
-def : FPToI1Pat<V_CMP_EQ_F32_e64, CONST.FP32_ONE, f32, fp_to_uint>;
-def : FPToI1Pat<V_CMP_EQ_F32_e64, CONST.FP32_NEG_ONE, f32, fp_to_sint>;
-def : FPToI1Pat<V_CMP_EQ_F64_e64, CONST.FP64_ONE, f64, fp_to_uint>;
-def : FPToI1Pat<V_CMP_EQ_F64_e64, CONST.FP64_NEG_ONE, f64, fp_to_sint>;
-=======
 def : FPToI1Pat<V_CMP_EQ_F32_e64, CONST.FP32_ONE, i32, f32, fp_to_uint>;
 def : FPToI1Pat<V_CMP_EQ_F32_e64, CONST.FP32_NEG_ONE, i32, f32, fp_to_sint>;
 def : FPToI1Pat<V_CMP_EQ_F64_e64, CONST.FP64_ONE, i64, f64, fp_to_uint>;
 def : FPToI1Pat<V_CMP_EQ_F64_e64, CONST.FP64_NEG_ONE, i64, f64, fp_to_sint>;
->>>>>>> c329efbc
 
 // If we need to perform a logical operation on i1 values, we need to
 // use vector comparisons since there is only one SCC register. Vector
