--- conflicted
+++ resolved
@@ -149,23 +149,7 @@
     OutStreamer->EmitThumbFunc(CurrentFnSym);
   }
 
-<<<<<<< HEAD
-  // @LOCALMOD-START
-  // make sure function entry is aligned. We use  XmagicX as our basis
-  // for alignment decisions (c.f. assembler sfi macros)
-  if (Subtarget->isTargetNaCl()) {
-    EmitAlignment(std::max(MF->getAlignment(), 4u));
-
-    if (OutStreamer.hasRawTextSupport()) {
-      OutStreamer.EmitRawText(StringRef("\t.set XmagicX, .\n"));
-    }
-  }
-  // @LOCALMOD-END
- 
-  OutStreamer.EmitLabel(CurrentFnSym);
-=======
   OutStreamer->EmitLabel(CurrentFnSym);
->>>>>>> 99e9f85e
 }
 
 void ARMAsmPrinter::EmitXXStructor(const DataLayout &DL, const Constant *CV) {
@@ -271,17 +255,9 @@
     return;
   case MachineOperand::MO_GlobalAddress: {
     const GlobalValue *GV = MO.getGlobal();
-<<<<<<< HEAD
-    if ((Modifier && strcmp(Modifier, "lo16") == 0) ||
-        (TF == ARMII::MO_LO16)) // @LOCALMOD: TEMPORARY FIX (pr8252)
-      O << ":lower16:";
-    else if ((Modifier && strcmp(Modifier, "hi16") == 0) ||
-             (TF == ARMII::MO_HI16)) // @LOCALMOD: TEMPORARY FIX (pr8252)
-=======
     if (TF & ARMII::MO_LO16)
       O << ":lower16:";
     else if (TF & ARMII::MO_HI16)
->>>>>>> 99e9f85e
       O << ":upper16:";
     GetARMGVSymbol(GV, TF)->print(O, MAI);
 
@@ -1033,28 +1009,9 @@
       const MCExpr *DotExpr = MCSymbolRefExpr::create(DotSym, OutContext);
       PCRelExpr = MCBinaryExpr::createSub(PCRelExpr, DotExpr, OutContext);
     }
-<<<<<<< HEAD
-    Expr = MCBinaryExpr::CreateSub(Expr, PCRelExpr, OutContext);
-  } else {   // @LOCALMOD-BEGIN
-    // Check mustAddCurrentAddress() when getPCAdjustment() == 0,
-    // and make it actually *Subtract* the current address.
-    // A more appropriate name is probably "relativeToCurrentAddress",
-    // since the assembler can't actually handle "X + .", only "X - .".
-    if (ACPV->mustAddCurrentAddress()) {
-      MCSymbol *DotSym = OutContext.CreateTempSymbol();
-      OutStreamer.EmitLabel(DotSym);
-      const MCExpr *DotExpr = MCSymbolRefExpr::Create(DotSym, OutContext);
-      Expr = MCBinaryExpr::CreateSub(Expr, DotExpr, OutContext);
-    }
-  }
-  // @LOCALMOD-END
-
-  OutStreamer.EmitValue(Expr, Size);
-=======
     Expr = MCBinaryExpr::createSub(Expr, PCRelExpr, OutContext);
   }
   OutStreamer->EmitValue(Expr, Size);
->>>>>>> 99e9f85e
 }
 
 void ARMAsmPrinter::EmitJumpTableAddrs(const MachineInstr *MI) {
