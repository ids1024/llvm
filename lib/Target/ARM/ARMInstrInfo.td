--- conflicted
+++ resolved
@@ -96,19 +96,7 @@
 // Node definitions.
 def ARMWrapper       : SDNode<"ARMISD::Wrapper",     SDTIntUnaryOp>;
 def ARMWrapperPIC    : SDNode<"ARMISD::WrapperPIC",  SDTIntUnaryOp>;
-<<<<<<< HEAD
-def ARMWrapperJT     : SDNode<"ARMISD::WrapperJT",   SDTIntBinOp>;
-// @LOCALMOD-START
-// support non-inline jumptables
-// we do not use the extre uid immediate that comes with ARMWrapperJT
-// TODO(robertm): figure out what it is used for
-def ARMWrapperJT2    : SDNode<"ARMISD::WrapperJT2",  SDTIntUnaryOp>;
-// Support for MOVW/MOVT'ing the GOT address directly into a register.
-def ARMWrapperGOT       : SDNode<"ARMISD::WrapperGOT",  SDTPtrLeaf>;
-// @LOCALMOD-END
-=======
 def ARMWrapperJT     : SDNode<"ARMISD::WrapperJT",   SDTIntUnaryOp>;
->>>>>>> 99e9f85e
 
 def ARMcallseq_start : SDNode<"ISD::CALLSEQ_START", SDT_ARMCallSeqStart,
                               [SDNPHasChain, SDNPSideEffect, SDNPOutGlue]>;
@@ -5539,19 +5527,8 @@
                                                 // with DontUseConstIslands.
 def : ARMPat<(ARMWrapper  tglobaladdr :$dst), (MOVi32imm tglobaladdr :$dst)>,
             Requires<[IsARM, UseMovt]>;
-<<<<<<< HEAD
-// @LOCALMOD-START
-def : ARMPat<(ARMWrapper  tconstpool :$dst), (MOVi32imm tconstpool :$dst)>,
-            Requires<[IsARM, UseMovt, DontUseConstIslands]>;
-def : ARMPat<(ARMWrapperJT2  tjumptable :$dst), (MOVi32imm tjumptable :$dst)>,
-            Requires<[IsARM, UseMovt]>;
-// @LOCALMOD-END
-def : ARMPat<(ARMWrapperJT tjumptable:$dst, imm:$id),
-             (LEApcrelJT tjumptable:$dst, imm:$id)>;
-=======
 def : ARMPat<(ARMWrapperJT tjumptable:$dst),
              (LEApcrelJT tjumptable:$dst)>;
->>>>>>> 99e9f85e
 
 // TODO: add,sub,and, 3-instr forms?
 
