--- conflicted
+++ resolved
@@ -43,16 +43,10 @@
 FunctionPass *createARMOptimizeBarriersPass();
 FunctionPass *createThumb2SizeReductionPass();
 
-<<<<<<< HEAD
-=======
 /* @LOCALMOD-START */
 FunctionPass *createARMNaClRewritePass();
 /* @LOCALMOD-END */
 
-/// \brief Creates an ARM-specific Target Transformation Info pass.
-ImmutablePass *createARMTargetTransformInfoPass(const ARMBaseTargetMachine *TM);
-
->>>>>>> b82e6c61
 void LowerARMMachineInstrToMCInst(const MachineInstr *MI, MCInst &OutMI,
                                   ARMAsmPrinter &AP);
 
