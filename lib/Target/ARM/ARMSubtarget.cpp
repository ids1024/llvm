//===-- ARMSubtarget.cpp - ARM Subtarget Information ----------------------===//
//
//                     The LLVM Compiler Infrastructure
//
// This file is distributed under the University of Illinois Open Source
// License. See LICENSE.TXT for details.
//
//===----------------------------------------------------------------------===//
//
// This file implements the ARM specific subclass of TargetSubtargetInfo.
//
//===----------------------------------------------------------------------===//

#include "ARMSubtarget.h"
#include "ARMFrameLowering.h"
#include "ARMISelLowering.h"
#include "ARMInstrInfo.h"
#include "ARMMachineFunctionInfo.h"
#include "ARMSelectionDAGInfo.h"
#include "ARMSubtarget.h"
#include "ARMTargetMachine.h"
#include "Thumb1FrameLowering.h"
#include "Thumb1InstrInfo.h"
#include "Thumb2InstrInfo.h"
#include "llvm/CodeGen/MachineRegisterInfo.h"
#include "llvm/IR/Attributes.h"
#include "llvm/IR/Function.h"
#include "llvm/IR/GlobalValue.h"
#include "llvm/Support/CommandLine.h"
#include "llvm/Target/TargetInstrInfo.h"
#include "llvm/Target/TargetOptions.h"
#include "llvm/Target/TargetRegisterInfo.h"

using namespace llvm;

#define DEBUG_TYPE "arm-subtarget"

#define GET_SUBTARGETINFO_TARGET_DESC
#define GET_SUBTARGETINFO_CTOR
#include "ARMGenSubtargetInfo.inc"

static cl::opt<bool>
<<<<<<< HEAD
ReserveR9("arm-reserve-r9", cl::Hidden,
          cl::desc("Reserve R9, making it unavailable as GPR"));

static cl::opt<bool>
ArmUseMOVT("arm-use-movt", cl::init(true), cl::Hidden);

// @LOCALMOD-START
// TODO: * JITing has not been tested at all
//       * Thumb mode operation is also not clear: it seems jump tables
//         for thumb are broken independent of this option
static cl::opt<bool>
NoInlineJumpTables("no-inline-jumptables",
                  cl::desc("Do not place jump tables inline in the code"));
// @LOCALMOD-END

static cl::opt<bool>
=======
>>>>>>> 99e9f85e
UseFusedMulOps("arm-use-mulops",
               cl::init(true), cl::Hidden);

enum ITMode {
  DefaultIT,
  RestrictedIT,
  NoRestrictedIT
};

static cl::opt<ITMode>
IT(cl::desc("IT block support"), cl::Hidden, cl::init(DefaultIT),
   cl::ZeroOrMore,
   cl::values(clEnumValN(DefaultIT, "arm-default-it",
                         "Generate IT block based on arch"),
              clEnumValN(RestrictedIT, "arm-restrict-it",
                         "Disallow deprecated IT based on ARMv8"),
              clEnumValN(NoRestrictedIT, "arm-no-restrict-it",
                         "Allow IT blocks based on ARMv7"),
              clEnumValEnd));

/// initializeSubtargetDependencies - Initializes using a CPU and feature string
/// so that we can use initializer lists for subtarget initialization.
ARMSubtarget &ARMSubtarget::initializeSubtargetDependencies(StringRef CPU,
                                                            StringRef FS) {
  initializeEnvironment();
  initSubtargetFeatures(CPU, FS);
  return *this;
}

ARMFrameLowering *ARMSubtarget::initializeFrameLowering(StringRef CPU,
                                                        StringRef FS) {
  ARMSubtarget &STI = initializeSubtargetDependencies(CPU, FS);
  if (STI.isThumb1Only())
    return (ARMFrameLowering *)new Thumb1FrameLowering(STI);

  return new ARMFrameLowering(STI);
}

ARMSubtarget::ARMSubtarget(const Triple &TT, const std::string &CPU,
                           const std::string &FS,
                           const ARMBaseTargetMachine &TM, bool IsLittle)
    : ARMGenSubtargetInfo(TT, CPU, FS), ARMProcFamily(Others),
      ARMProcClass(None), stackAlignment(4), CPUString(CPU), IsLittle(IsLittle),
      TargetTriple(TT), Options(TM.Options), TM(TM),
      FrameLowering(initializeFrameLowering(CPU, FS)),
      // At this point initializeSubtargetDependencies has been called so
      // we can query directly.
      InstrInfo(isThumb1Only()
                    ? (ARMBaseInstrInfo *)new Thumb1InstrInfo(*this)
                    : !isThumb()
                          ? (ARMBaseInstrInfo *)new ARMInstrInfo(*this)
                          : (ARMBaseInstrInfo *)new Thumb2InstrInfo(*this)),
      TLInfo(TM, *this) {}

void ARMSubtarget::initializeEnvironment() {
  HasV4TOps = false;
  HasV5TOps = false;
  HasV5TEOps = false;
  HasV6Ops = false;
  HasV6MOps = false;
  HasV6KOps = false;
  HasV6T2Ops = false;
  HasV7Ops = false;
  HasV8Ops = false;
  HasV8_1aOps = false;
  HasVFPv2 = false;
  HasVFPv3 = false;
  HasVFPv4 = false;
  HasFPARMv8 = false;
  HasNEON = false;
  UseNEONForSinglePrecisionFP = false;
  // @LOCALMOD-START
  UseInlineJumpTables = !NoInlineJumpTables;
  UseConstIslands = true;
  // @LOCALMOD-END
  UseMulOps = UseFusedMulOps;
  SlowFPVMLx = false;
  HasVMLxForwarding = false;
  SlowFPBrcc = false;
  InThumbMode = false;
  UseSoftFloat = false;
  HasThumb2 = false;
  NoARM = false;
  ReserveR9 = false;
  NoMovt = false;
  SupportsTailCall = false;
  HasFP16 = false;
  HasD16 = false;
  HasHardwareDivide = false;
  HasHardwareDivideInARM = false;
  HasT2ExtractPack = false;
  HasDataBarrier = false;
  Pref32BitThumb = false;
  AvoidCPSRPartialUpdate = false;
  AvoidMOVsShifterOperand = false;
  HasRAS = false;
  HasMPExtension = false;
  HasVirtualization = false;
  FPOnlySP = false;
  HasPerfMon = false;
  HasTrustZone = false;
  HasCrypto = false;
  HasCRC = false;
  HasZeroCycleZeroing = false;
  StrictAlign = false;
  Thumb2DSP = false;
  UseNaClTrap = false;
  GenLongCalls = false;
  UnsafeFPMath = false;
}

void ARMSubtarget::initSubtargetFeatures(StringRef CPU, StringRef FS) {
  if (CPUString.empty()) {
    if (isTargetDarwin() && TargetTriple.getArchName().endswith("v7s"))
      // Default to the Swift CPU when targeting armv7s/thumbv7s.
      CPUString = "swift";
    else
      CPUString = "generic";
  }

  // Insert the architecture feature derived from the target triple into the
  // feature string. This is important for setting features that are implied
  // based on the architecture version.
  std::string ArchFS = ARM_MC::ParseARMTriple(TargetTriple, CPUString);
  if (!FS.empty()) {
    if (!ArchFS.empty())
      ArchFS = (Twine(ArchFS) + "," + FS).str();
    else
      ArchFS = FS;
  }
  ParseSubtargetFeatures(CPUString, ArchFS);

  // FIXME: This used enable V6T2 support implicitly for Thumb2 mode.
  // Assert this for now to make the change obvious.
  assert(hasV6T2Ops() || !hasThumb2());

  // Keep a pointer to static instruction cost data for the specified CPU.
  SchedModel = getSchedModelForCPU(CPUString);

  // Initialize scheduling itinerary for the specified CPU.
  InstrItins = getInstrItineraryForCPU(CPUString);

  // FIXME: this is invalid for WindowsCE
  if (isTargetWindows())
    NoARM = true;

  if (isAAPCS_ABI())
    stackAlignment = 8;
  if (isTargetNaCl())
    stackAlignment = 16;

  if (isTargetMachO())
    SupportsTailCall = !isTargetIOS() || !getTargetTriple().isOSVersionLT(5, 0);
  else
    SupportsTailCall = !isThumb1Only();
<<<<<<< HEAD
  }

  // @LOCALMOD-BEGIN
  if (isTargetNaCl()) {
    // NaCl reserves R9 for TLS.
    IsR9Reserved = true;
    // NaCl uses MovT to avoid generating constant islands.
    UseMovt = true;
    UseInlineJumpTables = false;
    UseConstIslands = false;
  }
  // @LOCALMOD-END

  if (Align == DefaultAlign) {
    // Assume pre-ARMv6 doesn't support unaligned accesses.
    //
    // ARMv6 may or may not support unaligned accesses depending on the
    // SCTLR.U bit, which is architecture-specific. We assume ARMv6
    // Darwin and NetBSD targets support unaligned accesses, and others don't.
    //
    // ARMv7 always has SCTLR.U set to 1, but it has a new SCTLR.A bit
    // which raises an alignment fault on unaligned accesses. Linux
    // defaults this bit to 0 and handles it as a system-wide (not
    // per-process) setting. It is therefore safe to assume that ARMv7+
    // Linux targets support unaligned accesses. The same goes for NaCl.
    //
    // The above behavior is consistent with GCC.
    AllowsUnalignedMem =
      (hasV7Ops() && (isTargetLinux() || isTargetNaCl() ||
                      isTargetNetBSD())) ||
      (hasV6Ops() && (isTargetMachO() || isTargetNetBSD()));
  } else {
    AllowsUnalignedMem = !(Align == StrictAlign);
  }

  // No v6M core supports unaligned memory access (v6M ARM ARM A3.2)
  if (isV6M())
    AllowsUnalignedMem = false;
=======
>>>>>>> 99e9f85e

  switch (IT) {
  case DefaultIT:
    RestrictIT = hasV8Ops();
    break;
  case RestrictedIT:
    RestrictIT = true;
    break;
  case NoRestrictedIT:
    RestrictIT = false;
    break;
  }

  // NEON f32 ops are non-IEEE 754 compliant. Darwin is ok with it by default.
  const FeatureBitset &Bits = getFeatureBits();
  if ((Bits[ARM::ProcA5] || Bits[ARM::ProcA8]) && // Where this matters
      (Options.UnsafeFPMath || isTargetDarwin()))
    UseNEONForSinglePrecisionFP = true;
}

bool ARMSubtarget::isAPCS_ABI() const {
  assert(TM.TargetABI != ARMBaseTargetMachine::ARM_ABI_UNKNOWN);
  return TM.TargetABI == ARMBaseTargetMachine::ARM_ABI_APCS;
}
bool ARMSubtarget::isAAPCS_ABI() const {
  assert(TM.TargetABI != ARMBaseTargetMachine::ARM_ABI_UNKNOWN);
  return TM.TargetABI == ARMBaseTargetMachine::ARM_ABI_AAPCS;
}

/// GVIsIndirectSymbol - true if the GV will be accessed via an indirect symbol.
bool
ARMSubtarget::GVIsIndirectSymbol(const GlobalValue *GV,
                                 Reloc::Model RelocM) const {
  if (RelocM == Reloc::Static)
    return false;

  bool isDef = GV->isStrongDefinitionForLinker();

  if (!isTargetMachO()) {
    // Extra load is needed for all externally visible.
    if (GV->hasLocalLinkage() || GV->hasHiddenVisibility())
      return false;
    return true;
  } else {
    // If this is a strong reference to a definition, it is definitely not
    // through a stub.
    if (isDef)
      return false;

    // Unless we have a symbol with hidden visibility, we have to go through a
    // normal $non_lazy_ptr stub because this symbol might be resolved late.
    if (!GV->hasHiddenVisibility())  // Non-hidden $non_lazy_ptr reference.
      return true;

    if (RelocM == Reloc::PIC_) {
      // If symbol visibility is hidden, we have a stub for common symbol
      // references and external declarations.
      if (GV->isDeclarationForLinker() || GV->hasCommonLinkage())
        // Hidden $non_lazy_ptr reference.
        return true;
    }
  }

  return false;
}

unsigned ARMSubtarget::getMispredictionPenalty() const {
  return SchedModel.MispredictPenalty;
}

bool ARMSubtarget::hasSinCos() const {
  return getTargetTriple().isiOS() && !getTargetTriple().isOSVersionLT(7, 0);
}

bool ARMSubtarget::enableMachineScheduler() const {
  // Enable the MachineScheduler before register allocation for out-of-order
  // architectures where we do not use the PostRA scheduler anymore (for now
  // restricted to swift).
  return getSchedModel().isOutOfOrder() && isSwift();
}

// This overrides the PostRAScheduler bit in the SchedModel for any CPU.
bool ARMSubtarget::enablePostRAScheduler() const {
  // No need for PostRA scheduling on out of order CPUs (for now restricted to
  // swift).
  if (getSchedModel().isOutOfOrder() && isSwift())
    return false;
  return (!isThumb() || hasThumb2());
}

bool ARMSubtarget::enableAtomicExpand() const {
  return hasAnyDataBarrier() && !isThumb1Only();
}

bool ARMSubtarget::useMovt(const MachineFunction &MF) const {
  // NOTE Windows on ARM needs to use mov.w/mov.t pairs to materialise 32-bit
  // immediates as it is inherently position independent, and may be out of
  // range otherwise.
  return !NoMovt && hasV6T2Ops() &&
         (isTargetWindows() ||
          !MF.getFunction()->hasFnAttribute(Attribute::MinSize));
}

bool ARMSubtarget::useFastISel() const {
  // Thumb2 support on iOS; ARM support on iOS, Linux and NaCl.
  return TM.Options.EnableFastISel &&
         ((isTargetMachO() && !isThumb1Only()) ||
          (isTargetLinux() && !isThumb()) || (isTargetNaCl() && !isThumb()));
}<|MERGE_RESOLUTION|>--- conflicted
+++ resolved
@@ -40,25 +40,6 @@
 #include "ARMGenSubtargetInfo.inc"
 
 static cl::opt<bool>
-<<<<<<< HEAD
-ReserveR9("arm-reserve-r9", cl::Hidden,
-          cl::desc("Reserve R9, making it unavailable as GPR"));
-
-static cl::opt<bool>
-ArmUseMOVT("arm-use-movt", cl::init(true), cl::Hidden);
-
-// @LOCALMOD-START
-// TODO: * JITing has not been tested at all
-//       * Thumb mode operation is also not clear: it seems jump tables
-//         for thumb are broken independent of this option
-static cl::opt<bool>
-NoInlineJumpTables("no-inline-jumptables",
-                  cl::desc("Do not place jump tables inline in the code"));
-// @LOCALMOD-END
-
-static cl::opt<bool>
-=======
->>>>>>> 99e9f85e
 UseFusedMulOps("arm-use-mulops",
                cl::init(true), cl::Hidden);
 
@@ -214,47 +195,6 @@
     SupportsTailCall = !isTargetIOS() || !getTargetTriple().isOSVersionLT(5, 0);
   else
     SupportsTailCall = !isThumb1Only();
-<<<<<<< HEAD
-  }
-
-  // @LOCALMOD-BEGIN
-  if (isTargetNaCl()) {
-    // NaCl reserves R9 for TLS.
-    IsR9Reserved = true;
-    // NaCl uses MovT to avoid generating constant islands.
-    UseMovt = true;
-    UseInlineJumpTables = false;
-    UseConstIslands = false;
-  }
-  // @LOCALMOD-END
-
-  if (Align == DefaultAlign) {
-    // Assume pre-ARMv6 doesn't support unaligned accesses.
-    //
-    // ARMv6 may or may not support unaligned accesses depending on the
-    // SCTLR.U bit, which is architecture-specific. We assume ARMv6
-    // Darwin and NetBSD targets support unaligned accesses, and others don't.
-    //
-    // ARMv7 always has SCTLR.U set to 1, but it has a new SCTLR.A bit
-    // which raises an alignment fault on unaligned accesses. Linux
-    // defaults this bit to 0 and handles it as a system-wide (not
-    // per-process) setting. It is therefore safe to assume that ARMv7+
-    // Linux targets support unaligned accesses. The same goes for NaCl.
-    //
-    // The above behavior is consistent with GCC.
-    AllowsUnalignedMem =
-      (hasV7Ops() && (isTargetLinux() || isTargetNaCl() ||
-                      isTargetNetBSD())) ||
-      (hasV6Ops() && (isTargetMachO() || isTargetNetBSD()));
-  } else {
-    AllowsUnalignedMem = !(Align == StrictAlign);
-  }
-
-  // No v6M core supports unaligned memory access (v6M ARM ARM A3.2)
-  if (isV6M())
-    AllowsUnalignedMem = false;
-=======
->>>>>>> 99e9f85e
 
   switch (IT) {
   case DefaultIT:
