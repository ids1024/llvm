//===-- ARMAsmPrinter.h - ARM implementation of AsmPrinter ------*- C++ -*-===//
//
//                     The LLVM Compiler Infrastructure
//
// This file is distributed under the University of Illinois Open Source
// License. See LICENSE.TXT for details.
//
//===----------------------------------------------------------------------===//

#ifndef ARMASMPRINTER_H
#define ARMASMPRINTER_H

#include "ARMSubtarget.h"
#include "llvm/CodeGen/AsmPrinter.h"
#include "llvm/Target/TargetMachine.h"

namespace llvm {

class ARMFunctionInfo;
class MCOperand;
class MachineConstantPool;
class MachineOperand;

namespace ARM {
  enum DW_ISA {
    DW_ISA_ARM_thumb = 1,
    DW_ISA_ARM_arm = 2
  };
}

class LLVM_LIBRARY_VISIBILITY ARMAsmPrinter : public AsmPrinter {

  /// Subtarget - Keep a pointer to the ARMSubtarget around so that we can
  /// make the right decision when printing asm code for different targets.
  const ARMSubtarget *Subtarget;

  /// AFI - Keep a pointer to ARMFunctionInfo for the current
  /// MachineFunction.
  ARMFunctionInfo *AFI;

  /// MCP - Keep a pointer to constantpool entries of the current
  /// MachineFunction.
  const MachineConstantPool *MCP;

  /// InConstantPool - Maintain state when emitting a sequence of constant
  /// pool entries so we can properly mark them as data regions.
  bool InConstantPool;
public:
  explicit ARMAsmPrinter(TargetMachine &TM, MCStreamer &Streamer)
    : AsmPrinter(TM, Streamer), AFI(nullptr), MCP(nullptr),
      InConstantPool(false) {
    Subtarget = &TM.getSubtarget<ARMSubtarget>();
  }

  const char *getPassName() const override {
    return "ARM Assembly / Object Emitter";
  }

  void printOperand(const MachineInstr *MI, int OpNum, raw_ostream &O,
                    const char *Modifier = nullptr);

  bool PrintAsmOperand(const MachineInstr *MI, unsigned OpNum,
                       unsigned AsmVariant, const char *ExtraCode,
                       raw_ostream &O) override;
  bool PrintAsmMemoryOperand(const MachineInstr *MI, unsigned OpNum,
                             unsigned AsmVariant, const char *ExtraCode,
                             raw_ostream &O) override;

  void emitInlineAsmEnd(const MCSubtargetInfo &StartInfo,
                        const MCSubtargetInfo *EndInfo) const override;

  void EmitJumpTable(const MachineInstr *MI);
  void EmitJump2Table(const MachineInstr *MI);
  void EmitInstruction(const MachineInstr *MI) override;
  bool runOnMachineFunction(MachineFunction &F) override;

<<<<<<< HEAD
  // @LOCALMOD-START
  // Usually this does nothing on ARM as constants pools are handled with
  // custom code (for constant islands).
  // When not using constant islands, fall back to the default implementation.
  virtual void EmitConstantPool() LLVM_OVERRIDE {
    if (!Subtarget->useConstIslands()) AsmPrinter::EmitConstantPool();
  }
  // @LOCALMOD-END

  virtual void EmitFunctionBodyEnd() LLVM_OVERRIDE;
  virtual void EmitFunctionEntryLabel() LLVM_OVERRIDE;
  virtual void EmitStartOfAsmFile(Module &M) LLVM_OVERRIDE;
  virtual void EmitEndOfAsmFile(Module &M) LLVM_OVERRIDE;
  virtual void EmitXXStructor(const Constant *CV) LLVM_OVERRIDE;
=======
  void EmitConstantPool() override {
    // we emit constant pools customly!
  }
  void EmitFunctionBodyEnd() override;
  void EmitFunctionEntryLabel() override;
  void EmitStartOfAsmFile(Module &M) override;
  void EmitEndOfAsmFile(Module &M) override;
  void EmitXXStructor(const Constant *CV) override;
>>>>>>> 434f0e35

  // lowerOperand - Convert a MachineOperand into the equivalent MCOperand.
  bool lowerOperand(const MachineOperand &MO, MCOperand &MCOp);
  
  // @LOCALMOD-START
  /// UseReadOnlyJumpTables - true if JumpTableInfo must be in rodata.
  virtual bool UseReadOnlyJumpTables() const;
  /// GetTargetBasicBlockAlign - Get the target alignment for basic blocks.
  virtual unsigned GetTargetBasicBlockAlign() const;
  /// GetTargetLabelAlign - Get optional alignment for TargetOpcode
  /// labels E.g., EH_LABEL.
  /// TODO(sehr,robertm): remove this if the labeled block has address taken.
  virtual unsigned GetTargetLabelAlign(const MachineInstr *MI) const;
  // @LOCALMOD-END

private:
  // Helpers for EmitStartOfAsmFile() and EmitEndOfAsmFile()
  void emitAttributes();

  // Generic helper used to emit e.g. ARMv5 mul pseudos
  void EmitPatchedInstruction(const MachineInstr *MI, unsigned TargetOpc);

  void EmitUnwindingInstruction(const MachineInstr *MI);

  // emitPseudoExpansionLowering - tblgen'erated.
  bool emitPseudoExpansionLowering(MCStreamer &OutStreamer,
                                   const MachineInstr *MI);

public:
  unsigned getISAEncoding() override {
    // ARM/Darwin adds ISA to the DWARF info for each function.
    if (!Subtarget->isTargetMachO())
      return 0;
    return Subtarget->isThumb() ?
      ARM::DW_ISA_ARM_thumb : ARM::DW_ISA_ARM_arm;
  }

private:
  MCOperand GetSymbolRef(const MachineOperand &MO, const MCSymbol *Symbol);
  MCSymbol *GetARMJTIPICJumpTableLabel2(unsigned uid, unsigned uid2) const;

  MCSymbol *GetARMSJLJEHLabel() const;

  MCSymbol *GetARMGVSymbol(const GlobalValue *GV, unsigned char TargetFlags);

public:
  /// EmitMachineConstantPoolValue - Print a machine constantpool value to
  /// the .s file.
  void EmitMachineConstantPoolValue(MachineConstantPoolValue *MCPV) override;
};
} // end namespace llvm

#endif<|MERGE_RESOLUTION|>--- conflicted
+++ resolved
@@ -74,31 +74,20 @@
   void EmitInstruction(const MachineInstr *MI) override;
   bool runOnMachineFunction(MachineFunction &F) override;
 
-<<<<<<< HEAD
   // @LOCALMOD-START
   // Usually this does nothing on ARM as constants pools are handled with
   // custom code (for constant islands).
   // When not using constant islands, fall back to the default implementation.
-  virtual void EmitConstantPool() LLVM_OVERRIDE {
+  void EmitConstantPool() override {
     if (!Subtarget->useConstIslands()) AsmPrinter::EmitConstantPool();
   }
   // @LOCALMOD-END
 
-  virtual void EmitFunctionBodyEnd() LLVM_OVERRIDE;
-  virtual void EmitFunctionEntryLabel() LLVM_OVERRIDE;
-  virtual void EmitStartOfAsmFile(Module &M) LLVM_OVERRIDE;
-  virtual void EmitEndOfAsmFile(Module &M) LLVM_OVERRIDE;
-  virtual void EmitXXStructor(const Constant *CV) LLVM_OVERRIDE;
-=======
-  void EmitConstantPool() override {
-    // we emit constant pools customly!
-  }
   void EmitFunctionBodyEnd() override;
   void EmitFunctionEntryLabel() override;
   void EmitStartOfAsmFile(Module &M) override;
   void EmitEndOfAsmFile(Module &M) override;
   void EmitXXStructor(const Constant *CV) override;
->>>>>>> 434f0e35
 
   // lowerOperand - Convert a MachineOperand into the equivalent MCOperand.
   bool lowerOperand(const MachineOperand &MO, MCOperand &MCOp);
