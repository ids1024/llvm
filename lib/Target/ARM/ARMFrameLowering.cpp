//===-- ARMFrameLowering.cpp - ARM Frame Information ----------------------===//
//
//                     The LLVM Compiler Infrastructure
//
// This file is distributed under the University of Illinois Open Source
// License. See LICENSE.TXT for details.
//
//===----------------------------------------------------------------------===//
//
// This file contains the ARM implementation of TargetFrameLowering class.
//
//===----------------------------------------------------------------------===//

#include "ARMFrameLowering.h"
#include "ARMBaseInstrInfo.h"
#include "ARMBaseRegisterInfo.h"
#include "ARMMachineFunctionInfo.h"
#include "llvm/CallingConv.h"
#include "llvm/Function.h"
#include "MCTargetDesc/ARMAddressingModes.h"
#include "llvm/Function.h"
#include "llvm/CodeGen/MachineFrameInfo.h"
#include "llvm/CodeGen/MachineFunction.h"
#include "llvm/CodeGen/MachineInstrBuilder.h"
#include "llvm/CodeGen/MachineRegisterInfo.h"
#include "llvm/CodeGen/RegisterScavenging.h"
#include "llvm/Target/TargetOptions.h"
#include "llvm/Support/CommandLine.h"
// @LOCALMOD-START
#include "llvm/CodeGen/MachineModuleInfo.h"
// @LOCALMOD-END

using namespace llvm;

static cl::opt<bool>
SpillAlignedNEONRegs("align-neon-spills", cl::Hidden, cl::init(true),
                     cl::desc("Align ARM NEON spills in prolog and epilog"));

static MachineBasicBlock::iterator
skipAlignedDPRCS2Spills(MachineBasicBlock::iterator MI,
                        unsigned NumAlignedDPRCS2Regs);

/// hasFP - Return true if the specified function should have a dedicated frame
/// pointer register.  This is true if the function has variable sized allocas
/// or if frame pointer elimination is disabled.
bool ARMFrameLowering::hasFP(const MachineFunction &MF) const {
  const TargetRegisterInfo *RegInfo = MF.getTarget().getRegisterInfo();

  // iOS requires FP not to be clobbered for backtracing purpose.
  if (STI.isTargetIOS())
    return true;

  const MachineFrameInfo *MFI = MF.getFrameInfo();
  // Always eliminate non-leaf frame pointers.
  return ((MF.getTarget().Options.DisableFramePointerElim(MF) &&
           MFI->hasCalls()) ||
          RegInfo->needsStackRealignment(MF) ||
          MFI->hasVarSizedObjects() ||
          MFI->isFrameAddressTaken());
}

/// hasReservedCallFrame - Under normal circumstances, when a frame pointer is
/// not required, we reserve argument space for call sites in the function
/// immediately on entry to the current function.  This eliminates the need for
/// add/sub sp brackets around call sites.  Returns true if the call frame is
/// included as part of the stack frame.
bool ARMFrameLowering::hasReservedCallFrame(const MachineFunction &MF) const {
  const MachineFrameInfo *FFI = MF.getFrameInfo();
  unsigned CFSize = FFI->getMaxCallFrameSize();
  // It's not always a good idea to include the call frame as part of the
  // stack frame. ARM (especially Thumb) has small immediate offset to
  // address the stack frame. So a large call frame can cause poor codegen
  // and may even makes it impossible to scavenge a register.
  if (CFSize >= ((1 << 12) - 1) / 2)  // Half of imm12
    return false;

  return !MF.getFrameInfo()->hasVarSizedObjects();
}

/// canSimplifyCallFramePseudos - If there is a reserved call frame, the
/// call frame pseudos can be simplified.  Unlike most targets, having a FP
/// is not sufficient here since we still may reference some objects via SP
/// even when FP is available in Thumb2 mode.
bool
ARMFrameLowering::canSimplifyCallFramePseudos(const MachineFunction &MF) const {
  return hasReservedCallFrame(MF) || MF.getFrameInfo()->hasVarSizedObjects();
}

static bool isCalleeSavedRegister(unsigned Reg, const uint16_t *CSRegs) {
  for (unsigned i = 0; CSRegs[i]; ++i)
    if (Reg == CSRegs[i])
      return true;
  return false;
}

static bool isCSRestore(MachineInstr *MI,
                        const ARMBaseInstrInfo &TII,
                        const uint16_t *CSRegs) {
  // Integer spill area is handled with "pop".
  if (MI->getOpcode() == ARM::LDMIA_RET ||
      MI->getOpcode() == ARM::t2LDMIA_RET ||
      MI->getOpcode() == ARM::LDMIA_UPD ||
      MI->getOpcode() == ARM::t2LDMIA_UPD ||
      MI->getOpcode() == ARM::VLDMDIA_UPD) {
    // The first two operands are predicates. The last two are
    // imp-def and imp-use of SP. Check everything in between.
    for (int i = 5, e = MI->getNumOperands(); i != e; ++i)
      if (!isCalleeSavedRegister(MI->getOperand(i).getReg(), CSRegs))
        return false;
    return true;
  }
  if ((MI->getOpcode() == ARM::LDR_POST_IMM ||
       MI->getOpcode() == ARM::LDR_POST_REG ||
       MI->getOpcode() == ARM::t2LDR_POST) &&
      isCalleeSavedRegister(MI->getOperand(0).getReg(), CSRegs) &&
      MI->getOperand(1).getReg() == ARM::SP)
    return true;

  return false;
}

static void
emitSPUpdate(bool isARM,
             MachineBasicBlock &MBB, MachineBasicBlock::iterator &MBBI,
             DebugLoc dl, const ARMBaseInstrInfo &TII,
             int NumBytes, unsigned MIFlags = MachineInstr::NoFlags) {
  if (isARM)
    emitARMRegPlusImmediate(MBB, MBBI, dl, ARM::SP, ARM::SP, NumBytes,
                            ARMCC::AL, 0, TII, MIFlags);
  else
    emitT2RegPlusImmediate(MBB, MBBI, dl, ARM::SP, ARM::SP, NumBytes,
                           ARMCC::AL, 0, TII, MIFlags);
}

void ARMFrameLowering::emitPrologue(MachineFunction &MF) const {
  MachineBasicBlock &MBB = MF.front();
  MachineBasicBlock::iterator MBBI = MBB.begin();
  MachineFrameInfo  *MFI = MF.getFrameInfo();
  ARMFunctionInfo *AFI = MF.getInfo<ARMFunctionInfo>();
  const ARMBaseRegisterInfo *RegInfo =
    static_cast<const ARMBaseRegisterInfo*>(MF.getTarget().getRegisterInfo());
  const ARMBaseInstrInfo &TII =
    *static_cast<const ARMBaseInstrInfo*>(MF.getTarget().getInstrInfo());
  assert(!AFI->isThumb1OnlyFunction() &&
         "This emitPrologue does not support Thumb1!");
  bool isARM = !AFI->isThumbFunction();
  unsigned VARegSaveSize = AFI->getVarArgsRegSaveSize();
  unsigned NumBytes = MFI->getStackSize();
  const std::vector<CalleeSavedInfo> &CSI = MFI->getCalleeSavedInfo();
  DebugLoc dl = MBBI != MBB.end() ? MBBI->getDebugLoc() : DebugLoc();
  unsigned FramePtr = RegInfo->getFrameRegister(MF);

  // Determine the sizes of each callee-save spill areas and record which frame
  // belongs to which callee-save spill areas.
  unsigned GPRCS1Size = 0, GPRCS2Size = 0, DPRCSSize = 0;
  int FramePtrSpillFI = 0;
  int D8SpillFI = 0;

<<<<<<< HEAD
  // @LOCALMOD-START
  MachineModuleInfo &MMI = MF.getMMI();
  // This condition was gleaned from x86 / PowerPC / XCore
  bool needsFrameMoves = MMI.hasDebugInfo() ||
                         !MF.getFunction()->doesNotThrow() ||
                         MF.getFunction()->needsUnwindTableEntry();
  // @LOCALMOD-END
  
  // All calls are tail calls in GHC calling conv, and functions have no prologue/epilogue.
=======
  // All calls are tail calls in GHC calling conv, and functions have no
  // prologue/epilogue.
>>>>>>> cfe09ed2
  if (MF.getFunction()->getCallingConv() == CallingConv::GHC)
    return;

  // Allocate the vararg register save area. This is not counted in NumBytes.
  if (VARegSaveSize)
    emitSPUpdate(isARM, MBB, MBBI, dl, TII, -VARegSaveSize,
                 MachineInstr::FrameSetup);

  if (!AFI->hasStackFrame()) {
    if (NumBytes != 0)
      emitSPUpdate(isARM, MBB, MBBI, dl, TII, -NumBytes,
                   MachineInstr::FrameSetup);
    return;
  }

  for (unsigned i = 0, e = CSI.size(); i != e; ++i) {
    unsigned Reg = CSI[i].getReg();
    int FI = CSI[i].getFrameIdx();
    switch (Reg) {
    case ARM::R4:
    case ARM::R5:
    case ARM::R6:
    case ARM::R7:
    case ARM::LR:
      if (Reg == FramePtr)
        FramePtrSpillFI = FI;
      AFI->addGPRCalleeSavedArea1Frame(FI);
      GPRCS1Size += 4;
      break;
    case ARM::R8:
    case ARM::R9:
    case ARM::R10:
    case ARM::R11:
      if (Reg == FramePtr)
        FramePtrSpillFI = FI;
      if (STI.isTargetIOS()) {
        AFI->addGPRCalleeSavedArea2Frame(FI);
        GPRCS2Size += 4;
      } else {
        AFI->addGPRCalleeSavedArea1Frame(FI);
        GPRCS1Size += 4;
      }
      break;
    default:
      // This is a DPR. Exclude the aligned DPRCS2 spills.
      if (Reg == ARM::D8)
        D8SpillFI = FI;
      if (Reg < ARM::D8 || Reg >= ARM::D8 + AFI->getNumAlignedDPRCS2Regs()) {
        AFI->addDPRCalleeSavedAreaFrame(FI);
        DPRCSSize += 8;
      }
    }
  }

  // Move past area 1.
  if (GPRCS1Size > 0) MBBI++;

  // @LOCALMOD-START
  if (needsFrameMoves && GPRCS1Size > 0) {
    // we just skipped the initial callee save reg instructions, e.g.
    // push {r4, r5, r6, lr}
    // NOTE: this likely is not the right thing to do for darwin as it does not
    //       treat all callee save regs uniformly
    MCSymbol *AfterRegSave = MMI.getContext().CreateTempSymbol();
    BuildMI(MBB, MBBI, dl, TII.get(ARM::PROLOG_LABEL)).addSym(AfterRegSave);
    // record the fact that the stack has moved
    MachineLocation dst(MachineLocation::VirtualFP);
    MachineLocation src(MachineLocation::VirtualFP, -GPRCS1Size);
    MMI.getFrameMoves().push_back(MachineMove(AfterRegSave, dst, src));
    // for each callee saved register record where it has been saved
    int offset = 0;
    for (unsigned i = 0, e = CSI.size(); i != e; ++i) {
      unsigned Reg = CSI[i].getReg();
      switch (Reg) {
       case ARM::R4:
       case ARM::R5:
       case ARM::R6:
       case ARM::R7:
       case ARM::R8:
       case ARM::R9:
       case ARM::R10:
       case ARM::R11:
       case ARM::LR:
        offset -= 4;
        MachineLocation dst(MachineLocation::VirtualFP, offset);
        MachineLocation src(Reg);
        MMI.getFrameMoves().push_back(MachineMove(AfterRegSave, dst, src));
        break;
      }
    }
  }
  // @LOCALMOD-END

  // Set FP to point to the stack slot that contains the previous FP.
  // For iOS, FP is R7, which has now been stored in spill area 1.
  // Otherwise, if this is not iOS, all the callee-saved registers go
  // into spill area 1, including the FP in R11.  In either case, it is
  // now safe to emit this assignment.
  bool HasFP = hasFP(MF);
  if (HasFP) {
    unsigned ADDriOpc = !AFI->isThumbFunction() ? ARM::ADDri : ARM::t2ADDri;
    MachineInstrBuilder MIB =
      BuildMI(MBB, MBBI, dl, TII.get(ADDriOpc), FramePtr)
      .addFrameIndex(FramePtrSpillFI).addImm(0)
      .setMIFlag(MachineInstr::FrameSetup);
    AddDefaultCC(AddDefaultPred(MIB));
    // @LOCALMOD-START
    if (needsFrameMoves) {
      // we just emitted the fp pointer setup instruction, e.g.
      // add      r11, sp, #8
      MCSymbol *AfterFramePointerInit = MMI.getContext().CreateTempSymbol();
      BuildMI(MBB, MBBI, dl,
              TII.get(ARM::PROLOG_LABEL)).addSym(AfterFramePointerInit);
      // record the fact that the frame pointer is now tracking the "cfa"
      // Note, gcc and llvm have a slightly different notion of where the
      // frame pointer should be pointing. gcc points after the return address
      // and llvm one word further down (two words = 8).
      // This should be fine as long as we are consistent.
      // NOTE: this is related to the offset computed for
      // ISD::FRAME_TO_ARGS_OFFSET
      MachineLocation dst(MachineLocation::VirtualFP);
      MachineLocation src(FramePtr, 8);
      MMI.getFrameMoves().push_back(MachineMove(AfterFramePointerInit, dst, src));
    }
    // @LOCALMOD-END
  }



  // Move past area 2.
  if (GPRCS2Size > 0) MBBI++;

  // Determine starting offsets of spill areas.
  unsigned DPRCSOffset  = NumBytes - (GPRCS1Size + GPRCS2Size + DPRCSSize);
  unsigned GPRCS2Offset = DPRCSOffset + DPRCSSize;
  unsigned GPRCS1Offset = GPRCS2Offset + GPRCS2Size;
  if (HasFP)
    AFI->setFramePtrSpillOffset(MFI->getObjectOffset(FramePtrSpillFI) +
                                NumBytes);
  AFI->setGPRCalleeSavedArea1Offset(GPRCS1Offset);
  AFI->setGPRCalleeSavedArea2Offset(GPRCS2Offset);
  AFI->setDPRCalleeSavedAreaOffset(DPRCSOffset);

  // Move past area 3.
  if (DPRCSSize > 0) {
    MBBI++;
    // Since vpush register list cannot have gaps, there may be multiple vpush
    // instructions in the prologue.
    while (MBBI->getOpcode() == ARM::VSTMDDB_UPD)
      MBBI++;
  }

  // Move past the aligned DPRCS2 area.
  if (AFI->getNumAlignedDPRCS2Regs() > 0) {
    MBBI = skipAlignedDPRCS2Spills(MBBI, AFI->getNumAlignedDPRCS2Regs());
    // The code inserted by emitAlignedDPRCS2Spills realigns the stack, and
    // leaves the stack pointer pointing to the DPRCS2 area.
    //
    // Adjust NumBytes to represent the stack slots below the DPRCS2 area.
    NumBytes += MFI->getObjectOffset(D8SpillFI);
  } else
    NumBytes = DPRCSOffset;

  if (NumBytes) {
    // Adjust SP after all the callee-save spills.
    emitSPUpdate(isARM, MBB, MBBI, dl, TII, -NumBytes,
                 MachineInstr::FrameSetup);
    if (HasFP && isARM)
      // Restore from fp only in ARM mode: e.g. sub sp, r7, #24
      // Note it's not safe to do this in Thumb2 mode because it would have
      // taken two instructions:
      // mov sp, r7
      // sub sp, #24
      // If an interrupt is taken between the two instructions, then sp is in
      // an inconsistent state (pointing to the middle of callee-saved area).
      // The interrupt handler can end up clobbering the registers.
      AFI->setShouldRestoreSPFromFP(true);

    // @LOCALMOD-START
    // we only track sp changes if do not have the fp to figure out where
    // stack frame lives
    if (needsFrameMoves && !HasFP) {
      MCSymbol *AfterStackUpdate = MMI.getContext().CreateTempSymbol();
      BuildMI(MBB, MBBI, dl,
              TII.get(ARM::PROLOG_LABEL)).addSym(AfterStackUpdate);
      MachineLocation dst(MachineLocation::VirtualFP);
      MachineLocation src(MachineLocation::VirtualFP, - NumBytes - GPRCS1Size);
      MMI.getFrameMoves().push_back(MachineMove(AfterStackUpdate, dst, src));
    }
    // @LOCALMOD-END
  }

  if (STI.isTargetELF() && hasFP(MF))
    MFI->setOffsetAdjustment(MFI->getOffsetAdjustment() -
                             AFI->getFramePtrSpillOffset());

  AFI->setGPRCalleeSavedArea1Size(GPRCS1Size);
  AFI->setGPRCalleeSavedArea2Size(GPRCS2Size);
  AFI->setDPRCalleeSavedAreaSize(DPRCSSize);

  // If we need dynamic stack realignment, do it here. Be paranoid and make
  // sure if we also have VLAs, we have a base pointer for frame access.
  // If aligned NEON registers were spilled, the stack has already been
  // realigned.
  if (!AFI->getNumAlignedDPRCS2Regs() && RegInfo->needsStackRealignment(MF)) {
    unsigned MaxAlign = MFI->getMaxAlignment();
    assert (!AFI->isThumb1OnlyFunction());
    if (!AFI->isThumbFunction()) {
      // Emit bic sp, sp, MaxAlign
      AddDefaultCC(AddDefaultPred(BuildMI(MBB, MBBI, dl,
                                          TII.get(ARM::BICri), ARM::SP)
                                  .addReg(ARM::SP, RegState::Kill)
                                  .addImm(MaxAlign-1)));
    } else {
      // We cannot use sp as source/dest register here, thus we're emitting the
      // following sequence:
      // mov r4, sp
      // bic r4, r4, MaxAlign
      // mov sp, r4
      // FIXME: It will be better just to find spare register here.
      AddDefaultPred(BuildMI(MBB, MBBI, dl, TII.get(ARM::tMOVr), ARM::R4)
        .addReg(ARM::SP, RegState::Kill));
      AddDefaultCC(AddDefaultPred(BuildMI(MBB, MBBI, dl,
                                          TII.get(ARM::t2BICri), ARM::R4)
                                  .addReg(ARM::R4, RegState::Kill)
                                  .addImm(MaxAlign-1)));
      AddDefaultPred(BuildMI(MBB, MBBI, dl, TII.get(ARM::tMOVr), ARM::SP)
        .addReg(ARM::R4, RegState::Kill));
    }

    AFI->setShouldRestoreSPFromFP(true);
  }

  // If we need a base pointer, set it up here. It's whatever the value
  // of the stack pointer is at this point. Any variable size objects
  // will be allocated after this, so we can still use the base pointer
  // to reference locals.
  // FIXME: Clarify FrameSetup flags here.
  if (RegInfo->hasBasePointer(MF)) {
    if (isARM)
      BuildMI(MBB, MBBI, dl,
              TII.get(ARM::MOVr), RegInfo->getBaseRegister())
        .addReg(ARM::SP)
        .addImm((unsigned)ARMCC::AL).addReg(0).addReg(0);
    else
      AddDefaultPred(BuildMI(MBB, MBBI, dl, TII.get(ARM::tMOVr),
                             RegInfo->getBaseRegister())
        .addReg(ARM::SP));
  }

  // If the frame has variable sized objects then the epilogue must restore
  // the sp from fp. We can assume there's an FP here since hasFP already
  // checks for hasVarSizedObjects.
  if (MFI->hasVarSizedObjects())
    AFI->setShouldRestoreSPFromFP(true);
}

void ARMFrameLowering::emitEpilogue(MachineFunction &MF,
                                    MachineBasicBlock &MBB) const {
  MachineBasicBlock::iterator MBBI = MBB.getLastNonDebugInstr();
  assert(MBBI->isReturn() && "Can only insert epilog into returning blocks");
  unsigned RetOpcode = MBBI->getOpcode();
  DebugLoc dl = MBBI->getDebugLoc();
  MachineFrameInfo *MFI = MF.getFrameInfo();
  ARMFunctionInfo *AFI = MF.getInfo<ARMFunctionInfo>();
  const TargetRegisterInfo *RegInfo = MF.getTarget().getRegisterInfo();
  const ARMBaseInstrInfo &TII =
    *static_cast<const ARMBaseInstrInfo*>(MF.getTarget().getInstrInfo());
  assert(!AFI->isThumb1OnlyFunction() &&
         "This emitEpilogue does not support Thumb1!");
  bool isARM = !AFI->isThumbFunction();

  unsigned VARegSaveSize = AFI->getVarArgsRegSaveSize();
  int NumBytes = (int)MFI->getStackSize();
  unsigned FramePtr = RegInfo->getFrameRegister(MF);

  // All calls are tail calls in GHC calling conv, and functions have no
  // prologue/epilogue.
  if (MF.getFunction()->getCallingConv() == CallingConv::GHC)
    return;

  if (!AFI->hasStackFrame()) {
    if (NumBytes != 0)
      emitSPUpdate(isARM, MBB, MBBI, dl, TII, NumBytes);
  } else {
    // Unwind MBBI to point to first LDR / VLDRD.
    const uint16_t *CSRegs = RegInfo->getCalleeSavedRegs();
    if (MBBI != MBB.begin()) {
      do
        --MBBI;
      while (MBBI != MBB.begin() && isCSRestore(MBBI, TII, CSRegs));
      if (!isCSRestore(MBBI, TII, CSRegs))
        ++MBBI;
    }

    // Move SP to start of FP callee save spill area.
    NumBytes -= (AFI->getGPRCalleeSavedArea1Size() +
                 AFI->getGPRCalleeSavedArea2Size() +
                 AFI->getDPRCalleeSavedAreaSize());

    // Reset SP based on frame pointer only if the stack frame extends beyond
    // frame pointer stack slot or target is ELF and the function has FP.
    if (AFI->shouldRestoreSPFromFP()) {
      NumBytes = AFI->getFramePtrSpillOffset() - NumBytes;
      if (NumBytes) {
        if (isARM)
          emitARMRegPlusImmediate(MBB, MBBI, dl, ARM::SP, FramePtr, -NumBytes,
                                  ARMCC::AL, 0, TII);
        else {
          // It's not possible to restore SP from FP in a single instruction.
          // For iOS, this looks like:
          // mov sp, r7
          // sub sp, #24
          // This is bad, if an interrupt is taken after the mov, sp is in an
          // inconsistent state.
          // Use the first callee-saved register as a scratch register.
          assert(MF.getRegInfo().isPhysRegUsed(ARM::R4) &&
                 "No scratch register to restore SP from FP!");
          emitT2RegPlusImmediate(MBB, MBBI, dl, ARM::R4, FramePtr, -NumBytes,
                                 ARMCC::AL, 0, TII);
          AddDefaultPred(BuildMI(MBB, MBBI, dl, TII.get(ARM::tMOVr),
                                 ARM::SP)
            .addReg(ARM::R4));
        }
      } else {
        // Thumb2 or ARM.
        if (isARM)
          BuildMI(MBB, MBBI, dl, TII.get(ARM::MOVr), ARM::SP)
            .addReg(FramePtr).addImm((unsigned)ARMCC::AL).addReg(0).addReg(0);
        else
          AddDefaultPred(BuildMI(MBB, MBBI, dl, TII.get(ARM::tMOVr),
                                 ARM::SP)
            .addReg(FramePtr));
      }
    } else if (NumBytes)
      emitSPUpdate(isARM, MBB, MBBI, dl, TII, NumBytes);

    // Increment past our save areas.
    if (AFI->getDPRCalleeSavedAreaSize()) {
      MBBI++;
      // Since vpop register list cannot have gaps, there may be multiple vpop
      // instructions in the epilogue.
      while (MBBI->getOpcode() == ARM::VLDMDIA_UPD)
        MBBI++;
    }
    if (AFI->getGPRCalleeSavedArea2Size()) MBBI++;
    if (AFI->getGPRCalleeSavedArea1Size()) MBBI++;
  }

  if (RetOpcode == ARM::TCRETURNdi || RetOpcode == ARM::TCRETURNri) {
    // Tail call return: adjust the stack pointer and jump to callee.
    MBBI = MBB.getLastNonDebugInstr();
    MachineOperand &JumpTarget = MBBI->getOperand(0);

    // Jump to label or value in register.
    if (RetOpcode == ARM::TCRETURNdi) {
      unsigned TCOpcode = STI.isThumb() ?
               (STI.isTargetIOS() ? ARM::tTAILJMPd : ARM::tTAILJMPdND) :
               ARM::TAILJMPd;
      MachineInstrBuilder MIB = BuildMI(MBB, MBBI, dl, TII.get(TCOpcode));
      if (JumpTarget.isGlobal())
        MIB.addGlobalAddress(JumpTarget.getGlobal(), JumpTarget.getOffset(),
                             JumpTarget.getTargetFlags());
      else {
        assert(JumpTarget.isSymbol());
        MIB.addExternalSymbol(JumpTarget.getSymbolName(),
                              JumpTarget.getTargetFlags());
      }

      // Add the default predicate in Thumb mode.
      if (STI.isThumb()) MIB.addImm(ARMCC::AL).addReg(0);
    } else if (RetOpcode == ARM::TCRETURNri) {
      BuildMI(MBB, MBBI, dl,
              TII.get(STI.isThumb() ? ARM::tTAILJMPr : ARM::TAILJMPr)).
        addReg(JumpTarget.getReg(), RegState::Kill);
    }

    MachineInstr *NewMI = prior(MBBI);
    for (unsigned i = 1, e = MBBI->getNumOperands(); i != e; ++i)
      NewMI->addOperand(MBBI->getOperand(i));

    // Delete the pseudo instruction TCRETURN.
    MBB.erase(MBBI);
    MBBI = NewMI;
  }

  if (VARegSaveSize)
    emitSPUpdate(isARM, MBB, MBBI, dl, TII, VARegSaveSize);
}

/// getFrameIndexReference - Provide a base+offset reference to an FI slot for
/// debug info.  It's the same as what we use for resolving the code-gen
/// references for now.  FIXME: This can go wrong when references are
/// SP-relative and simple call frames aren't used.
int
ARMFrameLowering::getFrameIndexReference(const MachineFunction &MF, int FI,
                                         unsigned &FrameReg) const {
  return ResolveFrameIndexReference(MF, FI, FrameReg, 0);
}

int
ARMFrameLowering::ResolveFrameIndexReference(const MachineFunction &MF,
                                             int FI, unsigned &FrameReg,
                                             int SPAdj) const {
  const MachineFrameInfo *MFI = MF.getFrameInfo();
  const ARMBaseRegisterInfo *RegInfo =
    static_cast<const ARMBaseRegisterInfo*>(MF.getTarget().getRegisterInfo());
  const ARMFunctionInfo *AFI = MF.getInfo<ARMFunctionInfo>();
  int Offset = MFI->getObjectOffset(FI) + MFI->getStackSize();
  int FPOffset = Offset - AFI->getFramePtrSpillOffset();
  bool isFixed = MFI->isFixedObjectIndex(FI);

  FrameReg = ARM::SP;
  Offset += SPAdj;
  if (AFI->isGPRCalleeSavedArea1Frame(FI))
    return Offset - AFI->getGPRCalleeSavedArea1Offset();
  else if (AFI->isGPRCalleeSavedArea2Frame(FI))
    return Offset - AFI->getGPRCalleeSavedArea2Offset();
  else if (AFI->isDPRCalleeSavedAreaFrame(FI))
    return Offset - AFI->getDPRCalleeSavedAreaOffset();

  // SP can move around if there are allocas.  We may also lose track of SP
  // when emergency spilling inside a non-reserved call frame setup.
  bool hasMovingSP = !hasReservedCallFrame(MF);

  // When dynamically realigning the stack, use the frame pointer for
  // parameters, and the stack/base pointer for locals.
  if (RegInfo->needsStackRealignment(MF)) {
    assert (hasFP(MF) && "dynamic stack realignment without a FP!");
    if (isFixed) {
      FrameReg = RegInfo->getFrameRegister(MF);
      Offset = FPOffset;
    } else if (hasMovingSP) {
      assert(RegInfo->hasBasePointer(MF) &&
             "VLAs and dynamic stack alignment, but missing base pointer!");
      FrameReg = RegInfo->getBaseRegister();
    }
    return Offset;
  }

  // If there is a frame pointer, use it when we can.
  if (hasFP(MF) && AFI->hasStackFrame()) {
    // Use frame pointer to reference fixed objects. Use it for locals if
    // there are VLAs (and thus the SP isn't reliable as a base).
    if (isFixed || (hasMovingSP && !RegInfo->hasBasePointer(MF))) {
      FrameReg = RegInfo->getFrameRegister(MF);
      return FPOffset;
    } else if (hasMovingSP) {
      assert(RegInfo->hasBasePointer(MF) && "missing base pointer!");
      if (AFI->isThumb2Function()) {
        // Try to use the frame pointer if we can, else use the base pointer
        // since it's available. This is handy for the emergency spill slot, in
        // particular.
        if (FPOffset >= -255 && FPOffset < 0) {
          FrameReg = RegInfo->getFrameRegister(MF);
          return FPOffset;
        }
      }
    } else if (AFI->isThumb2Function()) {
      // Use  add <rd>, sp, #<imm8>
      //      ldr <rd>, [sp, #<imm8>]
      // if at all possible to save space.
      if (Offset >= 0 && (Offset & 3) == 0 && Offset <= 1020)
        return Offset;
      // In Thumb2 mode, the negative offset is very limited. Try to avoid
      // out of range references. ldr <rt>,[<rn>, #-<imm8>]
      if (FPOffset >= -255 && FPOffset < 0) {
        FrameReg = RegInfo->getFrameRegister(MF);
        return FPOffset;
      }
    } else if (Offset > (FPOffset < 0 ? -FPOffset : FPOffset)) {
      // Otherwise, use SP or FP, whichever is closer to the stack slot.
      FrameReg = RegInfo->getFrameRegister(MF);
      return FPOffset;
    }
  }
  // Use the base pointer if we have one.
  if (RegInfo->hasBasePointer(MF))
    FrameReg = RegInfo->getBaseRegister();
  return Offset;
}

int ARMFrameLowering::getFrameIndexOffset(const MachineFunction &MF,
                                          int FI) const {
  unsigned FrameReg;
  return getFrameIndexReference(MF, FI, FrameReg);
}

void ARMFrameLowering::emitPushInst(MachineBasicBlock &MBB,
                                    MachineBasicBlock::iterator MI,
                                    const std::vector<CalleeSavedInfo> &CSI,
                                    unsigned StmOpc, unsigned StrOpc,
                                    bool NoGap,
                                    bool(*Func)(unsigned, bool),
                                    unsigned NumAlignedDPRCS2Regs,
                                    unsigned MIFlags) const {
  MachineFunction &MF = *MBB.getParent();
  const TargetInstrInfo &TII = *MF.getTarget().getInstrInfo();

  DebugLoc DL;
  if (MI != MBB.end()) DL = MI->getDebugLoc();

  SmallVector<std::pair<unsigned,bool>, 4> Regs;
  unsigned i = CSI.size();
  while (i != 0) {
    unsigned LastReg = 0;
    for (; i != 0; --i) {
      unsigned Reg = CSI[i-1].getReg();
      if (!(Func)(Reg, STI.isTargetIOS())) continue;

      // D-registers in the aligned area DPRCS2 are NOT spilled here.
      if (Reg >= ARM::D8 && Reg < ARM::D8 + NumAlignedDPRCS2Regs)
        continue;

      // Add the callee-saved register as live-in unless it's LR and
      // @llvm.returnaddress is called. If LR is returned for
      // @llvm.returnaddress then it's already added to the function and
      // entry block live-in sets.
      bool isKill = true;
      if (Reg == ARM::LR) {
        if (MF.getFrameInfo()->isReturnAddressTaken() &&
            MF.getRegInfo().isLiveIn(Reg))
          isKill = false;
      }

      if (isKill)
        MBB.addLiveIn(Reg);

      // If NoGap is true, push consecutive registers and then leave the rest
      // for other instructions. e.g.
      // vpush {d8, d10, d11} -> vpush {d8}, vpush {d10, d11}
      if (NoGap && LastReg && LastReg != Reg-1)
        break;
      LastReg = Reg;
      Regs.push_back(std::make_pair(Reg, isKill));
    }

    if (Regs.empty())
      continue;
    if (Regs.size() > 1 || StrOpc== 0) {
      MachineInstrBuilder MIB =
        AddDefaultPred(BuildMI(MBB, MI, DL, TII.get(StmOpc), ARM::SP)
                       .addReg(ARM::SP).setMIFlags(MIFlags));
      for (unsigned i = 0, e = Regs.size(); i < e; ++i)
        MIB.addReg(Regs[i].first, getKillRegState(Regs[i].second));
    } else if (Regs.size() == 1) {
      MachineInstrBuilder MIB = BuildMI(MBB, MI, DL, TII.get(StrOpc),
                                        ARM::SP)
        .addReg(Regs[0].first, getKillRegState(Regs[0].second))
        .addReg(ARM::SP).setMIFlags(MIFlags)
        .addImm(-4);
      AddDefaultPred(MIB);
    }
    Regs.clear();
  }
}

void ARMFrameLowering::emitPopInst(MachineBasicBlock &MBB,
                                   MachineBasicBlock::iterator MI,
                                   const std::vector<CalleeSavedInfo> &CSI,
                                   unsigned LdmOpc, unsigned LdrOpc,
                                   bool isVarArg, bool NoGap,
                                   bool(*Func)(unsigned, bool),
                                   unsigned NumAlignedDPRCS2Regs) const {
  MachineFunction &MF = *MBB.getParent();
  const TargetInstrInfo &TII = *MF.getTarget().getInstrInfo();
  ARMFunctionInfo *AFI = MF.getInfo<ARMFunctionInfo>();
  DebugLoc DL = MI->getDebugLoc();
  unsigned RetOpcode = MI->getOpcode();
  bool isTailCall = (RetOpcode == ARM::TCRETURNdi ||
                     RetOpcode == ARM::TCRETURNri);

  SmallVector<unsigned, 4> Regs;
  unsigned i = CSI.size();
  while (i != 0) {
    unsigned LastReg = 0;
    bool DeleteRet = false;
    for (; i != 0; --i) {
      unsigned Reg = CSI[i-1].getReg();
      if (!(Func)(Reg, STI.isTargetIOS())) continue;

      // The aligned reloads from area DPRCS2 are not inserted here.
      if (Reg >= ARM::D8 && Reg < ARM::D8 + NumAlignedDPRCS2Regs)
        continue;

      if (Reg == ARM::LR && !isTailCall && !isVarArg && STI.hasV5TOps() &&
          false /* @LOCALMOD */) {
        Reg = ARM::PC;
        LdmOpc = AFI->isThumbFunction() ? ARM::t2LDMIA_RET : ARM::LDMIA_RET;
        // Fold the return instruction into the LDM.
        DeleteRet = true;
      }

      // If NoGap is true, pop consecutive registers and then leave the rest
      // for other instructions. e.g.
      // vpop {d8, d10, d11} -> vpop {d8}, vpop {d10, d11}
      if (NoGap && LastReg && LastReg != Reg-1)
        break;

      LastReg = Reg;
      Regs.push_back(Reg);
    }

    if (Regs.empty())
      continue;
    if (Regs.size() > 1 || LdrOpc == 0) {
      MachineInstrBuilder MIB =
        AddDefaultPred(BuildMI(MBB, MI, DL, TII.get(LdmOpc), ARM::SP)
                       .addReg(ARM::SP));
      for (unsigned i = 0, e = Regs.size(); i < e; ++i)
        MIB.addReg(Regs[i], getDefRegState(true));
      if (DeleteRet) {
        MIB->copyImplicitOps(&*MI);
        MI->eraseFromParent();
      }
      MI = MIB;
    } else if (Regs.size() == 1) {
      // If we adjusted the reg to PC from LR above, switch it back here. We
      // only do that for LDM.
      if (Regs[0] == ARM::PC)
        Regs[0] = ARM::LR;
      MachineInstrBuilder MIB =
        BuildMI(MBB, MI, DL, TII.get(LdrOpc), Regs[0])
          .addReg(ARM::SP, RegState::Define)
          .addReg(ARM::SP);
      // ARM mode needs an extra reg0 here due to addrmode2. Will go away once
      // that refactoring is complete (eventually).
      if (LdrOpc == ARM::LDR_POST_REG || LdrOpc == ARM::LDR_POST_IMM) {
        MIB.addReg(0);
        MIB.addImm(ARM_AM::getAM2Opc(ARM_AM::add, 4, ARM_AM::no_shift));
      } else
        MIB.addImm(4);
      AddDefaultPred(MIB);
    }
    Regs.clear();
  }
}

/// Emit aligned spill instructions for NumAlignedDPRCS2Regs D-registers
/// starting from d8.  Also insert stack realignment code and leave the stack
/// pointer pointing to the d8 spill slot.
static void emitAlignedDPRCS2Spills(MachineBasicBlock &MBB,
                                    MachineBasicBlock::iterator MI,
                                    unsigned NumAlignedDPRCS2Regs,
                                    const std::vector<CalleeSavedInfo> &CSI,
                                    const TargetRegisterInfo *TRI) {
  MachineFunction &MF = *MBB.getParent();
  ARMFunctionInfo *AFI = MF.getInfo<ARMFunctionInfo>();
  DebugLoc DL = MI->getDebugLoc();
  const TargetInstrInfo &TII = *MF.getTarget().getInstrInfo();
  MachineFrameInfo &MFI = *MF.getFrameInfo();

  // Mark the D-register spill slots as properly aligned.  Since MFI computes
  // stack slot layout backwards, this can actually mean that the d-reg stack
  // slot offsets can be wrong. The offset for d8 will always be correct.
  for (unsigned i = 0, e = CSI.size(); i != e; ++i) {
    unsigned DNum = CSI[i].getReg() - ARM::D8;
    if (DNum >= 8)
      continue;
    int FI = CSI[i].getFrameIdx();
    // The even-numbered registers will be 16-byte aligned, the odd-numbered
    // registers will be 8-byte aligned.
    MFI.setObjectAlignment(FI, DNum % 2 ? 8 : 16);

    // The stack slot for D8 needs to be maximally aligned because this is
    // actually the point where we align the stack pointer.  MachineFrameInfo
    // computes all offsets relative to the incoming stack pointer which is a
    // bit weird when realigning the stack.  Any extra padding for this
    // over-alignment is not realized because the code inserted below adjusts
    // the stack pointer by numregs * 8 before aligning the stack pointer.
    if (DNum == 0)
      MFI.setObjectAlignment(FI, MFI.getMaxAlignment());
  }

  // Move the stack pointer to the d8 spill slot, and align it at the same
  // time. Leave the stack slot address in the scratch register r4.
  //
  //   sub r4, sp, #numregs * 8
  //   bic r4, r4, #align - 1
  //   mov sp, r4
  //
  bool isThumb = AFI->isThumbFunction();
  assert(!AFI->isThumb1OnlyFunction() && "Can't realign stack for thumb1");
  AFI->setShouldRestoreSPFromFP(true);

  // sub r4, sp, #numregs * 8
  // The immediate is <= 64, so it doesn't need any special encoding.
  unsigned Opc = isThumb ? ARM::t2SUBri : ARM::SUBri;
  AddDefaultCC(AddDefaultPred(BuildMI(MBB, MI, DL, TII.get(Opc), ARM::R4)
                              .addReg(ARM::SP)
                              .addImm(8 * NumAlignedDPRCS2Regs)));

  // bic r4, r4, #align-1
  Opc = isThumb ? ARM::t2BICri : ARM::BICri;
  unsigned MaxAlign = MF.getFrameInfo()->getMaxAlignment();
  AddDefaultCC(AddDefaultPred(BuildMI(MBB, MI, DL, TII.get(Opc), ARM::R4)
                              .addReg(ARM::R4, RegState::Kill)
                              .addImm(MaxAlign - 1)));

  // mov sp, r4
  // The stack pointer must be adjusted before spilling anything, otherwise
  // the stack slots could be clobbered by an interrupt handler.
  // Leave r4 live, it is used below.
  Opc = isThumb ? ARM::tMOVr : ARM::MOVr;
  MachineInstrBuilder MIB = BuildMI(MBB, MI, DL, TII.get(Opc), ARM::SP)
                            .addReg(ARM::R4);
  MIB = AddDefaultPred(MIB);
  if (!isThumb)
    AddDefaultCC(MIB);

  // Now spill NumAlignedDPRCS2Regs registers starting from d8.
  // r4 holds the stack slot address.
  unsigned NextReg = ARM::D8;

  // 16-byte aligned vst1.64 with 4 d-regs and address writeback.
  // The writeback is only needed when emitting two vst1.64 instructions.
  if (NumAlignedDPRCS2Regs >= 6) {
    unsigned SupReg = TRI->getMatchingSuperReg(NextReg, ARM::dsub_0,
                                               &ARM::QQPRRegClass);
    MBB.addLiveIn(SupReg);
    AddDefaultPred(BuildMI(MBB, MI, DL, TII.get(ARM::VST1d64Qwb_fixed),
                           ARM::R4)
                   .addReg(ARM::R4, RegState::Kill).addImm(16)
                   .addReg(NextReg)
                   .addReg(SupReg, RegState::ImplicitKill));
    NextReg += 4;
    NumAlignedDPRCS2Regs -= 4;
  }

  // We won't modify r4 beyond this point.  It currently points to the next
  // register to be spilled.
  unsigned R4BaseReg = NextReg;

  // 16-byte aligned vst1.64 with 4 d-regs, no writeback.
  if (NumAlignedDPRCS2Regs >= 4) {
    unsigned SupReg = TRI->getMatchingSuperReg(NextReg, ARM::dsub_0,
                                               &ARM::QQPRRegClass);
    MBB.addLiveIn(SupReg);
    AddDefaultPred(BuildMI(MBB, MI, DL, TII.get(ARM::VST1d64Q))
                   .addReg(ARM::R4).addImm(16).addReg(NextReg)
                   .addReg(SupReg, RegState::ImplicitKill));
    NextReg += 4;
    NumAlignedDPRCS2Regs -= 4;
  }

  // 16-byte aligned vst1.64 with 2 d-regs.
  if (NumAlignedDPRCS2Regs >= 2) {
    unsigned SupReg = TRI->getMatchingSuperReg(NextReg, ARM::dsub_0,
                                               &ARM::QPRRegClass);
    MBB.addLiveIn(SupReg);
    AddDefaultPred(BuildMI(MBB, MI, DL, TII.get(ARM::VST1q64))
                   .addReg(ARM::R4).addImm(16).addReg(SupReg));
    NextReg += 2;
    NumAlignedDPRCS2Regs -= 2;
  }

  // Finally, use a vanilla vstr.64 for the odd last register.
  if (NumAlignedDPRCS2Regs) {
    MBB.addLiveIn(NextReg);
    // vstr.64 uses addrmode5 which has an offset scale of 4.
    AddDefaultPred(BuildMI(MBB, MI, DL, TII.get(ARM::VSTRD))
                   .addReg(NextReg)
                   .addReg(ARM::R4).addImm((NextReg-R4BaseReg)*2));
  }

  // The last spill instruction inserted should kill the scratch register r4.
  llvm::prior(MI)->addRegisterKilled(ARM::R4, TRI);
}

/// Skip past the code inserted by emitAlignedDPRCS2Spills, and return an
/// iterator to the following instruction.
static MachineBasicBlock::iterator
skipAlignedDPRCS2Spills(MachineBasicBlock::iterator MI,
                        unsigned NumAlignedDPRCS2Regs) {
  //   sub r4, sp, #numregs * 8
  //   bic r4, r4, #align - 1
  //   mov sp, r4
  ++MI; ++MI; ++MI;
  assert(MI->mayStore() && "Expecting spill instruction");

  // These switches all fall through.
  switch(NumAlignedDPRCS2Regs) {
  case 7:
    ++MI;
    assert(MI->mayStore() && "Expecting spill instruction");
  default:
    ++MI;
    assert(MI->mayStore() && "Expecting spill instruction");
  case 1:
  case 2:
  case 4:
    assert(MI->killsRegister(ARM::R4) && "Missed kill flag");
    ++MI;
  }
  return MI;
}

/// Emit aligned reload instructions for NumAlignedDPRCS2Regs D-registers
/// starting from d8.  These instructions are assumed to execute while the
/// stack is still aligned, unlike the code inserted by emitPopInst.
static void emitAlignedDPRCS2Restores(MachineBasicBlock &MBB,
                                      MachineBasicBlock::iterator MI,
                                      unsigned NumAlignedDPRCS2Regs,
                                      const std::vector<CalleeSavedInfo> &CSI,
                                      const TargetRegisterInfo *TRI) {
  MachineFunction &MF = *MBB.getParent();
  ARMFunctionInfo *AFI = MF.getInfo<ARMFunctionInfo>();
  DebugLoc DL = MI->getDebugLoc();
  const TargetInstrInfo &TII = *MF.getTarget().getInstrInfo();

  // Find the frame index assigned to d8.
  int D8SpillFI = 0;
  for (unsigned i = 0, e = CSI.size(); i != e; ++i)
    if (CSI[i].getReg() == ARM::D8) {
      D8SpillFI = CSI[i].getFrameIdx();
      break;
    }

  // Materialize the address of the d8 spill slot into the scratch register r4.
  // This can be fairly complicated if the stack frame is large, so just use
  // the normal frame index elimination mechanism to do it.  This code runs as
  // the initial part of the epilog where the stack and base pointers haven't
  // been changed yet.
  bool isThumb = AFI->isThumbFunction();
  assert(!AFI->isThumb1OnlyFunction() && "Can't realign stack for thumb1");

  unsigned Opc = isThumb ? ARM::t2ADDri : ARM::ADDri;
  AddDefaultCC(AddDefaultPred(BuildMI(MBB, MI, DL, TII.get(Opc), ARM::R4)
                              .addFrameIndex(D8SpillFI).addImm(0)));

  // Now restore NumAlignedDPRCS2Regs registers starting from d8.
  unsigned NextReg = ARM::D8;

  // 16-byte aligned vld1.64 with 4 d-regs and writeback.
  if (NumAlignedDPRCS2Regs >= 6) {
    unsigned SupReg = TRI->getMatchingSuperReg(NextReg, ARM::dsub_0,
                                               &ARM::QQPRRegClass);
    AddDefaultPred(BuildMI(MBB, MI, DL, TII.get(ARM::VLD1d64Qwb_fixed), NextReg)
                   .addReg(ARM::R4, RegState::Define)
                   .addReg(ARM::R4, RegState::Kill).addImm(16)
                   .addReg(SupReg, RegState::ImplicitDefine));
    NextReg += 4;
    NumAlignedDPRCS2Regs -= 4;
  }

  // We won't modify r4 beyond this point.  It currently points to the next
  // register to be spilled.
  unsigned R4BaseReg = NextReg;

  // 16-byte aligned vld1.64 with 4 d-regs, no writeback.
  if (NumAlignedDPRCS2Regs >= 4) {
    unsigned SupReg = TRI->getMatchingSuperReg(NextReg, ARM::dsub_0,
                                               &ARM::QQPRRegClass);
    AddDefaultPred(BuildMI(MBB, MI, DL, TII.get(ARM::VLD1d64Q), NextReg)
                   .addReg(ARM::R4).addImm(16)
                   .addReg(SupReg, RegState::ImplicitDefine));
    NextReg += 4;
    NumAlignedDPRCS2Regs -= 4;
  }

  // 16-byte aligned vld1.64 with 2 d-regs.
  if (NumAlignedDPRCS2Regs >= 2) {
    unsigned SupReg = TRI->getMatchingSuperReg(NextReg, ARM::dsub_0,
                                               &ARM::QPRRegClass);
    AddDefaultPred(BuildMI(MBB, MI, DL, TII.get(ARM::VLD1q64), SupReg)
                   .addReg(ARM::R4).addImm(16));
    NextReg += 2;
    NumAlignedDPRCS2Regs -= 2;
  }

  // Finally, use a vanilla vldr.64 for the remaining odd register.
  if (NumAlignedDPRCS2Regs)
    AddDefaultPred(BuildMI(MBB, MI, DL, TII.get(ARM::VLDRD), NextReg)
                   .addReg(ARM::R4).addImm(2*(NextReg-R4BaseReg)));

  // Last store kills r4.
  llvm::prior(MI)->addRegisterKilled(ARM::R4, TRI);
}

bool ARMFrameLowering::spillCalleeSavedRegisters(MachineBasicBlock &MBB,
                                        MachineBasicBlock::iterator MI,
                                        const std::vector<CalleeSavedInfo> &CSI,
                                        const TargetRegisterInfo *TRI) const {
  if (CSI.empty())
    return false;

  MachineFunction &MF = *MBB.getParent();
  ARMFunctionInfo *AFI = MF.getInfo<ARMFunctionInfo>();

  unsigned PushOpc = AFI->isThumbFunction() ? ARM::t2STMDB_UPD : ARM::STMDB_UPD;
  unsigned PushOneOpc = AFI->isThumbFunction() ?
    ARM::t2STR_PRE : ARM::STR_PRE_IMM;
  unsigned FltOpc = ARM::VSTMDDB_UPD;
  unsigned NumAlignedDPRCS2Regs = AFI->getNumAlignedDPRCS2Regs();
  emitPushInst(MBB, MI, CSI, PushOpc, PushOneOpc, false, &isARMArea1Register, 0,
               MachineInstr::FrameSetup);
  emitPushInst(MBB, MI, CSI, PushOpc, PushOneOpc, false, &isARMArea2Register, 0,
               MachineInstr::FrameSetup);
  emitPushInst(MBB, MI, CSI, FltOpc, 0, true, &isARMArea3Register,
               NumAlignedDPRCS2Regs, MachineInstr::FrameSetup);

  // The code above does not insert spill code for the aligned DPRCS2 registers.
  // The stack realignment code will be inserted between the push instructions
  // and these spills.
  if (NumAlignedDPRCS2Regs)
    emitAlignedDPRCS2Spills(MBB, MI, NumAlignedDPRCS2Regs, CSI, TRI);

  return true;
}

bool ARMFrameLowering::restoreCalleeSavedRegisters(MachineBasicBlock &MBB,
                                        MachineBasicBlock::iterator MI,
                                        const std::vector<CalleeSavedInfo> &CSI,
                                        const TargetRegisterInfo *TRI) const {
  if (CSI.empty())
    return false;

  MachineFunction &MF = *MBB.getParent();
  ARMFunctionInfo *AFI = MF.getInfo<ARMFunctionInfo>();
  bool isVarArg = AFI->getVarArgsRegSaveSize() > 0;
  unsigned NumAlignedDPRCS2Regs = AFI->getNumAlignedDPRCS2Regs();

  // The emitPopInst calls below do not insert reloads for the aligned DPRCS2
  // registers. Do that here instead.
  if (NumAlignedDPRCS2Regs)
    emitAlignedDPRCS2Restores(MBB, MI, NumAlignedDPRCS2Regs, CSI, TRI);

  unsigned PopOpc = AFI->isThumbFunction() ? ARM::t2LDMIA_UPD : ARM::LDMIA_UPD;
  unsigned LdrOpc = AFI->isThumbFunction() ? ARM::t2LDR_POST :ARM::LDR_POST_IMM;
  unsigned FltOpc = ARM::VLDMDIA_UPD;
  emitPopInst(MBB, MI, CSI, FltOpc, 0, isVarArg, true, &isARMArea3Register,
              NumAlignedDPRCS2Regs);
  emitPopInst(MBB, MI, CSI, PopOpc, LdrOpc, isVarArg, false,
              &isARMArea2Register, 0);
  emitPopInst(MBB, MI, CSI, PopOpc, LdrOpc, isVarArg, false,
              &isARMArea1Register, 0);

  return true;
}

// FIXME: Make generic?
static unsigned GetFunctionSizeInBytes(const MachineFunction &MF,
                                       const ARMBaseInstrInfo &TII) {
  unsigned FnSize = 0;
  for (MachineFunction::const_iterator MBBI = MF.begin(), E = MF.end();
       MBBI != E; ++MBBI) {
    const MachineBasicBlock &MBB = *MBBI;
    for (MachineBasicBlock::const_iterator I = MBB.begin(),E = MBB.end();
         I != E; ++I)
      FnSize += TII.GetInstSizeInBytes(I);
  }
  return FnSize;
}

/// estimateStackSize - Estimate and return the size of the frame.
/// FIXME: Make generic?
static unsigned estimateStackSize(MachineFunction &MF) {
  const MachineFrameInfo *MFI = MF.getFrameInfo();
  const TargetFrameLowering *TFI = MF.getTarget().getFrameLowering();
  const TargetRegisterInfo *RegInfo = MF.getTarget().getRegisterInfo();
  unsigned MaxAlign = MFI->getMaxAlignment();
  int Offset = 0;

  // This code is very, very similar to PEI::calculateFrameObjectOffsets().
  // It really should be refactored to share code. Until then, changes
  // should keep in mind that there's tight coupling between the two.

  for (int i = MFI->getObjectIndexBegin(); i != 0; ++i) {
    int FixedOff = -MFI->getObjectOffset(i);
    if (FixedOff > Offset) Offset = FixedOff;
  }
  for (unsigned i = 0, e = MFI->getObjectIndexEnd(); i != e; ++i) {
    if (MFI->isDeadObjectIndex(i))
      continue;
    Offset += MFI->getObjectSize(i);
    unsigned Align = MFI->getObjectAlignment(i);
    // Adjust to alignment boundary
    Offset = (Offset+Align-1)/Align*Align;

    MaxAlign = std::max(Align, MaxAlign);
  }

  if (MFI->adjustsStack() && TFI->hasReservedCallFrame(MF))
    Offset += MFI->getMaxCallFrameSize();

  // Round up the size to a multiple of the alignment.  If the function has
  // any calls or alloca's, align to the target's StackAlignment value to
  // ensure that the callee's frame or the alloca data is suitably aligned;
  // otherwise, for leaf functions, align to the TransientStackAlignment
  // value.
  unsigned StackAlign;
  if (MFI->adjustsStack() || MFI->hasVarSizedObjects() ||
      (RegInfo->needsStackRealignment(MF) && MFI->getObjectIndexEnd() != 0))
    StackAlign = TFI->getStackAlignment();
  else
    StackAlign = TFI->getTransientStackAlignment();

  // If the frame pointer is eliminated, all frame offsets will be relative to
  // SP not FP. Align to MaxAlign so this works.
  StackAlign = std::max(StackAlign, MaxAlign);
  unsigned AlignMask = StackAlign - 1;
  Offset = (Offset + AlignMask) & ~uint64_t(AlignMask);

  return (unsigned)Offset;
}

/// estimateRSStackSizeLimit - Look at each instruction that references stack
/// frames and return the stack size limit beyond which some of these
/// instructions will require a scratch register during their expansion later.
// FIXME: Move to TII?
static unsigned estimateRSStackSizeLimit(MachineFunction &MF,
                                         const TargetFrameLowering *TFI) {
  const ARMFunctionInfo *AFI = MF.getInfo<ARMFunctionInfo>();
  unsigned Limit = (1 << 12) - 1;
  for (MachineFunction::iterator BB = MF.begin(),E = MF.end(); BB != E; ++BB) {
    for (MachineBasicBlock::iterator I = BB->begin(), E = BB->end();
         I != E; ++I) {
      for (unsigned i = 0, e = I->getNumOperands(); i != e; ++i) {
        if (!I->getOperand(i).isFI()) continue;

        // When using ADDri to get the address of a stack object, 255 is the
        // largest offset guaranteed to fit in the immediate offset.
        if (I->getOpcode() == ARM::ADDri) {
          Limit = std::min(Limit, (1U << 8) - 1);
          break;
        }

        // Otherwise check the addressing mode.
        switch (I->getDesc().TSFlags & ARMII::AddrModeMask) {
        case ARMII::AddrMode3:
        case ARMII::AddrModeT2_i8:
          Limit = std::min(Limit, (1U << 8) - 1);
          break;
        case ARMII::AddrMode5:
        case ARMII::AddrModeT2_i8s4:
          Limit = std::min(Limit, ((1U << 8) - 1) * 4);
          break;
        case ARMII::AddrModeT2_i12:
          // i12 supports only positive offset so these will be converted to
          // i8 opcodes. See llvm::rewriteT2FrameIndex.
          if (TFI->hasFP(MF) && AFI->hasStackFrame())
            Limit = std::min(Limit, (1U << 8) - 1);
          break;
        case ARMII::AddrMode4:
        case ARMII::AddrMode6:
          // Addressing modes 4 & 6 (load/store) instructions can't encode an
          // immediate offset for stack references.
          return 0;
        default:
          break;
        }
        break; // At most one FI per instruction
      }
    }
  }

  return Limit;
}

// In functions that realign the stack, it can be an advantage to spill the
// callee-saved vector registers after realigning the stack. The vst1 and vld1
// instructions take alignment hints that can improve performance.
//
static void checkNumAlignedDPRCS2Regs(MachineFunction &MF) {
  MF.getInfo<ARMFunctionInfo>()->setNumAlignedDPRCS2Regs(0);
  if (!SpillAlignedNEONRegs)
    return;

  // Naked functions don't spill callee-saved registers.
  if (MF.getFunction()->getFnAttributes().hasAttribute(Attributes::Naked))
    return;

  // We are planning to use NEON instructions vst1 / vld1.
  if (!MF.getTarget().getSubtarget<ARMSubtarget>().hasNEON())
    return;

  // Don't bother if the default stack alignment is sufficiently high.
  if (MF.getTarget().getFrameLowering()->getStackAlignment() >= 8)
    return;

  // Aligned spills require stack realignment.
  const ARMBaseRegisterInfo *RegInfo =
    static_cast<const ARMBaseRegisterInfo*>(MF.getTarget().getRegisterInfo());
  if (!RegInfo->canRealignStack(MF))
    return;

  // We always spill contiguous d-registers starting from d8. Count how many
  // needs spilling.  The register allocator will almost always use the
  // callee-saved registers in order, but it can happen that there are holes in
  // the range.  Registers above the hole will be spilled to the standard DPRCS
  // area.
  MachineRegisterInfo &MRI = MF.getRegInfo();
  unsigned NumSpills = 0;
  for (; NumSpills < 8; ++NumSpills)
    if (!MRI.isPhysRegUsed(ARM::D8 + NumSpills))
      break;

  // Don't do this for just one d-register. It's not worth it.
  if (NumSpills < 2)
    return;

  // Spill the first NumSpills D-registers after realigning the stack.
  MF.getInfo<ARMFunctionInfo>()->setNumAlignedDPRCS2Regs(NumSpills);

  // A scratch register is required for the vst1 / vld1 instructions.
  MF.getRegInfo().setPhysRegUsed(ARM::R4);
}

void
ARMFrameLowering::processFunctionBeforeCalleeSavedScan(MachineFunction &MF,
                                                       RegScavenger *RS) const {
  // This tells PEI to spill the FP as if it is any other callee-save register
  // to take advantage the eliminateFrameIndex machinery. This also ensures it
  // is spilled in the order specified by getCalleeSavedRegs() to make it easier
  // to combine multiple loads / stores.
  bool CanEliminateFrame = true;
  bool CS1Spilled = false;
  bool LRSpilled = false;
  unsigned NumGPRSpills = 0;
  SmallVector<unsigned, 4> UnspilledCS1GPRs;
  SmallVector<unsigned, 4> UnspilledCS2GPRs;
  const ARMBaseRegisterInfo *RegInfo =
    static_cast<const ARMBaseRegisterInfo*>(MF.getTarget().getRegisterInfo());
  const ARMBaseInstrInfo &TII =
    *static_cast<const ARMBaseInstrInfo*>(MF.getTarget().getInstrInfo());
  ARMFunctionInfo *AFI = MF.getInfo<ARMFunctionInfo>();
  MachineFrameInfo *MFI = MF.getFrameInfo();
  MachineRegisterInfo &MRI = MF.getRegInfo();
  unsigned FramePtr = RegInfo->getFrameRegister(MF);

  // Spill R4 if Thumb2 function requires stack realignment - it will be used as
  // scratch register. Also spill R4 if Thumb2 function has varsized objects,
  // since it's not always possible to restore sp from fp in a single
  // instruction.
  // FIXME: It will be better just to find spare register here.
  if (AFI->isThumb2Function() &&
      (MFI->hasVarSizedObjects() || RegInfo->needsStackRealignment(MF)))
    MRI.setPhysRegUsed(ARM::R4);

  if (AFI->isThumb1OnlyFunction()) {
    // Spill LR if Thumb1 function uses variable length argument lists.
    if (AFI->getVarArgsRegSaveSize() > 0)
      MRI.setPhysRegUsed(ARM::LR);

    // Spill R4 if Thumb1 epilogue has to restore SP from FP. We don't know
    // for sure what the stack size will be, but for this, an estimate is good
    // enough. If there anything changes it, it'll be a spill, which implies
    // we've used all the registers and so R4 is already used, so not marking
    // it here will be OK.
    // FIXME: It will be better just to find spare register here.
    unsigned StackSize = estimateStackSize(MF);
    if (MFI->hasVarSizedObjects() || StackSize > 508)
      MRI.setPhysRegUsed(ARM::R4);
  }

  // See if we can spill vector registers to aligned stack.
  checkNumAlignedDPRCS2Regs(MF);

  // Spill the BasePtr if it's used.
  if (RegInfo->hasBasePointer(MF))
    MRI.setPhysRegUsed(RegInfo->getBaseRegister());

  // Don't spill FP if the frame can be eliminated. This is determined
  // by scanning the callee-save registers to see if any is used.
  const uint16_t *CSRegs = RegInfo->getCalleeSavedRegs();
  for (unsigned i = 0; CSRegs[i]; ++i) {
    unsigned Reg = CSRegs[i];
    bool Spilled = false;
    if (MRI.isPhysRegUsed(Reg)) {
      Spilled = true;
      CanEliminateFrame = false;
    }

    if (!ARM::GPRRegClass.contains(Reg))
      continue;

    if (Spilled) {
      NumGPRSpills++;

      if (!STI.isTargetIOS()) {
        if (Reg == ARM::LR)
          LRSpilled = true;
        CS1Spilled = true;
        continue;
      }

      // Keep track if LR and any of R4, R5, R6, and R7 is spilled.
      switch (Reg) {
      case ARM::LR:
        LRSpilled = true;
        // Fallthrough
      case ARM::R4: case ARM::R5:
      case ARM::R6: case ARM::R7:
        CS1Spilled = true;
        break;
      default:
        break;
      }
    } else {
      if (!STI.isTargetIOS()) {
        UnspilledCS1GPRs.push_back(Reg);
        continue;
      }

      switch (Reg) {
      case ARM::R4: case ARM::R5:
      case ARM::R6: case ARM::R7:
      case ARM::LR:
        UnspilledCS1GPRs.push_back(Reg);
        break;
      default:
        UnspilledCS2GPRs.push_back(Reg);
        break;
      }
    }
  }

  bool ForceLRSpill = false;
  if (!LRSpilled && AFI->isThumb1OnlyFunction()) {
    unsigned FnSize = GetFunctionSizeInBytes(MF, TII);
    // Force LR to be spilled if the Thumb function size is > 2048. This enables
    // use of BL to implement far jump. If it turns out that it's not needed
    // then the branch fix up path will undo it.
    if (FnSize >= (1 << 11)) {
      CanEliminateFrame = false;
      ForceLRSpill = true;
    }
  }

  // If any of the stack slot references may be out of range of an immediate
  // offset, make sure a register (or a spill slot) is available for the
  // register scavenger. Note that if we're indexing off the frame pointer, the
  // effective stack size is 4 bytes larger since the FP points to the stack
  // slot of the previous FP. Also, if we have variable sized objects in the
  // function, stack slot references will often be negative, and some of
  // our instructions are positive-offset only, so conservatively consider
  // that case to want a spill slot (or register) as well. Similarly, if
  // the function adjusts the stack pointer during execution and the
  // adjustments aren't already part of our stack size estimate, our offset
  // calculations may be off, so be conservative.
  // FIXME: We could add logic to be more precise about negative offsets
  //        and which instructions will need a scratch register for them. Is it
  //        worth the effort and added fragility?
  bool BigStack =
    (RS &&
     (estimateStackSize(MF) + ((hasFP(MF) && AFI->hasStackFrame()) ? 4:0) >=
      estimateRSStackSizeLimit(MF, this)))
    || MFI->hasVarSizedObjects()
    || (MFI->adjustsStack() && !canSimplifyCallFramePseudos(MF));

  bool ExtraCSSpill = false;
  if (BigStack || !CanEliminateFrame || RegInfo->cannotEliminateFrame(MF)) {
    AFI->setHasStackFrame(true);

    // If LR is not spilled, but at least one of R4, R5, R6, and R7 is spilled.
    // Spill LR as well so we can fold BX_RET to the registers restore (LDM).
    if (!LRSpilled && CS1Spilled) {
      MRI.setPhysRegUsed(ARM::LR);
      NumGPRSpills++;
      UnspilledCS1GPRs.erase(std::find(UnspilledCS1GPRs.begin(),
                                    UnspilledCS1GPRs.end(), (unsigned)ARM::LR));
      ForceLRSpill = false;
      ExtraCSSpill = true;
    }

    if (hasFP(MF)) {
      MRI.setPhysRegUsed(FramePtr);
      NumGPRSpills++;
    }

    // If stack and double are 8-byte aligned and we are spilling an odd number
    // of GPRs, spill one extra callee save GPR so we won't have to pad between
    // the integer and double callee save areas.
    unsigned TargetAlign = getStackAlignment();
    if (TargetAlign == 8 && (NumGPRSpills & 1)) {
      if (CS1Spilled && !UnspilledCS1GPRs.empty()) {
        for (unsigned i = 0, e = UnspilledCS1GPRs.size(); i != e; ++i) {
          unsigned Reg = UnspilledCS1GPRs[i];
          // Don't spill high register if the function is thumb1
          if (!AFI->isThumb1OnlyFunction() ||
              isARMLowRegister(Reg) || Reg == ARM::LR) {
            MRI.setPhysRegUsed(Reg);
            if (!MRI.isReserved(Reg))
              ExtraCSSpill = true;
            break;
          }
        }
      } else if (!UnspilledCS2GPRs.empty() && !AFI->isThumb1OnlyFunction()) {
        unsigned Reg = UnspilledCS2GPRs.front();
        MRI.setPhysRegUsed(Reg);
        if (!MRI.isReserved(Reg))
          ExtraCSSpill = true;
      }
    }

    // Estimate if we might need to scavenge a register at some point in order
    // to materialize a stack offset. If so, either spill one additional
    // callee-saved register or reserve a special spill slot to facilitate
    // register scavenging. Thumb1 needs a spill slot for stack pointer
    // adjustments also, even when the frame itself is small.
    if (BigStack && !ExtraCSSpill) {
      // If any non-reserved CS register isn't spilled, just spill one or two
      // extra. That should take care of it!
      unsigned NumExtras = TargetAlign / 4;
      SmallVector<unsigned, 2> Extras;
      while (NumExtras && !UnspilledCS1GPRs.empty()) {
        unsigned Reg = UnspilledCS1GPRs.back();
        UnspilledCS1GPRs.pop_back();
        if (!MRI.isReserved(Reg) &&
            (!AFI->isThumb1OnlyFunction() || isARMLowRegister(Reg) ||
             Reg == ARM::LR)) {
          Extras.push_back(Reg);
          NumExtras--;
        }
      }
      // For non-Thumb1 functions, also check for hi-reg CS registers
      if (!AFI->isThumb1OnlyFunction()) {
        while (NumExtras && !UnspilledCS2GPRs.empty()) {
          unsigned Reg = UnspilledCS2GPRs.back();
          UnspilledCS2GPRs.pop_back();
          if (!MRI.isReserved(Reg)) {
            Extras.push_back(Reg);
            NumExtras--;
          }
        }
      }
      if (Extras.size() && NumExtras == 0) {
        for (unsigned i = 0, e = Extras.size(); i != e; ++i) {
          MRI.setPhysRegUsed(Extras[i]);
        }
      } else if (!AFI->isThumb1OnlyFunction()) {
        // note: Thumb1 functions spill to R12, not the stack.  Reserve a slot
        // closest to SP or frame pointer.
        const TargetRegisterClass *RC = &ARM::GPRRegClass;
        RS->setScavengingFrameIndex(MFI->CreateStackObject(RC->getSize(),
                                                           RC->getAlignment(),
                                                           false));
      }
    }
  }

  if (ForceLRSpill) {
    MRI.setPhysRegUsed(ARM::LR);
    AFI->setLRIsSpilledForFarJump(true);
  }
}<|MERGE_RESOLUTION|>--- conflicted
+++ resolved
@@ -156,7 +156,6 @@
   int FramePtrSpillFI = 0;
   int D8SpillFI = 0;
 
-<<<<<<< HEAD
   // @LOCALMOD-START
   MachineModuleInfo &MMI = MF.getMMI();
   // This condition was gleaned from x86 / PowerPC / XCore
@@ -165,11 +164,8 @@
                          MF.getFunction()->needsUnwindTableEntry();
   // @LOCALMOD-END
   
-  // All calls are tail calls in GHC calling conv, and functions have no prologue/epilogue.
-=======
   // All calls are tail calls in GHC calling conv, and functions have no
   // prologue/epilogue.
->>>>>>> cfe09ed2
   if (MF.getFunction()->getCallingConv() == CallingConv::GHC)
     return;
 
