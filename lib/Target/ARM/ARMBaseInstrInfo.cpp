//===-- ARMBaseInstrInfo.cpp - ARM Instruction Information ----------------===//
//
//                     The LLVM Compiler Infrastructure
//
// This file is distributed under the University of Illinois Open Source
// License. See LICENSE.TXT for details.
//
//===----------------------------------------------------------------------===//
//
// This file contains the Base ARM implementation of the TargetInstrInfo class.
//
//===----------------------------------------------------------------------===//

#include "ARMBaseInstrInfo.h"
#include "ARM.h"
#include "ARMBaseRegisterInfo.h"
#include "ARMConstantPoolValue.h"
#include "ARMHazardRecognizer.h"
#include "ARMMachineFunctionInfo.h"
#include "MCTargetDesc/ARMAddressingModes.h"
#include "llvm/Constants.h"
#include "llvm/Function.h"
#include "llvm/GlobalValue.h"
#include "llvm/CodeGen/LiveVariables.h"
#include "llvm/CodeGen/MachineConstantPool.h"
#include "llvm/CodeGen/MachineFrameInfo.h"
#include "llvm/CodeGen/MachineInstrBuilder.h"
#include "llvm/CodeGen/MachineJumpTableInfo.h"
#include "llvm/CodeGen/MachineMemOperand.h"
#include "llvm/CodeGen/MachineRegisterInfo.h"
#include "llvm/CodeGen/SelectionDAGNodes.h"
#include "llvm/MC/MCAsmInfo.h"
#include "llvm/Support/BranchProbability.h"
#include "llvm/Support/CommandLine.h"
#include "llvm/Support/Debug.h"
#include "llvm/Support/ErrorHandling.h"
#include "llvm/ADT/STLExtras.h"

#define GET_INSTRINFO_CTOR
#include "ARMGenInstrInfo.inc"

using namespace llvm;

static cl::opt<bool>
EnableARM3Addr("enable-arm-3-addr-conv", cl::Hidden,
               cl::desc("Enable ARM 2-addr to 3-addr conv"));

static cl::opt<bool>
WidenVMOVS("widen-vmovs", cl::Hidden, cl::init(true),
           cl::desc("Widen ARM vmovs to vmovd when possible"));

/// ARM_MLxEntry - Record information about MLA / MLS instructions.
struct ARM_MLxEntry {
  uint16_t MLxOpc;     // MLA / MLS opcode
  uint16_t MulOpc;     // Expanded multiplication opcode
  uint16_t AddSubOpc;  // Expanded add / sub opcode
  bool NegAcc;         // True if the acc is negated before the add / sub.
  bool HasLane;        // True if instruction has an extra "lane" operand.
};

static const ARM_MLxEntry ARM_MLxTable[] = {
  // MLxOpc,          MulOpc,           AddSubOpc,       NegAcc, HasLane
  // fp scalar ops
  { ARM::VMLAS,       ARM::VMULS,       ARM::VADDS,      false,  false },
  { ARM::VMLSS,       ARM::VMULS,       ARM::VSUBS,      false,  false },
  { ARM::VMLAD,       ARM::VMULD,       ARM::VADDD,      false,  false },
  { ARM::VMLSD,       ARM::VMULD,       ARM::VSUBD,      false,  false },
  { ARM::VNMLAS,      ARM::VNMULS,      ARM::VSUBS,      true,   false },
  { ARM::VNMLSS,      ARM::VMULS,       ARM::VSUBS,      true,   false },
  { ARM::VNMLAD,      ARM::VNMULD,      ARM::VSUBD,      true,   false },
  { ARM::VNMLSD,      ARM::VMULD,       ARM::VSUBD,      true,   false },

  // fp SIMD ops
  { ARM::VMLAfd,      ARM::VMULfd,      ARM::VADDfd,     false,  false },
  { ARM::VMLSfd,      ARM::VMULfd,      ARM::VSUBfd,     false,  false },
  { ARM::VMLAfq,      ARM::VMULfq,      ARM::VADDfq,     false,  false },
  { ARM::VMLSfq,      ARM::VMULfq,      ARM::VSUBfq,     false,  false },
  { ARM::VMLAslfd,    ARM::VMULslfd,    ARM::VADDfd,     false,  true  },
  { ARM::VMLSslfd,    ARM::VMULslfd,    ARM::VSUBfd,     false,  true  },
  { ARM::VMLAslfq,    ARM::VMULslfq,    ARM::VADDfq,     false,  true  },
  { ARM::VMLSslfq,    ARM::VMULslfq,    ARM::VSUBfq,     false,  true  },
};

ARMBaseInstrInfo::ARMBaseInstrInfo(const ARMSubtarget& STI)
  : ARMGenInstrInfo(ARM::ADJCALLSTACKDOWN, ARM::ADJCALLSTACKUP),
    Subtarget(STI) {
  for (unsigned i = 0, e = array_lengthof(ARM_MLxTable); i != e; ++i) {
    if (!MLxEntryMap.insert(std::make_pair(ARM_MLxTable[i].MLxOpc, i)).second)
      assert(false && "Duplicated entries?");
    MLxHazardOpcodes.insert(ARM_MLxTable[i].AddSubOpc);
    MLxHazardOpcodes.insert(ARM_MLxTable[i].MulOpc);
  }
}

// Use a ScoreboardHazardRecognizer for prepass ARM scheduling. TargetInstrImpl
// currently defaults to no prepass hazard recognizer.
ScheduleHazardRecognizer *ARMBaseInstrInfo::
CreateTargetHazardRecognizer(const TargetMachine *TM,
                             const ScheduleDAG *DAG) const {
  if (usePreRAHazardRecognizer()) {
    const InstrItineraryData *II = TM->getInstrItineraryData();
    return new ScoreboardHazardRecognizer(II, DAG, "pre-RA-sched");
  }
  return TargetInstrInfoImpl::CreateTargetHazardRecognizer(TM, DAG);
}

ScheduleHazardRecognizer *ARMBaseInstrInfo::
CreateTargetPostRAHazardRecognizer(const InstrItineraryData *II,
                                   const ScheduleDAG *DAG) const {
  if (Subtarget.isThumb2() || Subtarget.hasVFP2())
    return (ScheduleHazardRecognizer *)
      new ARMHazardRecognizer(II, *this, getRegisterInfo(), Subtarget, DAG);
  return TargetInstrInfoImpl::CreateTargetPostRAHazardRecognizer(II, DAG);
}

MachineInstr *
ARMBaseInstrInfo::convertToThreeAddress(MachineFunction::iterator &MFI,
                                        MachineBasicBlock::iterator &MBBI,
                                        LiveVariables *LV) const {
  // FIXME: Thumb2 support.

  if (!EnableARM3Addr)
    return NULL;

  MachineInstr *MI = MBBI;
  MachineFunction &MF = *MI->getParent()->getParent();
  uint64_t TSFlags = MI->getDesc().TSFlags;
  bool isPre = false;
  switch ((TSFlags & ARMII::IndexModeMask) >> ARMII::IndexModeShift) {
  default: return NULL;
  case ARMII::IndexModePre:
    isPre = true;
    break;
  case ARMII::IndexModePost:
    break;
  }

  // Try splitting an indexed load/store to an un-indexed one plus an add/sub
  // operation.
  unsigned MemOpc = getUnindexedOpcode(MI->getOpcode());
  if (MemOpc == 0)
    return NULL;

  MachineInstr *UpdateMI = NULL;
  MachineInstr *MemMI = NULL;
  unsigned AddrMode = (TSFlags & ARMII::AddrModeMask);
  const MCInstrDesc &MCID = MI->getDesc();
  unsigned NumOps = MCID.getNumOperands();
  bool isLoad = !MI->mayStore();
  const MachineOperand &WB = isLoad ? MI->getOperand(1) : MI->getOperand(0);
  const MachineOperand &Base = MI->getOperand(2);
  const MachineOperand &Offset = MI->getOperand(NumOps-3);
  unsigned WBReg = WB.getReg();
  unsigned BaseReg = Base.getReg();
  unsigned OffReg = Offset.getReg();
  unsigned OffImm = MI->getOperand(NumOps-2).getImm();
  ARMCC::CondCodes Pred = (ARMCC::CondCodes)MI->getOperand(NumOps-1).getImm();
  switch (AddrMode) {
  default: llvm_unreachable("Unknown indexed op!");
  case ARMII::AddrMode2: {
    bool isSub = ARM_AM::getAM2Op(OffImm) == ARM_AM::sub;
    unsigned Amt = ARM_AM::getAM2Offset(OffImm);
    if (OffReg == 0) {
      if (ARM_AM::getSOImmVal(Amt) == -1)
        // Can't encode it in a so_imm operand. This transformation will
        // add more than 1 instruction. Abandon!
        return NULL;
      UpdateMI = BuildMI(MF, MI->getDebugLoc(),
                         get(isSub ? ARM::SUBri : ARM::ADDri), WBReg)
        .addReg(BaseReg).addImm(Amt)
        .addImm(Pred).addReg(0).addReg(0);
    } else if (Amt != 0) {
      ARM_AM::ShiftOpc ShOpc = ARM_AM::getAM2ShiftOpc(OffImm);
      unsigned SOOpc = ARM_AM::getSORegOpc(ShOpc, Amt);
      UpdateMI = BuildMI(MF, MI->getDebugLoc(),
                         get(isSub ? ARM::SUBrsi : ARM::ADDrsi), WBReg)
        .addReg(BaseReg).addReg(OffReg).addReg(0).addImm(SOOpc)
        .addImm(Pred).addReg(0).addReg(0);
    } else
      UpdateMI = BuildMI(MF, MI->getDebugLoc(),
                         get(isSub ? ARM::SUBrr : ARM::ADDrr), WBReg)
        .addReg(BaseReg).addReg(OffReg)
        .addImm(Pred).addReg(0).addReg(0);
    break;
  }
  case ARMII::AddrMode3 : {
    bool isSub = ARM_AM::getAM3Op(OffImm) == ARM_AM::sub;
    unsigned Amt = ARM_AM::getAM3Offset(OffImm);
    if (OffReg == 0)
      // Immediate is 8-bits. It's guaranteed to fit in a so_imm operand.
      UpdateMI = BuildMI(MF, MI->getDebugLoc(),
                         get(isSub ? ARM::SUBri : ARM::ADDri), WBReg)
        .addReg(BaseReg).addImm(Amt)
        .addImm(Pred).addReg(0).addReg(0);
    else
      UpdateMI = BuildMI(MF, MI->getDebugLoc(),
                         get(isSub ? ARM::SUBrr : ARM::ADDrr), WBReg)
        .addReg(BaseReg).addReg(OffReg)
        .addImm(Pred).addReg(0).addReg(0);
    break;
  }
  }

  std::vector<MachineInstr*> NewMIs;
  if (isPre) {
    if (isLoad)
      MemMI = BuildMI(MF, MI->getDebugLoc(),
                      get(MemOpc), MI->getOperand(0).getReg())
        .addReg(WBReg).addImm(0).addImm(Pred);
    else
      MemMI = BuildMI(MF, MI->getDebugLoc(),
                      get(MemOpc)).addReg(MI->getOperand(1).getReg())
        .addReg(WBReg).addReg(0).addImm(0).addImm(Pred);
    NewMIs.push_back(MemMI);
    NewMIs.push_back(UpdateMI);
  } else {
    if (isLoad)
      MemMI = BuildMI(MF, MI->getDebugLoc(),
                      get(MemOpc), MI->getOperand(0).getReg())
        .addReg(BaseReg).addImm(0).addImm(Pred);
    else
      MemMI = BuildMI(MF, MI->getDebugLoc(),
                      get(MemOpc)).addReg(MI->getOperand(1).getReg())
        .addReg(BaseReg).addReg(0).addImm(0).addImm(Pred);
    if (WB.isDead())
      UpdateMI->getOperand(0).setIsDead();
    NewMIs.push_back(UpdateMI);
    NewMIs.push_back(MemMI);
  }

  // Transfer LiveVariables states, kill / dead info.
  if (LV) {
    for (unsigned i = 0, e = MI->getNumOperands(); i != e; ++i) {
      MachineOperand &MO = MI->getOperand(i);
      if (MO.isReg() && TargetRegisterInfo::isVirtualRegister(MO.getReg())) {
        unsigned Reg = MO.getReg();

        LiveVariables::VarInfo &VI = LV->getVarInfo(Reg);
        if (MO.isDef()) {
          MachineInstr *NewMI = (Reg == WBReg) ? UpdateMI : MemMI;
          if (MO.isDead())
            LV->addVirtualRegisterDead(Reg, NewMI);
        }
        if (MO.isUse() && MO.isKill()) {
          for (unsigned j = 0; j < 2; ++j) {
            // Look at the two new MI's in reverse order.
            MachineInstr *NewMI = NewMIs[j];
            if (!NewMI->readsRegister(Reg))
              continue;
            LV->addVirtualRegisterKilled(Reg, NewMI);
            if (VI.removeKill(MI))
              VI.Kills.push_back(NewMI);
            break;
          }
        }
      }
    }
  }

  MFI->insert(MBBI, NewMIs[1]);
  MFI->insert(MBBI, NewMIs[0]);
  return NewMIs[0];
}

// Branch analysis.
bool
ARMBaseInstrInfo::AnalyzeBranch(MachineBasicBlock &MBB,MachineBasicBlock *&TBB,
                                MachineBasicBlock *&FBB,
                                SmallVectorImpl<MachineOperand> &Cond,
                                bool AllowModify) const {
  // If the block has no terminators, it just falls into the block after it.
  MachineBasicBlock::iterator I = MBB.end();
  if (I == MBB.begin())
    return false;
  --I;
  while (I->isDebugValue()) {
    if (I == MBB.begin())
      return false;
    --I;
  }
  if (!isUnpredicatedTerminator(I))
    return false;

  // Get the last instruction in the block.
  MachineInstr *LastInst = I;

  // If there is only one terminator instruction, process it.
  unsigned LastOpc = LastInst->getOpcode();
  if (I == MBB.begin() || !isUnpredicatedTerminator(--I)) {
    if (isUncondBranchOpcode(LastOpc)) {
      TBB = LastInst->getOperand(0).getMBB();
      return false;
    }
    if (isCondBranchOpcode(LastOpc)) {
      // Block ends with fall-through condbranch.
      TBB = LastInst->getOperand(0).getMBB();
      Cond.push_back(LastInst->getOperand(1));
      Cond.push_back(LastInst->getOperand(2));
      return false;
    }
    return true;  // Can't handle indirect branch.
  }

  // Get the instruction before it if it is a terminator.
  MachineInstr *SecondLastInst = I;
  unsigned SecondLastOpc = SecondLastInst->getOpcode();

  // If AllowModify is true and the block ends with two or more unconditional
  // branches, delete all but the first unconditional branch.
  if (AllowModify && isUncondBranchOpcode(LastOpc)) {
    while (isUncondBranchOpcode(SecondLastOpc)) {
      LastInst->eraseFromParent();
      LastInst = SecondLastInst;
      LastOpc = LastInst->getOpcode();
      if (I == MBB.begin() || !isUnpredicatedTerminator(--I)) {
        // Return now the only terminator is an unconditional branch.
        TBB = LastInst->getOperand(0).getMBB();
        return false;
      } else {
        SecondLastInst = I;
        SecondLastOpc = SecondLastInst->getOpcode();
      }
    }
  }

  // If there are three terminators, we don't know what sort of block this is.
  if (SecondLastInst && I != MBB.begin() && isUnpredicatedTerminator(--I))
    return true;

  // If the block ends with a B and a Bcc, handle it.
  if (isCondBranchOpcode(SecondLastOpc) && isUncondBranchOpcode(LastOpc)) {
    TBB =  SecondLastInst->getOperand(0).getMBB();
    Cond.push_back(SecondLastInst->getOperand(1));
    Cond.push_back(SecondLastInst->getOperand(2));
    FBB = LastInst->getOperand(0).getMBB();
    return false;
  }

  // If the block ends with two unconditional branches, handle it.  The second
  // one is not executed, so remove it.
  if (isUncondBranchOpcode(SecondLastOpc) && isUncondBranchOpcode(LastOpc)) {
    TBB = SecondLastInst->getOperand(0).getMBB();
    I = LastInst;
    if (AllowModify)
      I->eraseFromParent();
    return false;
  }

  // ...likewise if it ends with a branch table followed by an unconditional
  // branch. The branch folder can create these, and we must get rid of them for
  // correctness of Thumb constant islands.
  if ((isJumpTableBranchOpcode(SecondLastOpc) ||
       isIndirectBranchOpcode(SecondLastOpc)) &&
      isUncondBranchOpcode(LastOpc)) {
    I = LastInst;
    if (AllowModify)
      I->eraseFromParent();
    return true;
  }

  // Otherwise, can't handle this.
  return true;
}


unsigned ARMBaseInstrInfo::RemoveBranch(MachineBasicBlock &MBB) const {
  MachineBasicBlock::iterator I = MBB.end();
  if (I == MBB.begin()) return 0;
  --I;
  while (I->isDebugValue()) {
    if (I == MBB.begin())
      return 0;
    --I;
  }
  if (!isUncondBranchOpcode(I->getOpcode()) &&
      !isCondBranchOpcode(I->getOpcode()))
    return 0;

  // Remove the branch.
  I->eraseFromParent();

  I = MBB.end();

  if (I == MBB.begin()) return 1;
  --I;
  if (!isCondBranchOpcode(I->getOpcode()))
    return 1;

  // Remove the branch.
  I->eraseFromParent();
  return 2;
}

unsigned
ARMBaseInstrInfo::InsertBranch(MachineBasicBlock &MBB, MachineBasicBlock *TBB,
                               MachineBasicBlock *FBB,
                               const SmallVectorImpl<MachineOperand> &Cond,
                               DebugLoc DL) const {
  ARMFunctionInfo *AFI = MBB.getParent()->getInfo<ARMFunctionInfo>();
  int BOpc   = !AFI->isThumbFunction()
    ? ARM::B : (AFI->isThumb2Function() ? ARM::t2B : ARM::tB);
  int BccOpc = !AFI->isThumbFunction()
    ? ARM::Bcc : (AFI->isThumb2Function() ? ARM::t2Bcc : ARM::tBcc);
  bool isThumb = AFI->isThumbFunction() || AFI->isThumb2Function();

  // Shouldn't be a fall through.
  assert(TBB && "InsertBranch must not be told to insert a fallthrough");
  assert((Cond.size() == 2 || Cond.size() == 0) &&
         "ARM branch conditions have two components!");

  if (FBB == 0) {
    if (Cond.empty()) { // Unconditional branch?
      if (isThumb)
        BuildMI(&MBB, DL, get(BOpc)).addMBB(TBB).addImm(ARMCC::AL).addReg(0);
      else
        BuildMI(&MBB, DL, get(BOpc)).addMBB(TBB);
    } else
      BuildMI(&MBB, DL, get(BccOpc)).addMBB(TBB)
        .addImm(Cond[0].getImm()).addReg(Cond[1].getReg());
    return 1;
  }

  // Two-way conditional branch.
  BuildMI(&MBB, DL, get(BccOpc)).addMBB(TBB)
    .addImm(Cond[0].getImm()).addReg(Cond[1].getReg());
  if (isThumb)
    BuildMI(&MBB, DL, get(BOpc)).addMBB(FBB).addImm(ARMCC::AL).addReg(0);
  else
    BuildMI(&MBB, DL, get(BOpc)).addMBB(FBB);
  return 2;
}

bool ARMBaseInstrInfo::
ReverseBranchCondition(SmallVectorImpl<MachineOperand> &Cond) const {
  ARMCC::CondCodes CC = (ARMCC::CondCodes)(int)Cond[0].getImm();
  Cond[0].setImm(ARMCC::getOppositeCondition(CC));
  return false;
}

bool ARMBaseInstrInfo::isPredicated(const MachineInstr *MI) const {
  if (MI->isBundle()) {
    MachineBasicBlock::const_instr_iterator I = MI;
    MachineBasicBlock::const_instr_iterator E = MI->getParent()->instr_end();
    while (++I != E && I->isInsideBundle()) {
      int PIdx = I->findFirstPredOperandIdx();
      if (PIdx != -1 && I->getOperand(PIdx).getImm() != ARMCC::AL)
        return true;
    }
    return false;
  }

  int PIdx = MI->findFirstPredOperandIdx();
  return PIdx != -1 && MI->getOperand(PIdx).getImm() != ARMCC::AL;
}

bool ARMBaseInstrInfo::
PredicateInstruction(MachineInstr *MI,
                     const SmallVectorImpl<MachineOperand> &Pred) const {
  unsigned Opc = MI->getOpcode();
  if (isUncondBranchOpcode(Opc)) {
    MI->setDesc(get(getMatchingCondBranchOpcode(Opc)));
    MI->addOperand(MachineOperand::CreateImm(Pred[0].getImm()));
    MI->addOperand(MachineOperand::CreateReg(Pred[1].getReg(), false));
    return true;
  }

  int PIdx = MI->findFirstPredOperandIdx();
  if (PIdx != -1) {
    MachineOperand &PMO = MI->getOperand(PIdx);
    PMO.setImm(Pred[0].getImm());
    MI->getOperand(PIdx+1).setReg(Pred[1].getReg());
    return true;
  }
  return false;
}

bool ARMBaseInstrInfo::
SubsumesPredicate(const SmallVectorImpl<MachineOperand> &Pred1,
                  const SmallVectorImpl<MachineOperand> &Pred2) const {
  if (Pred1.size() > 2 || Pred2.size() > 2)
    return false;

  ARMCC::CondCodes CC1 = (ARMCC::CondCodes)Pred1[0].getImm();
  ARMCC::CondCodes CC2 = (ARMCC::CondCodes)Pred2[0].getImm();
  if (CC1 == CC2)
    return true;

  switch (CC1) {
  default:
    return false;
  case ARMCC::AL:
    return true;
  case ARMCC::HS:
    return CC2 == ARMCC::HI;
  case ARMCC::LS:
    return CC2 == ARMCC::LO || CC2 == ARMCC::EQ;
  case ARMCC::GE:
    return CC2 == ARMCC::GT;
  case ARMCC::LE:
    return CC2 == ARMCC::LT;
  }
}

bool ARMBaseInstrInfo::DefinesPredicate(MachineInstr *MI,
                                    std::vector<MachineOperand> &Pred) const {
  bool Found = false;
  for (unsigned i = 0, e = MI->getNumOperands(); i != e; ++i) {
    const MachineOperand &MO = MI->getOperand(i);
    if ((MO.isRegMask() && MO.clobbersPhysReg(ARM::CPSR)) ||
        (MO.isReg() && MO.isDef() && MO.getReg() == ARM::CPSR)) {
      Pred.push_back(MO);
      Found = true;
    }
  }

  return Found;
}

/// isPredicable - Return true if the specified instruction can be predicated.
/// By default, this returns true for every instruction with a
/// PredicateOperand.
bool ARMBaseInstrInfo::isPredicable(MachineInstr *MI) const {
  if (!MI->isPredicable())
    return false;

  if ((MI->getDesc().TSFlags & ARMII::DomainMask) == ARMII::DomainNEON) {
    ARMFunctionInfo *AFI =
      MI->getParent()->getParent()->getInfo<ARMFunctionInfo>();
    return AFI->isThumb2Function();
  }
  return true;
}

/// FIXME: Works around a gcc miscompilation with -fstrict-aliasing.
LLVM_ATTRIBUTE_NOINLINE
static unsigned getNumJTEntries(const std::vector<MachineJumpTableEntry> &JT,
                                unsigned JTI);
static unsigned getNumJTEntries(const std::vector<MachineJumpTableEntry> &JT,
                                unsigned JTI) {
  assert(JTI < JT.size());
  return JT[JTI].MBBs.size();
}

/// GetInstSize - Return the size of the specified MachineInstr.
///
unsigned ARMBaseInstrInfo::GetInstSizeInBytes(const MachineInstr *MI) const {
  const MachineBasicBlock &MBB = *MI->getParent();
  const MachineFunction *MF = MBB.getParent();
  const MCAsmInfo *MAI = MF->getTarget().getMCAsmInfo();

  const MCInstrDesc &MCID = MI->getDesc();
  if (MCID.getSize())
    return MCID.getSize();

  // If this machine instr is an inline asm, measure it.
  if (MI->getOpcode() == ARM::INLINEASM)
    return getInlineAsmLength(MI->getOperand(0).getSymbolName(), *MAI);
  if (MI->isLabel())
    return 0;
  unsigned Opc = MI->getOpcode();
  switch (Opc) {
  case TargetOpcode::IMPLICIT_DEF:
  case TargetOpcode::KILL:
  case TargetOpcode::PROLOG_LABEL:
  case TargetOpcode::EH_LABEL:
  case TargetOpcode::DBG_VALUE:
    return 0;
  case TargetOpcode::BUNDLE:
    return getInstBundleLength(MI);
  case ARM::MOVi16_ga_pcrel:
  case ARM::MOVTi16_ga_pcrel:
  case ARM::t2MOVi16_ga_pcrel:
  case ARM::t2MOVTi16_ga_pcrel:
    return 4;
  case ARM::MOVi32imm:
  case ARM::t2MOVi32imm:
    return 8;
  case ARM::CONSTPOOL_ENTRY:
    // If this machine instr is a constant pool entry, its size is recorded as
    // operand #2.
    return MI->getOperand(2).getImm();
  case ARM::Int_eh_sjlj_longjmp:
    return 16;
  case ARM::tInt_eh_sjlj_longjmp:
    return 10;
  case ARM::Int_eh_sjlj_setjmp:
  case ARM::Int_eh_sjlj_setjmp_nofp:
    return 20;
  case ARM::tInt_eh_sjlj_setjmp:
  case ARM::t2Int_eh_sjlj_setjmp:
  case ARM::t2Int_eh_sjlj_setjmp_nofp:
    return 12;
  case ARM::BR_JTr:
  case ARM::BR_JTm:
  case ARM::BR_JTadd:
  case ARM::tBR_JTr:
  case ARM::t2BR_JT:
  case ARM::t2TBB_JT:
  case ARM::t2TBH_JT: {
    // These are jumptable branches, i.e. a branch followed by an inlined
    // jumptable. The size is 4 + 4 * number of entries. For TBB, each
    // entry is one byte; TBH two byte each.
    unsigned EntrySize = (Opc == ARM::t2TBB_JT)
      ? 1 : ((Opc == ARM::t2TBH_JT) ? 2 : 4);
    unsigned NumOps = MCID.getNumOperands();
    MachineOperand JTOP =
      MI->getOperand(NumOps - (MI->isPredicable() ? 3 : 2));
    unsigned JTI = JTOP.getIndex();
    const MachineJumpTableInfo *MJTI = MF->getJumpTableInfo();
    assert(MJTI != 0);
    const std::vector<MachineJumpTableEntry> &JT = MJTI->getJumpTables();
    assert(JTI < JT.size());
    // Thumb instructions are 2 byte aligned, but JT entries are 4 byte
    // 4 aligned. The assembler / linker may add 2 byte padding just before
    // the JT entries.  The size does not include this padding; the
    // constant islands pass does separate bookkeeping for it.
    // FIXME: If we know the size of the function is less than (1 << 16) *2
    // bytes, we can use 16-bit entries instead. Then there won't be an
    // alignment issue.
    unsigned InstSize = (Opc == ARM::tBR_JTr || Opc == ARM::t2BR_JT) ? 2 : 4;
    unsigned NumEntries = getNumJTEntries(JT, JTI);
    if (Opc == ARM::t2TBB_JT && (NumEntries & 1))
      // Make sure the instruction that follows TBB is 2-byte aligned.
      // FIXME: Constant island pass should insert an "ALIGN" instruction
      // instead.
      ++NumEntries;
    return NumEntries * EntrySize + InstSize;
  }
  default:
    // Otherwise, pseudo-instruction sizes are zero.
    return 0;
  }
}

unsigned ARMBaseInstrInfo::getInstBundleLength(const MachineInstr *MI) const {
  unsigned Size = 0;
  MachineBasicBlock::const_instr_iterator I = MI;
  MachineBasicBlock::const_instr_iterator E = MI->getParent()->instr_end();
  while (++I != E && I->isInsideBundle()) {
    assert(!I->isBundle() && "No nested bundle!");
    Size += GetInstSizeInBytes(&*I);
  }
  return Size;
}

void ARMBaseInstrInfo::copyPhysReg(MachineBasicBlock &MBB,
                                   MachineBasicBlock::iterator I, DebugLoc DL,
                                   unsigned DestReg, unsigned SrcReg,
                                   bool KillSrc) const {
  bool GPRDest = ARM::GPRRegClass.contains(DestReg);
  bool GPRSrc  = ARM::GPRRegClass.contains(SrcReg);

  if (GPRDest && GPRSrc) {
    AddDefaultCC(AddDefaultPred(BuildMI(MBB, I, DL, get(ARM::MOVr), DestReg)
                                  .addReg(SrcReg, getKillRegState(KillSrc))));
    return;
  }

  bool SPRDest = ARM::SPRRegClass.contains(DestReg);
  bool SPRSrc  = ARM::SPRRegClass.contains(SrcReg);

  unsigned Opc = 0;
  if (SPRDest && SPRSrc)
    Opc = ARM::VMOVS;
  else if (GPRDest && SPRSrc)
    Opc = ARM::VMOVRS;
  else if (SPRDest && GPRSrc)
    Opc = ARM::VMOVSR;
  else if (ARM::DPRRegClass.contains(DestReg, SrcReg))
    Opc = ARM::VMOVD;
  else if (ARM::QPRRegClass.contains(DestReg, SrcReg))
    Opc = ARM::VORRq;

  if (Opc) {
    MachineInstrBuilder MIB = BuildMI(MBB, I, DL, get(Opc), DestReg);
    MIB.addReg(SrcReg, getKillRegState(KillSrc));
    if (Opc == ARM::VORRq)
      MIB.addReg(SrcReg, getKillRegState(KillSrc));
    AddDefaultPred(MIB);
    return;
  }

  // Handle register classes that require multiple instructions.
  unsigned BeginIdx = 0;
  unsigned SubRegs = 0;
  unsigned Spacing = 1;

  // Use VORRq when possible.
  if (ARM::QQPRRegClass.contains(DestReg, SrcReg))
    Opc = ARM::VORRq, BeginIdx = ARM::qsub_0, SubRegs = 2;
  else if (ARM::QQQQPRRegClass.contains(DestReg, SrcReg))
    Opc = ARM::VORRq, BeginIdx = ARM::qsub_0, SubRegs = 4;
  // Fall back to VMOVD.
  else if (ARM::DPairRegClass.contains(DestReg, SrcReg))
    Opc = ARM::VMOVD, BeginIdx = ARM::dsub_0, SubRegs = 2;
  else if (ARM::DTripleRegClass.contains(DestReg, SrcReg))
    Opc = ARM::VMOVD, BeginIdx = ARM::dsub_0, SubRegs = 3;
  else if (ARM::DQuadRegClass.contains(DestReg, SrcReg))
    Opc = ARM::VMOVD, BeginIdx = ARM::dsub_0, SubRegs = 4;

  else if (ARM::DPairSpcRegClass.contains(DestReg, SrcReg))
    Opc = ARM::VMOVD, BeginIdx = ARM::dsub_0, SubRegs = 2, Spacing = 2;
  else if (ARM::DTripleSpcRegClass.contains(DestReg, SrcReg))
    Opc = ARM::VMOVD, BeginIdx = ARM::dsub_0, SubRegs = 3, Spacing = 2;
  else if (ARM::DQuadSpcRegClass.contains(DestReg, SrcReg))
    Opc = ARM::VMOVD, BeginIdx = ARM::dsub_0, SubRegs = 4, Spacing = 2;

  if (Opc) {
    const TargetRegisterInfo *TRI = &getRegisterInfo();
    MachineInstrBuilder Mov;
    for (unsigned i = 0; i != SubRegs; ++i) {
      unsigned Dst = TRI->getSubReg(DestReg, BeginIdx + i*Spacing);
      unsigned Src = TRI->getSubReg(SrcReg,  BeginIdx + i*Spacing);
      assert(Dst && Src && "Bad sub-register");
      Mov = AddDefaultPred(BuildMI(MBB, I, I->getDebugLoc(), get(Opc), Dst)
                             .addReg(Src));
      // VORR takes two source operands.
      if (Opc == ARM::VORRq)
        Mov.addReg(Src);
    }
    // Add implicit super-register defs and kills to the last instruction.
    Mov->addRegisterDefined(DestReg, TRI);
    if (KillSrc)
      Mov->addRegisterKilled(SrcReg, TRI);
    return;
  }

  llvm_unreachable("Impossible reg-to-reg copy");
}

static const
MachineInstrBuilder &AddDReg(MachineInstrBuilder &MIB,
                             unsigned Reg, unsigned SubIdx, unsigned State,
                             const TargetRegisterInfo *TRI) {
  if (!SubIdx)
    return MIB.addReg(Reg, State);

  if (TargetRegisterInfo::isPhysicalRegister(Reg))
    return MIB.addReg(TRI->getSubReg(Reg, SubIdx), State);
  return MIB.addReg(Reg, State, SubIdx);
}

void ARMBaseInstrInfo::
storeRegToStackSlot(MachineBasicBlock &MBB, MachineBasicBlock::iterator I,
                    unsigned SrcReg, bool isKill, int FI,
                    const TargetRegisterClass *RC,
                    const TargetRegisterInfo *TRI) const {
  DebugLoc DL;
  if (I != MBB.end()) DL = I->getDebugLoc();
  MachineFunction &MF = *MBB.getParent();
  MachineFrameInfo &MFI = *MF.getFrameInfo();
  unsigned Align = MFI.getObjectAlignment(FI);

  MachineMemOperand *MMO =
    MF.getMachineMemOperand(MachinePointerInfo::getFixedStack(FI),
                            MachineMemOperand::MOStore,
                            MFI.getObjectSize(FI),
                            Align);

  switch (RC->getSize()) {
    case 4:
      if (ARM::GPRRegClass.hasSubClassEq(RC)) {
        AddDefaultPred(BuildMI(MBB, I, DL, get(ARM::STRi12))
                   .addReg(SrcReg, getKillRegState(isKill))
                   .addFrameIndex(FI).addImm(0).addMemOperand(MMO));
      } else if (ARM::SPRRegClass.hasSubClassEq(RC)) {
        AddDefaultPred(BuildMI(MBB, I, DL, get(ARM::VSTRS))
                   .addReg(SrcReg, getKillRegState(isKill))
                   .addFrameIndex(FI).addImm(0).addMemOperand(MMO));
      } else
        llvm_unreachable("Unknown reg class!");
      break;
    case 8:
      if (ARM::DPRRegClass.hasSubClassEq(RC)) {
        AddDefaultPred(BuildMI(MBB, I, DL, get(ARM::VSTRD))
                   .addReg(SrcReg, getKillRegState(isKill))
                   .addFrameIndex(FI).addImm(0).addMemOperand(MMO));
      } else
        llvm_unreachable("Unknown reg class!");
      break;
    case 16:
      if (ARM::DPairRegClass.hasSubClassEq(RC)) {
        // Use aligned spills if the stack can be realigned.
        if (Align >= 16 && getRegisterInfo().canRealignStack(MF)) {
          AddDefaultPred(BuildMI(MBB, I, DL, get(ARM::VST1q64))
                     .addFrameIndex(FI).addImm(16)
                     .addReg(SrcReg, getKillRegState(isKill))
                     .addMemOperand(MMO));
        } else {
          AddDefaultPred(BuildMI(MBB, I, DL, get(ARM::VSTMQIA))
                     .addReg(SrcReg, getKillRegState(isKill))
                     .addFrameIndex(FI)
                     .addMemOperand(MMO));
        }
      } else
        llvm_unreachable("Unknown reg class!");
      break;
    case 32:
      if (ARM::QQPRRegClass.hasSubClassEq(RC)) {
        if (Align >= 16 && getRegisterInfo().canRealignStack(MF)) {
          // FIXME: It's possible to only store part of the QQ register if the
          // spilled def has a sub-register index.
          AddDefaultPred(BuildMI(MBB, I, DL, get(ARM::VST1d64QPseudo))
                     .addFrameIndex(FI).addImm(16)
                     .addReg(SrcReg, getKillRegState(isKill))
                     .addMemOperand(MMO));
        } else {
          MachineInstrBuilder MIB =
          AddDefaultPred(BuildMI(MBB, I, DL, get(ARM::VSTMDIA))
                       .addFrameIndex(FI))
                       .addMemOperand(MMO);
          MIB = AddDReg(MIB, SrcReg, ARM::dsub_0, getKillRegState(isKill), TRI);
          MIB = AddDReg(MIB, SrcReg, ARM::dsub_1, 0, TRI);
          MIB = AddDReg(MIB, SrcReg, ARM::dsub_2, 0, TRI);
                AddDReg(MIB, SrcReg, ARM::dsub_3, 0, TRI);
        }
      } else
        llvm_unreachable("Unknown reg class!");
      break;
    case 64:
      if (ARM::QQQQPRRegClass.hasSubClassEq(RC)) {
        MachineInstrBuilder MIB =
          AddDefaultPred(BuildMI(MBB, I, DL, get(ARM::VSTMDIA))
                         .addFrameIndex(FI))
                         .addMemOperand(MMO);
        MIB = AddDReg(MIB, SrcReg, ARM::dsub_0, getKillRegState(isKill), TRI);
        MIB = AddDReg(MIB, SrcReg, ARM::dsub_1, 0, TRI);
        MIB = AddDReg(MIB, SrcReg, ARM::dsub_2, 0, TRI);
        MIB = AddDReg(MIB, SrcReg, ARM::dsub_3, 0, TRI);
        MIB = AddDReg(MIB, SrcReg, ARM::dsub_4, 0, TRI);
        MIB = AddDReg(MIB, SrcReg, ARM::dsub_5, 0, TRI);
        MIB = AddDReg(MIB, SrcReg, ARM::dsub_6, 0, TRI);
              AddDReg(MIB, SrcReg, ARM::dsub_7, 0, TRI);
      } else
        llvm_unreachable("Unknown reg class!");
      break;
    default:
      llvm_unreachable("Unknown reg class!");
  }
}

unsigned
ARMBaseInstrInfo::isStoreToStackSlot(const MachineInstr *MI,
                                     int &FrameIndex) const {
  switch (MI->getOpcode()) {
  default: break;
  case ARM::STRrs:
  case ARM::t2STRs: // FIXME: don't use t2STRs to access frame.
    if (MI->getOperand(1).isFI() &&
        MI->getOperand(2).isReg() &&
        MI->getOperand(3).isImm() &&
        MI->getOperand(2).getReg() == 0 &&
        MI->getOperand(3).getImm() == 0) {
      FrameIndex = MI->getOperand(1).getIndex();
      return MI->getOperand(0).getReg();
    }
    break;
  case ARM::STRi12:
  case ARM::t2STRi12:
  case ARM::tSTRspi:
  case ARM::VSTRD:
  case ARM::VSTRS:
    if (MI->getOperand(1).isFI() &&
        MI->getOperand(2).isImm() &&
        MI->getOperand(2).getImm() == 0) {
      FrameIndex = MI->getOperand(1).getIndex();
      return MI->getOperand(0).getReg();
    }
    break;
  case ARM::VST1q64:
    if (MI->getOperand(0).isFI() &&
        MI->getOperand(2).getSubReg() == 0) {
      FrameIndex = MI->getOperand(0).getIndex();
      return MI->getOperand(2).getReg();
    }
    break;
  case ARM::VSTMQIA:
    if (MI->getOperand(1).isFI() &&
        MI->getOperand(0).getSubReg() == 0) {
      FrameIndex = MI->getOperand(1).getIndex();
      return MI->getOperand(0).getReg();
    }
    break;
  }

  return 0;
}

unsigned ARMBaseInstrInfo::isStoreToStackSlotPostFE(const MachineInstr *MI,
                                                    int &FrameIndex) const {
  const MachineMemOperand *Dummy;
  return MI->mayStore() && hasStoreToStackSlot(MI, Dummy, FrameIndex);
}

void ARMBaseInstrInfo::
loadRegFromStackSlot(MachineBasicBlock &MBB, MachineBasicBlock::iterator I,
                     unsigned DestReg, int FI,
                     const TargetRegisterClass *RC,
                     const TargetRegisterInfo *TRI) const {
  DebugLoc DL;
  if (I != MBB.end()) DL = I->getDebugLoc();
  MachineFunction &MF = *MBB.getParent();
  MachineFrameInfo &MFI = *MF.getFrameInfo();
  unsigned Align = MFI.getObjectAlignment(FI);
  MachineMemOperand *MMO =
    MF.getMachineMemOperand(
                    MachinePointerInfo::getFixedStack(FI),
                            MachineMemOperand::MOLoad,
                            MFI.getObjectSize(FI),
                            Align);

  switch (RC->getSize()) {
  case 4:
    if (ARM::GPRRegClass.hasSubClassEq(RC)) {
      AddDefaultPred(BuildMI(MBB, I, DL, get(ARM::LDRi12), DestReg)
                   .addFrameIndex(FI).addImm(0).addMemOperand(MMO));

    } else if (ARM::SPRRegClass.hasSubClassEq(RC)) {
      AddDefaultPred(BuildMI(MBB, I, DL, get(ARM::VLDRS), DestReg)
                   .addFrameIndex(FI).addImm(0).addMemOperand(MMO));
    } else
      llvm_unreachable("Unknown reg class!");
    break;
  case 8:
    if (ARM::DPRRegClass.hasSubClassEq(RC)) {
      AddDefaultPred(BuildMI(MBB, I, DL, get(ARM::VLDRD), DestReg)
                   .addFrameIndex(FI).addImm(0).addMemOperand(MMO));
    } else
      llvm_unreachable("Unknown reg class!");
    break;
  case 16:
    if (ARM::DPairRegClass.hasSubClassEq(RC)) {
      if (Align >= 16 && getRegisterInfo().canRealignStack(MF)) {
        AddDefaultPred(BuildMI(MBB, I, DL, get(ARM::VLD1q64), DestReg)
                     .addFrameIndex(FI).addImm(16)
                     .addMemOperand(MMO));
      } else {
        AddDefaultPred(BuildMI(MBB, I, DL, get(ARM::VLDMQIA), DestReg)
                       .addFrameIndex(FI)
                       .addMemOperand(MMO));
      }
    } else
      llvm_unreachable("Unknown reg class!");
    break;
  case 32:
    if (ARM::QQPRRegClass.hasSubClassEq(RC)) {
      if (Align >= 16 && getRegisterInfo().canRealignStack(MF)) {
        AddDefaultPred(BuildMI(MBB, I, DL, get(ARM::VLD1d64QPseudo), DestReg)
                     .addFrameIndex(FI).addImm(16)
                     .addMemOperand(MMO));
      } else {
        MachineInstrBuilder MIB =
        AddDefaultPred(BuildMI(MBB, I, DL, get(ARM::VLDMDIA))
                       .addFrameIndex(FI))
                       .addMemOperand(MMO);
        MIB = AddDReg(MIB, DestReg, ARM::dsub_0, RegState::DefineNoRead, TRI);
        MIB = AddDReg(MIB, DestReg, ARM::dsub_1, RegState::DefineNoRead, TRI);
        MIB = AddDReg(MIB, DestReg, ARM::dsub_2, RegState::DefineNoRead, TRI);
        MIB = AddDReg(MIB, DestReg, ARM::dsub_3, RegState::DefineNoRead, TRI);
        if (TargetRegisterInfo::isPhysicalRegister(DestReg))
          MIB.addReg(DestReg, RegState::ImplicitDefine);
      }
    } else
      llvm_unreachable("Unknown reg class!");
    break;
  case 64:
    if (ARM::QQQQPRRegClass.hasSubClassEq(RC)) {
      MachineInstrBuilder MIB =
      AddDefaultPred(BuildMI(MBB, I, DL, get(ARM::VLDMDIA))
                     .addFrameIndex(FI))
                     .addMemOperand(MMO);
      MIB = AddDReg(MIB, DestReg, ARM::dsub_0, RegState::DefineNoRead, TRI);
      MIB = AddDReg(MIB, DestReg, ARM::dsub_1, RegState::DefineNoRead, TRI);
      MIB = AddDReg(MIB, DestReg, ARM::dsub_2, RegState::DefineNoRead, TRI);
      MIB = AddDReg(MIB, DestReg, ARM::dsub_3, RegState::DefineNoRead, TRI);
      MIB = AddDReg(MIB, DestReg, ARM::dsub_4, RegState::DefineNoRead, TRI);
      MIB = AddDReg(MIB, DestReg, ARM::dsub_5, RegState::DefineNoRead, TRI);
      MIB = AddDReg(MIB, DestReg, ARM::dsub_6, RegState::DefineNoRead, TRI);
      MIB = AddDReg(MIB, DestReg, ARM::dsub_7, RegState::DefineNoRead, TRI);
      if (TargetRegisterInfo::isPhysicalRegister(DestReg))
        MIB.addReg(DestReg, RegState::ImplicitDefine);
    } else
      llvm_unreachable("Unknown reg class!");
    break;
  default:
    llvm_unreachable("Unknown regclass!");
  }
}

unsigned
ARMBaseInstrInfo::isLoadFromStackSlot(const MachineInstr *MI,
                                      int &FrameIndex) const {
  switch (MI->getOpcode()) {
  default: break;
  case ARM::LDRrs:
  case ARM::t2LDRs:  // FIXME: don't use t2LDRs to access frame.
    if (MI->getOperand(1).isFI() &&
        MI->getOperand(2).isReg() &&
        MI->getOperand(3).isImm() &&
        MI->getOperand(2).getReg() == 0 &&
        MI->getOperand(3).getImm() == 0) {
      FrameIndex = MI->getOperand(1).getIndex();
      return MI->getOperand(0).getReg();
    }
    break;
  case ARM::LDRi12:
  case ARM::t2LDRi12:
  case ARM::tLDRspi:
  case ARM::VLDRD:
  case ARM::VLDRS:
    if (MI->getOperand(1).isFI() &&
        MI->getOperand(2).isImm() &&
        MI->getOperand(2).getImm() == 0) {
      FrameIndex = MI->getOperand(1).getIndex();
      return MI->getOperand(0).getReg();
    }
    break;
  case ARM::VLD1q64:
    if (MI->getOperand(1).isFI() &&
        MI->getOperand(0).getSubReg() == 0) {
      FrameIndex = MI->getOperand(1).getIndex();
      return MI->getOperand(0).getReg();
    }
    break;
  case ARM::VLDMQIA:
    if (MI->getOperand(1).isFI() &&
        MI->getOperand(0).getSubReg() == 0) {
      FrameIndex = MI->getOperand(1).getIndex();
      return MI->getOperand(0).getReg();
    }
    break;
  }

  return 0;
}

unsigned ARMBaseInstrInfo::isLoadFromStackSlotPostFE(const MachineInstr *MI,
                                             int &FrameIndex) const {
  const MachineMemOperand *Dummy;
  return MI->mayLoad() && hasLoadFromStackSlot(MI, Dummy, FrameIndex);
}

bool ARMBaseInstrInfo::expandPostRAPseudo(MachineBasicBlock::iterator MI) const{
  // This hook gets to expand COPY instructions before they become
  // copyPhysReg() calls.  Look for VMOVS instructions that can legally be
  // widened to VMOVD.  We prefer the VMOVD when possible because it may be
  // changed into a VORR that can go down the NEON pipeline.
  if (!WidenVMOVS || !MI->isCopy())
    return false;

  // Look for a copy between even S-registers.  That is where we keep floats
  // when using NEON v2f32 instructions for f32 arithmetic.
  unsigned DstRegS = MI->getOperand(0).getReg();
  unsigned SrcRegS = MI->getOperand(1).getReg();
  if (!ARM::SPRRegClass.contains(DstRegS, SrcRegS))
    return false;

  const TargetRegisterInfo *TRI = &getRegisterInfo();
  unsigned DstRegD = TRI->getMatchingSuperReg(DstRegS, ARM::ssub_0,
                                              &ARM::DPRRegClass);
  unsigned SrcRegD = TRI->getMatchingSuperReg(SrcRegS, ARM::ssub_0,
                                              &ARM::DPRRegClass);
  if (!DstRegD || !SrcRegD)
    return false;

  // We want to widen this into a DstRegD = VMOVD SrcRegD copy.  This is only
  // legal if the COPY already defines the full DstRegD, and it isn't a
  // sub-register insertion.
  if (!MI->definesRegister(DstRegD, TRI) || MI->readsRegister(DstRegD, TRI))
    return false;

  // A dead copy shouldn't show up here, but reject it just in case.
  if (MI->getOperand(0).isDead())
    return false;

  // All clear, widen the COPY.
  DEBUG(dbgs() << "widening:    " << *MI);

  // Get rid of the old <imp-def> of DstRegD.  Leave it if it defines a Q-reg
  // or some other super-register.
  int ImpDefIdx = MI->findRegisterDefOperandIdx(DstRegD);
  if (ImpDefIdx != -1)
    MI->RemoveOperand(ImpDefIdx);

  // Change the opcode and operands.
  MI->setDesc(get(ARM::VMOVD));
  MI->getOperand(0).setReg(DstRegD);
  MI->getOperand(1).setReg(SrcRegD);
  AddDefaultPred(MachineInstrBuilder(MI));

  // We are now reading SrcRegD instead of SrcRegS.  This may upset the
  // register scavenger and machine verifier, so we need to indicate that we
  // are reading an undefined value from SrcRegD, but a proper value from
  // SrcRegS.
  MI->getOperand(1).setIsUndef();
  MachineInstrBuilder(MI).addReg(SrcRegS, RegState::Implicit);

  // SrcRegD may actually contain an unrelated value in the ssub_1
  // sub-register.  Don't kill it.  Only kill the ssub_0 sub-register.
  if (MI->getOperand(1).isKill()) {
    MI->getOperand(1).setIsKill(false);
    MI->addRegisterKilled(SrcRegS, TRI, true);
  }

  DEBUG(dbgs() << "replaced by: " << *MI);
  return true;
}

MachineInstr*
ARMBaseInstrInfo::emitFrameIndexDebugValue(MachineFunction &MF,
                                           int FrameIx, uint64_t Offset,
                                           const MDNode *MDPtr,
                                           DebugLoc DL) const {
  MachineInstrBuilder MIB = BuildMI(MF, DL, get(ARM::DBG_VALUE))
    .addFrameIndex(FrameIx).addImm(0).addImm(Offset).addMetadata(MDPtr);
  return &*MIB;
}

/// Create a copy of a const pool value. Update CPI to the new index and return
/// the label UID.
static unsigned duplicateCPV(MachineFunction &MF, unsigned &CPI) {
  MachineConstantPool *MCP = MF.getConstantPool();
  ARMFunctionInfo *AFI = MF.getInfo<ARMFunctionInfo>();

  const MachineConstantPoolEntry &MCPE = MCP->getConstants()[CPI];
  assert(MCPE.isMachineConstantPoolEntry() &&
         "Expecting a machine constantpool entry!");
  ARMConstantPoolValue *ACPV =
    static_cast<ARMConstantPoolValue*>(MCPE.Val.MachineCPVal);

  unsigned PCLabelId = AFI->createPICLabelUId();
  ARMConstantPoolValue *NewCPV = 0;
  // FIXME: The below assumes PIC relocation model and that the function
  // is Thumb mode (t1 or t2). PCAdjustment would be 8 for ARM mode PIC, and
  // zero for non-PIC in ARM or Thumb. The callers are all of thumb LDR
  // instructions, so that's probably OK, but is PIC always correct when
  // we get here?
  if (ACPV->isGlobalValue())
    NewCPV = ARMConstantPoolConstant::
      Create(cast<ARMConstantPoolConstant>(ACPV)->getGV(), PCLabelId,
             ARMCP::CPValue, 4);
  else if (ACPV->isExtSymbol())
    NewCPV = ARMConstantPoolSymbol::
      Create(MF.getFunction()->getContext(),
             cast<ARMConstantPoolSymbol>(ACPV)->getSymbol(), PCLabelId, 4);
  else if (ACPV->isBlockAddress())
    NewCPV = ARMConstantPoolConstant::
      Create(cast<ARMConstantPoolConstant>(ACPV)->getBlockAddress(), PCLabelId,
             ARMCP::CPBlockAddress, 4);
  else if (ACPV->isLSDA())
    NewCPV = ARMConstantPoolConstant::Create(MF.getFunction(), PCLabelId,
                                             ARMCP::CPLSDA, 4);
  else if (ACPV->isMachineBasicBlock())
    NewCPV = ARMConstantPoolMBB::
      Create(MF.getFunction()->getContext(),
             cast<ARMConstantPoolMBB>(ACPV)->getMBB(), PCLabelId, 4);
  else
    llvm_unreachable("Unexpected ARM constantpool value type!!");
  CPI = MCP->getConstantPoolIndex(NewCPV, MCPE.getAlignment());
  return PCLabelId;
}

void ARMBaseInstrInfo::
reMaterialize(MachineBasicBlock &MBB,
              MachineBasicBlock::iterator I,
              unsigned DestReg, unsigned SubIdx,
              const MachineInstr *Orig,
              const TargetRegisterInfo &TRI) const {
  unsigned Opcode = Orig->getOpcode();
  switch (Opcode) {
  default: {
    MachineInstr *MI = MBB.getParent()->CloneMachineInstr(Orig);
    MI->substituteRegister(Orig->getOperand(0).getReg(), DestReg, SubIdx, TRI);
    MBB.insert(I, MI);
    break;
  }
  case ARM::tLDRpci_pic:
  case ARM::t2LDRpci_pic: {
    MachineFunction &MF = *MBB.getParent();
    unsigned CPI = Orig->getOperand(1).getIndex();
    unsigned PCLabelId = duplicateCPV(MF, CPI);
    MachineInstrBuilder MIB = BuildMI(MBB, I, Orig->getDebugLoc(), get(Opcode),
                                      DestReg)
      .addConstantPoolIndex(CPI).addImm(PCLabelId);
    MIB->setMemRefs(Orig->memoperands_begin(), Orig->memoperands_end());
    break;
  }
  }
}

MachineInstr *
ARMBaseInstrInfo::duplicate(MachineInstr *Orig, MachineFunction &MF) const {
  MachineInstr *MI = TargetInstrInfoImpl::duplicate(Orig, MF);
  switch(Orig->getOpcode()) {
  case ARM::tLDRpci_pic:
  case ARM::t2LDRpci_pic: {
    unsigned CPI = Orig->getOperand(1).getIndex();
    unsigned PCLabelId = duplicateCPV(MF, CPI);
    Orig->getOperand(1).setIndex(CPI);
    Orig->getOperand(2).setImm(PCLabelId);
    break;
  }
  }
  return MI;
}

bool ARMBaseInstrInfo::produceSameValue(const MachineInstr *MI0,
                                        const MachineInstr *MI1,
                                        const MachineRegisterInfo *MRI) const {
  int Opcode = MI0->getOpcode();
  if (Opcode == ARM::t2LDRpci ||
      Opcode == ARM::t2LDRpci_pic ||
      Opcode == ARM::tLDRpci ||
      Opcode == ARM::tLDRpci_pic ||
      Opcode == ARM::MOV_ga_dyn ||
      Opcode == ARM::MOV_ga_pcrel ||
      Opcode == ARM::MOV_ga_pcrel_ldr ||
      Opcode == ARM::t2MOV_ga_dyn ||
      Opcode == ARM::t2MOV_ga_pcrel) {
    if (MI1->getOpcode() != Opcode)
      return false;
    if (MI0->getNumOperands() != MI1->getNumOperands())
      return false;

    const MachineOperand &MO0 = MI0->getOperand(1);
    const MachineOperand &MO1 = MI1->getOperand(1);
    if (MO0.getOffset() != MO1.getOffset())
      return false;

    if (Opcode == ARM::MOV_ga_dyn ||
        Opcode == ARM::MOV_ga_pcrel ||
        Opcode == ARM::MOV_ga_pcrel_ldr ||
        Opcode == ARM::t2MOV_ga_dyn ||
        Opcode == ARM::t2MOV_ga_pcrel)
      // Ignore the PC labels.
      return MO0.getGlobal() == MO1.getGlobal();

    const MachineFunction *MF = MI0->getParent()->getParent();
    const MachineConstantPool *MCP = MF->getConstantPool();
    int CPI0 = MO0.getIndex();
    int CPI1 = MO1.getIndex();
    const MachineConstantPoolEntry &MCPE0 = MCP->getConstants()[CPI0];
    const MachineConstantPoolEntry &MCPE1 = MCP->getConstants()[CPI1];
    bool isARMCP0 = MCPE0.isMachineConstantPoolEntry();
    bool isARMCP1 = MCPE1.isMachineConstantPoolEntry();
    if (isARMCP0 && isARMCP1) {
      ARMConstantPoolValue *ACPV0 =
        static_cast<ARMConstantPoolValue*>(MCPE0.Val.MachineCPVal);
      ARMConstantPoolValue *ACPV1 =
        static_cast<ARMConstantPoolValue*>(MCPE1.Val.MachineCPVal);
      return ACPV0->hasSameValue(ACPV1);
    } else if (!isARMCP0 && !isARMCP1) {
      return MCPE0.Val.ConstVal == MCPE1.Val.ConstVal;
    }
    return false;
  } else if (Opcode == ARM::PICLDR) {
    if (MI1->getOpcode() != Opcode)
      return false;
    if (MI0->getNumOperands() != MI1->getNumOperands())
      return false;

    unsigned Addr0 = MI0->getOperand(1).getReg();
    unsigned Addr1 = MI1->getOperand(1).getReg();
    if (Addr0 != Addr1) {
      if (!MRI ||
          !TargetRegisterInfo::isVirtualRegister(Addr0) ||
          !TargetRegisterInfo::isVirtualRegister(Addr1))
        return false;

      // This assumes SSA form.
      MachineInstr *Def0 = MRI->getVRegDef(Addr0);
      MachineInstr *Def1 = MRI->getVRegDef(Addr1);
      // Check if the loaded value, e.g. a constantpool of a global address, are
      // the same.
      if (!produceSameValue(Def0, Def1, MRI))
        return false;
    }

    for (unsigned i = 3, e = MI0->getNumOperands(); i != e; ++i) {
      // %vreg12<def> = PICLDR %vreg11, 0, pred:14, pred:%noreg
      const MachineOperand &MO0 = MI0->getOperand(i);
      const MachineOperand &MO1 = MI1->getOperand(i);
      if (!MO0.isIdenticalTo(MO1))
        return false;
    }
    return true;
  }

  return MI0->isIdenticalTo(MI1, MachineInstr::IgnoreVRegDefs);
}

/// areLoadsFromSameBasePtr - This is used by the pre-regalloc scheduler to
/// determine if two loads are loading from the same base address. It should
/// only return true if the base pointers are the same and the only differences
/// between the two addresses is the offset. It also returns the offsets by
/// reference.
bool ARMBaseInstrInfo::areLoadsFromSameBasePtr(SDNode *Load1, SDNode *Load2,
                                               int64_t &Offset1,
                                               int64_t &Offset2) const {
  // Don't worry about Thumb: just ARM and Thumb2.
  if (Subtarget.isThumb1Only()) return false;

  if (!Load1->isMachineOpcode() || !Load2->isMachineOpcode())
    return false;

  switch (Load1->getMachineOpcode()) {
  default:
    return false;
  case ARM::LDRi12:
  case ARM::LDRBi12:
  case ARM::LDRD:
  case ARM::LDRH:
  case ARM::LDRSB:
  case ARM::LDRSH:
  case ARM::VLDRD:
  case ARM::VLDRS:
  case ARM::t2LDRi8:
  case ARM::t2LDRDi8:
  case ARM::t2LDRSHi8:
  case ARM::t2LDRi12:
  case ARM::t2LDRSHi12:
    break;
  }

  switch (Load2->getMachineOpcode()) {
  default:
    return false;
  case ARM::LDRi12:
  case ARM::LDRBi12:
  case ARM::LDRD:
  case ARM::LDRH:
  case ARM::LDRSB:
  case ARM::LDRSH:
  case ARM::VLDRD:
  case ARM::VLDRS:
  case ARM::t2LDRi8:
  case ARM::t2LDRDi8:
  case ARM::t2LDRSHi8:
  case ARM::t2LDRi12:
  case ARM::t2LDRSHi12:
    break;
  }

  // Check if base addresses and chain operands match.
  if (Load1->getOperand(0) != Load2->getOperand(0) ||
      Load1->getOperand(4) != Load2->getOperand(4))
    return false;

  // Index should be Reg0.
  if (Load1->getOperand(3) != Load2->getOperand(3))
    return false;

  // Determine the offsets.
  if (isa<ConstantSDNode>(Load1->getOperand(1)) &&
      isa<ConstantSDNode>(Load2->getOperand(1))) {
    Offset1 = cast<ConstantSDNode>(Load1->getOperand(1))->getSExtValue();
    Offset2 = cast<ConstantSDNode>(Load2->getOperand(1))->getSExtValue();
    return true;
  }

  return false;
}

/// shouldScheduleLoadsNear - This is a used by the pre-regalloc scheduler to
/// determine (in conjunction with areLoadsFromSameBasePtr) if two loads should
/// be scheduled togther. On some targets if two loads are loading from
/// addresses in the same cache line, it's better if they are scheduled
/// together. This function takes two integers that represent the load offsets
/// from the common base address. It returns true if it decides it's desirable
/// to schedule the two loads together. "NumLoads" is the number of loads that
/// have already been scheduled after Load1.
bool ARMBaseInstrInfo::shouldScheduleLoadsNear(SDNode *Load1, SDNode *Load2,
                                               int64_t Offset1, int64_t Offset2,
                                               unsigned NumLoads) const {
  // Don't worry about Thumb: just ARM and Thumb2.
  if (Subtarget.isThumb1Only()) return false;

  assert(Offset2 > Offset1);

  if ((Offset2 - Offset1) / 8 > 64)
    return false;

  if (Load1->getMachineOpcode() != Load2->getMachineOpcode())
    return false;  // FIXME: overly conservative?

  // Four loads in a row should be sufficient.
  if (NumLoads >= 3)
    return false;

  return true;
}

bool ARMBaseInstrInfo::isSchedulingBoundary(const MachineInstr *MI,
                                            const MachineBasicBlock *MBB,
                                            const MachineFunction &MF) const {
  // Debug info is never a scheduling boundary. It's necessary to be explicit
  // due to the special treatment of IT instructions below, otherwise a
  // dbg_value followed by an IT will result in the IT instruction being
  // considered a scheduling hazard, which is wrong. It should be the actual
  // instruction preceding the dbg_value instruction(s), just like it is
  // when debug info is not present.
  if (MI->isDebugValue())
    return false;

  // Terminators and labels can't be scheduled around.
  if (MI->isTerminator() || MI->isLabel())
    return true;

  // Treat the start of the IT block as a scheduling boundary, but schedule
  // t2IT along with all instructions following it.
  // FIXME: This is a big hammer. But the alternative is to add all potential
  // true and anti dependencies to IT block instructions as implicit operands
  // to the t2IT instruction. The added compile time and complexity does not
  // seem worth it.
  MachineBasicBlock::const_iterator I = MI;
  // Make sure to skip any dbg_value instructions
  while (++I != MBB->end() && I->isDebugValue())
    ;
  if (I != MBB->end() && I->getOpcode() == ARM::t2IT)
    return true;

  // Don't attempt to schedule around any instruction that defines
  // a stack-oriented pointer, as it's unlikely to be profitable. This
  // saves compile time, because it doesn't require every single
  // stack slot reference to depend on the instruction that does the
  // modification.
  // Calls don't actually change the stack pointer, even if they have imp-defs.
  // No ARM calling conventions change the stack pointer. (X86 calling
  // conventions sometimes do).
  if (!MI->isCall() && MI->definesRegister(ARM::SP))
    return true;

  return false;
}

bool ARMBaseInstrInfo::
isProfitableToIfCvt(MachineBasicBlock &MBB,
                    unsigned NumCycles, unsigned ExtraPredCycles,
                    const BranchProbability &Probability) const {
  if (!NumCycles)
    return false;

  // Attempt to estimate the relative costs of predication versus branching.
  unsigned UnpredCost = Probability.getNumerator() * NumCycles;
  UnpredCost /= Probability.getDenominator();
  UnpredCost += 1; // The branch itself
  UnpredCost += Subtarget.getMispredictionPenalty() / 10;

  return (NumCycles + ExtraPredCycles) <= UnpredCost;
}

bool ARMBaseInstrInfo::
isProfitableToIfCvt(MachineBasicBlock &TMBB,
                    unsigned TCycles, unsigned TExtra,
                    MachineBasicBlock &FMBB,
                    unsigned FCycles, unsigned FExtra,
                    const BranchProbability &Probability) const {
  if (!TCycles || !FCycles)
    return false;

  // Attempt to estimate the relative costs of predication versus branching.
  unsigned TUnpredCost = Probability.getNumerator() * TCycles;
  TUnpredCost /= Probability.getDenominator();

  uint32_t Comp = Probability.getDenominator() - Probability.getNumerator();
  unsigned FUnpredCost = Comp * FCycles;
  FUnpredCost /= Probability.getDenominator();

  unsigned UnpredCost = TUnpredCost + FUnpredCost;
  UnpredCost += 1; // The branch itself
  UnpredCost += Subtarget.getMispredictionPenalty() / 10;

  return (TCycles + FCycles + TExtra + FExtra) <= UnpredCost;
}

/// getInstrPredicate - If instruction is predicated, returns its predicate
/// condition, otherwise returns AL. It also returns the condition code
/// register by reference.
ARMCC::CondCodes
llvm::getInstrPredicate(const MachineInstr *MI, unsigned &PredReg) {
  int PIdx = MI->findFirstPredOperandIdx();
  if (PIdx == -1) {
    PredReg = 0;
    return ARMCC::AL;
  }

  PredReg = MI->getOperand(PIdx+1).getReg();
  return (ARMCC::CondCodes)MI->getOperand(PIdx).getImm();
}


int llvm::getMatchingCondBranchOpcode(int Opc) {
  if (Opc == ARM::B)
    return ARM::Bcc;
  if (Opc == ARM::tB)
    return ARM::tBcc;
  if (Opc == ARM::t2B)
    return ARM::t2Bcc;

  llvm_unreachable("Unknown unconditional branch opcode!");
}

/// commuteInstruction - Handle commutable instructions.
MachineInstr *
ARMBaseInstrInfo::commuteInstruction(MachineInstr *MI, bool NewMI) const {
  switch (MI->getOpcode()) {
  case ARM::MOVCCr:
  case ARM::t2MOVCCr: {
    // MOVCC can be commuted by inverting the condition.
    unsigned PredReg = 0;
    ARMCC::CondCodes CC = getInstrPredicate(MI, PredReg);
    // MOVCC AL can't be inverted. Shouldn't happen.
    if (CC == ARMCC::AL || PredReg != ARM::CPSR)
      return NULL;
    MI = TargetInstrInfoImpl::commuteInstruction(MI, NewMI);
    if (!MI)
      return NULL;
    // After swapping the MOVCC operands, also invert the condition.
    MI->getOperand(MI->findFirstPredOperandIdx())
      .setImm(ARMCC::getOppositeCondition(CC));
    return MI;
  }
  }
  return TargetInstrInfoImpl::commuteInstruction(MI, NewMI);
}

/// Map pseudo instructions that imply an 'S' bit onto real opcodes. Whether the
/// instruction is encoded with an 'S' bit is determined by the optional CPSR
/// def operand.
///
/// This will go away once we can teach tblgen how to set the optional CPSR def
/// operand itself.
struct AddSubFlagsOpcodePair {
  uint16_t PseudoOpc;
  uint16_t MachineOpc;
};

static const AddSubFlagsOpcodePair AddSubFlagsOpcodeMap[] = {
  {ARM::ADDSri, ARM::ADDri},
  {ARM::ADDSrr, ARM::ADDrr},
  {ARM::ADDSrsi, ARM::ADDrsi},
  {ARM::ADDSrsr, ARM::ADDrsr},

  {ARM::SUBSri, ARM::SUBri},
  {ARM::SUBSrr, ARM::SUBrr},
  {ARM::SUBSrsi, ARM::SUBrsi},
  {ARM::SUBSrsr, ARM::SUBrsr},

  {ARM::RSBSri, ARM::RSBri},
  {ARM::RSBSrsi, ARM::RSBrsi},
  {ARM::RSBSrsr, ARM::RSBrsr},

  {ARM::t2ADDSri, ARM::t2ADDri},
  {ARM::t2ADDSrr, ARM::t2ADDrr},
  {ARM::t2ADDSrs, ARM::t2ADDrs},

  {ARM::t2SUBSri, ARM::t2SUBri},
  {ARM::t2SUBSrr, ARM::t2SUBrr},
  {ARM::t2SUBSrs, ARM::t2SUBrs},

  {ARM::t2RSBSri, ARM::t2RSBri},
  {ARM::t2RSBSrs, ARM::t2RSBrs},
};

unsigned llvm::convertAddSubFlagsOpcode(unsigned OldOpc) {
  for (unsigned i = 0, e = array_lengthof(AddSubFlagsOpcodeMap); i != e; ++i)
    if (OldOpc == AddSubFlagsOpcodeMap[i].PseudoOpc)
      return AddSubFlagsOpcodeMap[i].MachineOpc;
  return 0;
}

void llvm::emitARMRegPlusImmediate(MachineBasicBlock &MBB,
                               MachineBasicBlock::iterator &MBBI, DebugLoc dl,
                               unsigned DestReg, unsigned BaseReg, int NumBytes,
                               ARMCC::CondCodes Pred, unsigned PredReg,
                               const ARMBaseInstrInfo &TII, unsigned MIFlags) {
  bool isSub = NumBytes < 0;
  if (isSub) NumBytes = -NumBytes;

  while (NumBytes) {
    unsigned RotAmt = ARM_AM::getSOImmValRotate(NumBytes);
    unsigned ThisVal = NumBytes & ARM_AM::rotr32(0xFF, RotAmt);
    assert(ThisVal && "Didn't extract field correctly");

    // We will handle these bits from offset, clear them.
    NumBytes &= ~ThisVal;

    assert(ARM_AM::getSOImmVal(ThisVal) != -1 && "Bit extraction didn't work?");

    // Build the new ADD / SUB.
    unsigned Opc = isSub ? ARM::SUBri : ARM::ADDri;

    BuildMI(MBB, MBBI, dl, TII.get(Opc), DestReg)
      .addReg(BaseReg, RegState::Kill).addImm(ThisVal)
      .addImm((unsigned)Pred).addReg(PredReg).addReg(0)
      .setMIFlags(MIFlags);
    BaseReg = DestReg;
  }
}

bool llvm::rewriteARMFrameIndex(MachineInstr &MI, unsigned FrameRegIdx,
                                unsigned FrameReg, int &Offset,
                                const ARMBaseInstrInfo &TII) {
  unsigned Opcode = MI.getOpcode();
  const MCInstrDesc &Desc = MI.getDesc();
  unsigned AddrMode = (Desc.TSFlags & ARMII::AddrModeMask);
  bool isSub = false;

  // Memory operands in inline assembly always use AddrMode2.
  if (Opcode == ARM::INLINEASM)
    AddrMode = ARMII::AddrMode2;

  if (Opcode == ARM::ADDri) {
    Offset += MI.getOperand(FrameRegIdx+1).getImm();
    if (Offset == 0) {
      // Turn it into a move.
      MI.setDesc(TII.get(ARM::MOVr));
      MI.getOperand(FrameRegIdx).ChangeToRegister(FrameReg, false);
      MI.RemoveOperand(FrameRegIdx+1);
      Offset = 0;
      return true;
    } else if (Offset < 0) {
      Offset = -Offset;
      isSub = true;
      MI.setDesc(TII.get(ARM::SUBri));
    }

    // Common case: small offset, fits into instruction.
    if (ARM_AM::getSOImmVal(Offset) != -1) {
      // Replace the FrameIndex with sp / fp
      MI.getOperand(FrameRegIdx).ChangeToRegister(FrameReg, false);
      MI.getOperand(FrameRegIdx+1).ChangeToImmediate(Offset);
      Offset = 0;
      return true;
    }

    // Otherwise, pull as much of the immedidate into this ADDri/SUBri
    // as possible.
    unsigned RotAmt = ARM_AM::getSOImmValRotate(Offset);
    unsigned ThisImmVal = Offset & ARM_AM::rotr32(0xFF, RotAmt);

    // We will handle these bits from offset, clear them.
    Offset &= ~ThisImmVal;

    // Get the properly encoded SOImmVal field.
    assert(ARM_AM::getSOImmVal(ThisImmVal) != -1 &&
           "Bit extraction didn't work?");
    MI.getOperand(FrameRegIdx+1).ChangeToImmediate(ThisImmVal);
 } else {
    unsigned ImmIdx = 0;
    int InstrOffs = 0;
    unsigned NumBits = 0;
    unsigned Scale = 1;
    switch (AddrMode) {
    case ARMII::AddrMode_i12: {
      ImmIdx = FrameRegIdx + 1;
      InstrOffs = MI.getOperand(ImmIdx).getImm();
      NumBits = 12;
      break;
    }
    case ARMII::AddrMode2: {
      ImmIdx = FrameRegIdx+2;
      InstrOffs = ARM_AM::getAM2Offset(MI.getOperand(ImmIdx).getImm());
      if (ARM_AM::getAM2Op(MI.getOperand(ImmIdx).getImm()) == ARM_AM::sub)
        InstrOffs *= -1;
      NumBits = 12;
      break;
    }
    case ARMII::AddrMode3: {
      ImmIdx = FrameRegIdx+2;
      InstrOffs = ARM_AM::getAM3Offset(MI.getOperand(ImmIdx).getImm());
      if (ARM_AM::getAM3Op(MI.getOperand(ImmIdx).getImm()) == ARM_AM::sub)
        InstrOffs *= -1;
      NumBits = 8;
      break;
    }
    case ARMII::AddrMode4:
    case ARMII::AddrMode6:
      // Can't fold any offset even if it's zero.
      return false;
    case ARMII::AddrMode5: {
      ImmIdx = FrameRegIdx+1;
      InstrOffs = ARM_AM::getAM5Offset(MI.getOperand(ImmIdx).getImm());
      if (ARM_AM::getAM5Op(MI.getOperand(ImmIdx).getImm()) == ARM_AM::sub)
        InstrOffs *= -1;
      NumBits = 8;
      Scale = 4;
      break;
    }
    default:
      llvm_unreachable("Unsupported addressing mode!");
    }

    Offset += InstrOffs * Scale;
    assert((Offset & (Scale-1)) == 0 && "Can't encode this offset!");
    if (Offset < 0) {
      Offset = -Offset;
      isSub = true;
    }

    // Attempt to fold address comp. if opcode has offset bits
    if (NumBits > 0) {
      // Common case: small offset, fits into instruction.
      MachineOperand &ImmOp = MI.getOperand(ImmIdx);
      int ImmedOffset = Offset / Scale;
      unsigned Mask = (1 << NumBits) - 1;
      if ((unsigned)Offset <= Mask * Scale) {
        // Replace the FrameIndex with sp
        MI.getOperand(FrameRegIdx).ChangeToRegister(FrameReg, false);
        // FIXME: When addrmode2 goes away, this will simplify (like the
        // T2 version), as the LDR.i12 versions don't need the encoding
        // tricks for the offset value.
        if (isSub) {
          if (AddrMode == ARMII::AddrMode_i12)
            ImmedOffset = -ImmedOffset;
          else
            ImmedOffset |= 1 << NumBits;
        }
        ImmOp.ChangeToImmediate(ImmedOffset);
        Offset = 0;
        return true;
      }

      // Otherwise, it didn't fit. Pull in what we can to simplify the immed.
      ImmedOffset = ImmedOffset & Mask;
      if (isSub) {
        if (AddrMode == ARMII::AddrMode_i12)
          ImmedOffset = -ImmedOffset;
        else
          ImmedOffset |= 1 << NumBits;
      }
      ImmOp.ChangeToImmediate(ImmedOffset);
      Offset &= ~(Mask*Scale);
    }
  }

  Offset = (isSub) ? -Offset : Offset;
  return Offset == 0;
}

/// analyzeCompare - For a comparison instruction, return the source registers
/// in SrcReg and SrcReg2 if having two register operands, and the value it
/// compares against in CmpValue. Return true if the comparison instruction
/// can be analyzed.
bool ARMBaseInstrInfo::
analyzeCompare(const MachineInstr *MI, unsigned &SrcReg, unsigned &SrcReg2,
               int &CmpMask, int &CmpValue) const {
  switch (MI->getOpcode()) {
  default: break;
  case ARM::CMPri:
  case ARM::t2CMPri:
    SrcReg = MI->getOperand(0).getReg();
    SrcReg2 = 0;
    CmpMask = ~0;
    CmpValue = MI->getOperand(1).getImm();
    return true;
  case ARM::CMPrr:
  case ARM::t2CMPrr:
    SrcReg = MI->getOperand(0).getReg();
    SrcReg2 = MI->getOperand(1).getReg();
    CmpMask = ~0;
    CmpValue = 0;
    return true;
  case ARM::TSTri:
  case ARM::t2TSTri:
    SrcReg = MI->getOperand(0).getReg();
    SrcReg2 = 0;
    CmpMask = MI->getOperand(1).getImm();
    CmpValue = 0;
    return true;
  }

  return false;
}

/// isSuitableForMask - Identify a suitable 'and' instruction that
/// operates on the given source register and applies the same mask
/// as a 'tst' instruction. Provide a limited look-through for copies.
/// When successful, MI will hold the found instruction.
static bool isSuitableForMask(MachineInstr *&MI, unsigned SrcReg,
                              int CmpMask, bool CommonUse) {
  switch (MI->getOpcode()) {
    case ARM::ANDri:
    case ARM::t2ANDri:
      if (CmpMask != MI->getOperand(2).getImm())
        return false;
      if (SrcReg == MI->getOperand(CommonUse ? 1 : 0).getReg())
        return true;
      break;
    case ARM::COPY: {
      // Walk down one instruction which is potentially an 'and'.
      const MachineInstr &Copy = *MI;
      MachineBasicBlock::iterator AND(
        llvm::next(MachineBasicBlock::iterator(MI)));
      if (AND == MI->getParent()->end()) return false;
      MI = AND;
      return isSuitableForMask(MI, Copy.getOperand(0).getReg(),
                               CmpMask, true);
    }
  }

  return false;
}

/// getSwappedCondition - assume the flags are set by MI(a,b), return
/// the condition code if we modify the instructions such that flags are
/// set by MI(b,a).
inline static ARMCC::CondCodes getSwappedCondition(ARMCC::CondCodes CC) {
  switch (CC) {
  default: return ARMCC::AL;
  case ARMCC::EQ: return ARMCC::EQ;
  case ARMCC::NE: return ARMCC::NE;
  case ARMCC::HS: return ARMCC::LS;
  case ARMCC::LO: return ARMCC::HI;
  case ARMCC::HI: return ARMCC::LO;
  case ARMCC::LS: return ARMCC::HS;
  case ARMCC::GE: return ARMCC::LE;
  case ARMCC::LT: return ARMCC::GT;
  case ARMCC::GT: return ARMCC::LT;
  case ARMCC::LE: return ARMCC::GE;
  }
}

/// isRedundantFlagInstr - check whether the first instruction, whose only
/// purpose is to update flags, can be made redundant.
/// CMPrr can be made redundant by SUBrr if the operands are the same.
/// CMPri can be made redundant by SUBri if the operands are the same.
/// This function can be extended later on.
inline static bool isRedundantFlagInstr(MachineInstr *CmpI, unsigned SrcReg,
                                        unsigned SrcReg2, int ImmValue,
                                        MachineInstr *OI) {
  if ((CmpI->getOpcode() == ARM::CMPrr ||
       CmpI->getOpcode() == ARM::t2CMPrr) &&
      (OI->getOpcode() == ARM::SUBrr ||
       OI->getOpcode() == ARM::t2SUBrr) &&
      ((OI->getOperand(1).getReg() == SrcReg &&
        OI->getOperand(2).getReg() == SrcReg2) ||
       (OI->getOperand(1).getReg() == SrcReg2 &&
        OI->getOperand(2).getReg() == SrcReg)))
    return true;

  if ((CmpI->getOpcode() == ARM::CMPri ||
       CmpI->getOpcode() == ARM::t2CMPri) &&
      (OI->getOpcode() == ARM::SUBri ||
       OI->getOpcode() == ARM::t2SUBri) &&
      OI->getOperand(1).getReg() == SrcReg &&
      OI->getOperand(2).getImm() == ImmValue)
    return true;
  return false;
}

/// optimizeCompareInstr - Convert the instruction supplying the argument to the
/// comparison into one that sets the zero bit in the flags register;
/// Remove a redundant Compare instruction if an earlier instruction can set the
/// flags in the same way as Compare.
/// E.g. SUBrr(r1,r2) and CMPrr(r1,r2). We also handle the case where two
/// operands are swapped: SUBrr(r1,r2) and CMPrr(r2,r1), by updating the
/// condition code of instructions which use the flags.
bool ARMBaseInstrInfo::
optimizeCompareInstr(MachineInstr *CmpInstr, unsigned SrcReg, unsigned SrcReg2,
                     int CmpMask, int CmpValue,
                     const MachineRegisterInfo *MRI) const {
  // Get the unique definition of SrcReg.
  MachineInstr *MI = MRI->getUniqueVRegDef(SrcReg);
  if (!MI) return false;

  // Masked compares sometimes use the same register as the corresponding 'and'.
  if (CmpMask != ~0) {
    if (!isSuitableForMask(MI, SrcReg, CmpMask, false)) {
      MI = 0;
      for (MachineRegisterInfo::use_iterator UI = MRI->use_begin(SrcReg),
           UE = MRI->use_end(); UI != UE; ++UI) {
        if (UI->getParent() != CmpInstr->getParent()) continue;
        MachineInstr *PotentialAND = &*UI;
        if (!isSuitableForMask(PotentialAND, SrcReg, CmpMask, true))
          continue;
        MI = PotentialAND;
        break;
      }
      if (!MI) return false;
    }
  }

  // Get ready to iterate backward from CmpInstr.
  MachineBasicBlock::iterator I = CmpInstr, E = MI,
                              B = CmpInstr->getParent()->begin();

  // Early exit if CmpInstr is at the beginning of the BB.
  if (I == B) return false;

  // There are two possible candidates which can be changed to set CPSR:
  // One is MI, the other is a SUB instruction.
  // For CMPrr(r1,r2), we are looking for SUB(r1,r2) or SUB(r2,r1).
  // For CMPri(r1, CmpValue), we are looking for SUBri(r1, CmpValue).
  MachineInstr *Sub = NULL;
  if (SrcReg2 != 0)
    // MI is not a candidate for CMPrr.
    MI = NULL;
  else if (MI->getParent() != CmpInstr->getParent() || CmpValue != 0) {
    // Conservatively refuse to convert an instruction which isn't in the same
    // BB as the comparison.
    // For CMPri, we need to check Sub, thus we can't return here.
    if (CmpInstr->getOpcode() == ARM::CMPri ||
       CmpInstr->getOpcode() == ARM::t2CMPri)
      MI = NULL;
    else
      return false;
  }

  // Check that CPSR isn't set between the comparison instruction and the one we
  // want to change. At the same time, search for Sub.
  const TargetRegisterInfo *TRI = &getRegisterInfo();
  --I;
  for (; I != E; --I) {
    const MachineInstr &Instr = *I;

    if (Instr.modifiesRegister(ARM::CPSR, TRI) ||
        Instr.readsRegister(ARM::CPSR, TRI))
      // This instruction modifies or uses CPSR after the one we want to
      // change. We can't do this transformation.
<<<<<<< HEAD
      if (MO.getReg() == ARM::CPSR)
        return false;
    }

    // Check whether the current instruction is SUB(r1, r2) or SUB(r2, r1).
    if (SrcReg2 != 0 &&
        (Instr.getOpcode() == ARM::SUBrr ||
         Instr.getOpcode() == ARM::t2SUBrr) &&
        ((Instr.getOperand(1).getReg() == SrcReg &&
          Instr.getOperand(2).getReg() == SrcReg2) ||
         (Instr.getOperand(1).getReg() == SrcReg2 &&
          Instr.getOperand(2).getReg() == SrcReg))) {
      Sub = &*I;
      break;
    }
=======
      return false;
>>>>>>> c723eb1a

    // Check whether CmpInstr can be made redundant by the current instruction.
    if (isRedundantFlagInstr(CmpInstr, SrcReg, SrcReg2, CmpValue, &*I)) {
      Sub = &*I;
      break;
    }

    if (I == B)
      // The 'and' is below the comparison instruction.
      return false;
  }

  // Return false if no candidates exist.
  if (!MI && !Sub)
    return false;

  // The single candidate is called MI.
  if (!MI) MI = Sub;

  switch (MI->getOpcode()) {
  default: break;
  case ARM::RSBrr:
  case ARM::RSBri:
  case ARM::RSCrr:
  case ARM::RSCri:
  case ARM::ADDrr:
  case ARM::ADDri:
  case ARM::ADCrr:
  case ARM::ADCri:
  case ARM::SUBrr:
  case ARM::SUBri:
  case ARM::SBCrr:
  case ARM::SBCri:
  case ARM::t2RSBri:
  case ARM::t2ADDrr:
  case ARM::t2ADDri:
  case ARM::t2ADCrr:
  case ARM::t2ADCri:
  case ARM::t2SUBrr:
  case ARM::t2SUBri:
  case ARM::t2SBCrr:
  case ARM::t2SBCri:
  case ARM::ANDrr:
  case ARM::ANDri:
  case ARM::t2ANDrr:
  case ARM::t2ANDri:
  case ARM::ORRrr:
  case ARM::ORRri:
  case ARM::t2ORRrr:
  case ARM::t2ORRri:
  case ARM::EORrr:
  case ARM::EORri:
  case ARM::t2EORrr:
  case ARM::t2EORri: {
    // Scan forward for the use of CPSR
    // When checking against MI: if it's a conditional code requires
    // checking of V bit, then this is not safe to do. If we can't find the
    // CPSR use (i.e. used in another block), then it's not safe to perform
    // the optimization.
    // When checking against Sub, we handle the condition codes GE, LT, GT, LE.
    SmallVector<std::pair<MachineOperand*, ARMCC::CondCodes>, 4>
        OperandsToUpdate;
    bool isSafe = false;
    I = CmpInstr;
    E = CmpInstr->getParent()->end();
    while (!isSafe && ++I != E) {
      const MachineInstr &Instr = *I;
      for (unsigned IO = 0, EO = Instr.getNumOperands();
           !isSafe && IO != EO; ++IO) {
        const MachineOperand &MO = Instr.getOperand(IO);
        if (MO.isRegMask() && MO.clobbersPhysReg(ARM::CPSR)) {
          isSafe = true;
          break;
        }
        if (!MO.isReg() || MO.getReg() != ARM::CPSR)
          continue;
        if (MO.isDef()) {
          isSafe = true;
          break;
        }
        // Condition code is after the operand before CPSR.
        ARMCC::CondCodes CC = (ARMCC::CondCodes)Instr.getOperand(IO-1).getImm();
        if (Sub) {
          ARMCC::CondCodes NewCC = getSwappedCondition(CC);
          if (NewCC == ARMCC::AL)
            return false;
<<<<<<< HEAD
          case ARMCC::GE:
          case ARMCC::LT:
          case ARMCC::GT:
          case ARMCC::LE:
          case ARMCC::HS:
          case ARMCC::LS:
          case ARMCC::HI:
          case ARMCC::LO:
          case ARMCC::EQ:
          case ARMCC::NE:
            // If we have SUB(r1, r2) and CMP(r2, r1), the condition code based
            // on CMP needs to be updated to be based on SUB.
            // Push the condition code operands to OperandsToUpdate.
            // If it is safe to remove CmpInstr, the condition code of these
            // operands will be modified.
            if (SrcReg2 != 0 && Sub->getOperand(1).getReg() == SrcReg2 &&
                Sub->getOperand(2).getReg() == SrcReg)
              OperandsToUpdate.push_back(&((*I).getOperand(IO-1)));
            break;
          }
=======
          // If we have SUB(r1, r2) and CMP(r2, r1), the condition code based
          // on CMP needs to be updated to be based on SUB.
          // Push the condition code operands to OperandsToUpdate.
          // If it is safe to remove CmpInstr, the condition code of these
          // operands will be modified.
          if (SrcReg2 != 0 && Sub->getOperand(1).getReg() == SrcReg2 &&
              Sub->getOperand(2).getReg() == SrcReg)
            OperandsToUpdate.push_back(std::make_pair(&((*I).getOperand(IO-1)),
                                                      NewCC));
        }
>>>>>>> c723eb1a
        else
          switch (CC) {
          default:
            isSafe = true;
            break;
          case ARMCC::VS:
          case ARMCC::VC:
          case ARMCC::GE:
          case ARMCC::LT:
          case ARMCC::GT:
          case ARMCC::LE:
            return false;
          }
      }
    }

    // If the candidate is Sub, we may exit the loop at end of the basic block.
    // In that case, it is still safe to remove CmpInstr.
    if (!isSafe && !Sub)
      return false;

    // Toggle the optional operand to CPSR.
    MI->getOperand(5).setReg(ARM::CPSR);
    MI->getOperand(5).setIsDef(true);
    CmpInstr->eraseFromParent();

    // Modify the condition code of operands in OperandsToUpdate.
    // Since we have SUB(r1, r2) and CMP(r2, r1), the condition code needs to
    // be changed from r2 > r1 to r1 < r2, from r2 < r1 to r1 > r2, etc.
<<<<<<< HEAD
    for (unsigned i = 0; i < OperandsToUpdate.size(); i++) {
      ARMCC::CondCodes CC = (ARMCC::CondCodes)OperandsToUpdate[i]->getImm();
      ARMCC::CondCodes NewCC;
      switch (CC) {
      default: llvm_unreachable("only expecting less/greater comparisons here");
      case ARMCC::GE: NewCC = ARMCC::LE; break;
      case ARMCC::LT: NewCC = ARMCC::GT; break;
      case ARMCC::GT: NewCC = ARMCC::LT; break;
      case ARMCC::LE: NewCC = ARMCC::GE; break;
      case ARMCC::HS: NewCC = ARMCC::LS; break;
      case ARMCC::LS: NewCC = ARMCC::HS; break;
      case ARMCC::HI: NewCC = ARMCC::LO; break;
      case ARMCC::LO: NewCC = ARMCC::HI; break;
      case ARMCC::EQ:
      case ARMCC::NE:
        NewCC = CC;
        break;
      }
      OperandsToUpdate[i]->setImm(NewCC);
    }
=======
    for (unsigned i = 0, e = OperandsToUpdate.size(); i < e; i++)
      OperandsToUpdate[i].first->setImm(OperandsToUpdate[i].second);
>>>>>>> c723eb1a
    return true;
  }
  }

  return false;
}

bool ARMBaseInstrInfo::FoldImmediate(MachineInstr *UseMI,
                                     MachineInstr *DefMI, unsigned Reg,
                                     MachineRegisterInfo *MRI) const {
  // Fold large immediates into add, sub, or, xor.
  unsigned DefOpc = DefMI->getOpcode();
  if (DefOpc != ARM::t2MOVi32imm && DefOpc != ARM::MOVi32imm)
    return false;
  if (!DefMI->getOperand(1).isImm())
    // Could be t2MOVi32imm <ga:xx>
    return false;

  if (!MRI->hasOneNonDBGUse(Reg))
    return false;

  const MCInstrDesc &DefMCID = DefMI->getDesc();
  if (DefMCID.hasOptionalDef()) {
    unsigned NumOps = DefMCID.getNumOperands();
    const MachineOperand &MO = DefMI->getOperand(NumOps-1);
    if (MO.getReg() == ARM::CPSR && !MO.isDead())
      // If DefMI defines CPSR and it is not dead, it's obviously not safe
      // to delete DefMI.
      return false;
  }

  const MCInstrDesc &UseMCID = UseMI->getDesc();
  if (UseMCID.hasOptionalDef()) {
    unsigned NumOps = UseMCID.getNumOperands();
    if (UseMI->getOperand(NumOps-1).getReg() == ARM::CPSR)
      // If the instruction sets the flag, do not attempt this optimization
      // since it may change the semantics of the code.
      return false;
  }

  unsigned UseOpc = UseMI->getOpcode();
  unsigned NewUseOpc = 0;
  uint32_t ImmVal = (uint32_t)DefMI->getOperand(1).getImm();
  uint32_t SOImmValV1 = 0, SOImmValV2 = 0;
  bool Commute = false;
  switch (UseOpc) {
  default: return false;
  case ARM::SUBrr:
  case ARM::ADDrr:
  case ARM::ORRrr:
  case ARM::EORrr:
  case ARM::t2SUBrr:
  case ARM::t2ADDrr:
  case ARM::t2ORRrr:
  case ARM::t2EORrr: {
    Commute = UseMI->getOperand(2).getReg() != Reg;
    switch (UseOpc) {
    default: break;
    case ARM::SUBrr: {
      if (Commute)
        return false;
      ImmVal = -ImmVal;
      NewUseOpc = ARM::SUBri;
      // Fallthrough
    }
    case ARM::ADDrr:
    case ARM::ORRrr:
    case ARM::EORrr: {
      if (!ARM_AM::isSOImmTwoPartVal(ImmVal))
        return false;
      SOImmValV1 = (uint32_t)ARM_AM::getSOImmTwoPartFirst(ImmVal);
      SOImmValV2 = (uint32_t)ARM_AM::getSOImmTwoPartSecond(ImmVal);
      switch (UseOpc) {
      default: break;
      case ARM::ADDrr: NewUseOpc = ARM::ADDri; break;
      case ARM::ORRrr: NewUseOpc = ARM::ORRri; break;
      case ARM::EORrr: NewUseOpc = ARM::EORri; break;
      }
      break;
    }
    case ARM::t2SUBrr: {
      if (Commute)
        return false;
      ImmVal = -ImmVal;
      NewUseOpc = ARM::t2SUBri;
      // Fallthrough
    }
    case ARM::t2ADDrr:
    case ARM::t2ORRrr:
    case ARM::t2EORrr: {
      if (!ARM_AM::isT2SOImmTwoPartVal(ImmVal))
        return false;
      SOImmValV1 = (uint32_t)ARM_AM::getT2SOImmTwoPartFirst(ImmVal);
      SOImmValV2 = (uint32_t)ARM_AM::getT2SOImmTwoPartSecond(ImmVal);
      switch (UseOpc) {
      default: break;
      case ARM::t2ADDrr: NewUseOpc = ARM::t2ADDri; break;
      case ARM::t2ORRrr: NewUseOpc = ARM::t2ORRri; break;
      case ARM::t2EORrr: NewUseOpc = ARM::t2EORri; break;
      }
      break;
    }
    }
  }
  }

  unsigned OpIdx = Commute ? 2 : 1;
  unsigned Reg1 = UseMI->getOperand(OpIdx).getReg();
  bool isKill = UseMI->getOperand(OpIdx).isKill();
  unsigned NewReg = MRI->createVirtualRegister(MRI->getRegClass(Reg));
  AddDefaultCC(AddDefaultPred(BuildMI(*UseMI->getParent(),
                                      UseMI, UseMI->getDebugLoc(),
                                      get(NewUseOpc), NewReg)
                              .addReg(Reg1, getKillRegState(isKill))
                              .addImm(SOImmValV1)));
  UseMI->setDesc(get(NewUseOpc));
  UseMI->getOperand(1).setReg(NewReg);
  UseMI->getOperand(1).setIsKill();
  UseMI->getOperand(2).ChangeToImmediate(SOImmValV2);
  DefMI->eraseFromParent();
  return true;
}

unsigned
ARMBaseInstrInfo::getNumMicroOps(const InstrItineraryData *ItinData,
                                 const MachineInstr *MI) const {
  if (!ItinData || ItinData->isEmpty())
    return 1;

  const MCInstrDesc &Desc = MI->getDesc();
  unsigned Class = Desc.getSchedClass();
  int ItinUOps = ItinData->getNumMicroOps(Class);
  if (ItinUOps >= 0)
    return ItinUOps;

  unsigned Opc = MI->getOpcode();
  switch (Opc) {
  default:
    llvm_unreachable("Unexpected multi-uops instruction!");
  case ARM::VLDMQIA:
  case ARM::VSTMQIA:
    return 2;

  // The number of uOps for load / store multiple are determined by the number
  // registers.
  //
  // On Cortex-A8, each pair of register loads / stores can be scheduled on the
  // same cycle. The scheduling for the first load / store must be done
  // separately by assuming the the address is not 64-bit aligned.
  //
  // On Cortex-A9, the formula is simply (#reg / 2) + (#reg % 2). If the address
  // is not 64-bit aligned, then AGU would take an extra cycle.  For VFP / NEON
  // load / store multiple, the formula is (#reg / 2) + (#reg % 2) + 1.
  case ARM::VLDMDIA:
  case ARM::VLDMDIA_UPD:
  case ARM::VLDMDDB_UPD:
  case ARM::VLDMSIA:
  case ARM::VLDMSIA_UPD:
  case ARM::VLDMSDB_UPD:
  case ARM::VSTMDIA:
  case ARM::VSTMDIA_UPD:
  case ARM::VSTMDDB_UPD:
  case ARM::VSTMSIA:
  case ARM::VSTMSIA_UPD:
  case ARM::VSTMSDB_UPD: {
    unsigned NumRegs = MI->getNumOperands() - Desc.getNumOperands();
    return (NumRegs / 2) + (NumRegs % 2) + 1;
  }

  case ARM::LDMIA_RET:
  case ARM::LDMIA:
  case ARM::LDMDA:
  case ARM::LDMDB:
  case ARM::LDMIB:
  case ARM::LDMIA_UPD:
  case ARM::LDMDA_UPD:
  case ARM::LDMDB_UPD:
  case ARM::LDMIB_UPD:
  case ARM::STMIA:
  case ARM::STMDA:
  case ARM::STMDB:
  case ARM::STMIB:
  case ARM::STMIA_UPD:
  case ARM::STMDA_UPD:
  case ARM::STMDB_UPD:
  case ARM::STMIB_UPD:
  case ARM::tLDMIA:
  case ARM::tLDMIA_UPD:
  case ARM::tSTMIA_UPD:
  case ARM::tPOP_RET:
  case ARM::tPOP:
  case ARM::tPUSH:
  case ARM::t2LDMIA_RET:
  case ARM::t2LDMIA:
  case ARM::t2LDMDB:
  case ARM::t2LDMIA_UPD:
  case ARM::t2LDMDB_UPD:
  case ARM::t2STMIA:
  case ARM::t2STMDB:
  case ARM::t2STMIA_UPD:
  case ARM::t2STMDB_UPD: {
    unsigned NumRegs = MI->getNumOperands() - Desc.getNumOperands() + 1;
    if (Subtarget.isCortexA8()) {
      if (NumRegs < 4)
        return 2;
      // 4 registers would be issued: 2, 2.
      // 5 registers would be issued: 2, 2, 1.
      int A8UOps = (NumRegs / 2);
      if (NumRegs % 2)
        ++A8UOps;
      return A8UOps;
    } else if (Subtarget.isCortexA9()) {
      int A9UOps = (NumRegs / 2);
      // If there are odd number of registers or if it's not 64-bit aligned,
      // then it takes an extra AGU (Address Generation Unit) cycle.
      if ((NumRegs % 2) ||
          !MI->hasOneMemOperand() ||
          (*MI->memoperands_begin())->getAlignment() < 8)
        ++A9UOps;
      return A9UOps;
    } else {
      // Assume the worst.
      return NumRegs;
    }
  }
  }
}

int
ARMBaseInstrInfo::getVLDMDefCycle(const InstrItineraryData *ItinData,
                                  const MCInstrDesc &DefMCID,
                                  unsigned DefClass,
                                  unsigned DefIdx, unsigned DefAlign) const {
  int RegNo = (int)(DefIdx+1) - DefMCID.getNumOperands() + 1;
  if (RegNo <= 0)
    // Def is the address writeback.
    return ItinData->getOperandCycle(DefClass, DefIdx);

  int DefCycle;
  if (Subtarget.isCortexA8()) {
    // (regno / 2) + (regno % 2) + 1
    DefCycle = RegNo / 2 + 1;
    if (RegNo % 2)
      ++DefCycle;
  } else if (Subtarget.isCortexA9()) {
    DefCycle = RegNo;
    bool isSLoad = false;

    switch (DefMCID.getOpcode()) {
    default: break;
    case ARM::VLDMSIA:
    case ARM::VLDMSIA_UPD:
    case ARM::VLDMSDB_UPD:
      isSLoad = true;
      break;
    }

    // If there are odd number of 'S' registers or if it's not 64-bit aligned,
    // then it takes an extra cycle.
    if ((isSLoad && (RegNo % 2)) || DefAlign < 8)
      ++DefCycle;
  } else {
    // Assume the worst.
    DefCycle = RegNo + 2;
  }

  return DefCycle;
}

int
ARMBaseInstrInfo::getLDMDefCycle(const InstrItineraryData *ItinData,
                                 const MCInstrDesc &DefMCID,
                                 unsigned DefClass,
                                 unsigned DefIdx, unsigned DefAlign) const {
  int RegNo = (int)(DefIdx+1) - DefMCID.getNumOperands() + 1;
  if (RegNo <= 0)
    // Def is the address writeback.
    return ItinData->getOperandCycle(DefClass, DefIdx);

  int DefCycle;
  if (Subtarget.isCortexA8()) {
    // 4 registers would be issued: 1, 2, 1.
    // 5 registers would be issued: 1, 2, 2.
    DefCycle = RegNo / 2;
    if (DefCycle < 1)
      DefCycle = 1;
    // Result latency is issue cycle + 2: E2.
    DefCycle += 2;
  } else if (Subtarget.isCortexA9()) {
    DefCycle = (RegNo / 2);
    // If there are odd number of registers or if it's not 64-bit aligned,
    // then it takes an extra AGU (Address Generation Unit) cycle.
    if ((RegNo % 2) || DefAlign < 8)
      ++DefCycle;
    // Result latency is AGU cycles + 2.
    DefCycle += 2;
  } else {
    // Assume the worst.
    DefCycle = RegNo + 2;
  }

  return DefCycle;
}

int
ARMBaseInstrInfo::getVSTMUseCycle(const InstrItineraryData *ItinData,
                                  const MCInstrDesc &UseMCID,
                                  unsigned UseClass,
                                  unsigned UseIdx, unsigned UseAlign) const {
  int RegNo = (int)(UseIdx+1) - UseMCID.getNumOperands() + 1;
  if (RegNo <= 0)
    return ItinData->getOperandCycle(UseClass, UseIdx);

  int UseCycle;
  if (Subtarget.isCortexA8()) {
    // (regno / 2) + (regno % 2) + 1
    UseCycle = RegNo / 2 + 1;
    if (RegNo % 2)
      ++UseCycle;
  } else if (Subtarget.isCortexA9()) {
    UseCycle = RegNo;
    bool isSStore = false;

    switch (UseMCID.getOpcode()) {
    default: break;
    case ARM::VSTMSIA:
    case ARM::VSTMSIA_UPD:
    case ARM::VSTMSDB_UPD:
      isSStore = true;
      break;
    }

    // If there are odd number of 'S' registers or if it's not 64-bit aligned,
    // then it takes an extra cycle.
    if ((isSStore && (RegNo % 2)) || UseAlign < 8)
      ++UseCycle;
  } else {
    // Assume the worst.
    UseCycle = RegNo + 2;
  }

  return UseCycle;
}

int
ARMBaseInstrInfo::getSTMUseCycle(const InstrItineraryData *ItinData,
                                 const MCInstrDesc &UseMCID,
                                 unsigned UseClass,
                                 unsigned UseIdx, unsigned UseAlign) const {
  int RegNo = (int)(UseIdx+1) - UseMCID.getNumOperands() + 1;
  if (RegNo <= 0)
    return ItinData->getOperandCycle(UseClass, UseIdx);

  int UseCycle;
  if (Subtarget.isCortexA8()) {
    UseCycle = RegNo / 2;
    if (UseCycle < 2)
      UseCycle = 2;
    // Read in E3.
    UseCycle += 2;
  } else if (Subtarget.isCortexA9()) {
    UseCycle = (RegNo / 2);
    // If there are odd number of registers or if it's not 64-bit aligned,
    // then it takes an extra AGU (Address Generation Unit) cycle.
    if ((RegNo % 2) || UseAlign < 8)
      ++UseCycle;
  } else {
    // Assume the worst.
    UseCycle = 1;
  }
  return UseCycle;
}

int
ARMBaseInstrInfo::getOperandLatency(const InstrItineraryData *ItinData,
                                    const MCInstrDesc &DefMCID,
                                    unsigned DefIdx, unsigned DefAlign,
                                    const MCInstrDesc &UseMCID,
                                    unsigned UseIdx, unsigned UseAlign) const {
  unsigned DefClass = DefMCID.getSchedClass();
  unsigned UseClass = UseMCID.getSchedClass();

  if (DefIdx < DefMCID.getNumDefs() && UseIdx < UseMCID.getNumOperands())
    return ItinData->getOperandLatency(DefClass, DefIdx, UseClass, UseIdx);

  // This may be a def / use of a variable_ops instruction, the operand
  // latency might be determinable dynamically. Let the target try to
  // figure it out.
  int DefCycle = -1;
  bool LdmBypass = false;
  switch (DefMCID.getOpcode()) {
  default:
    DefCycle = ItinData->getOperandCycle(DefClass, DefIdx);
    break;

  case ARM::VLDMDIA:
  case ARM::VLDMDIA_UPD:
  case ARM::VLDMDDB_UPD:
  case ARM::VLDMSIA:
  case ARM::VLDMSIA_UPD:
  case ARM::VLDMSDB_UPD:
    DefCycle = getVLDMDefCycle(ItinData, DefMCID, DefClass, DefIdx, DefAlign);
    break;

  case ARM::LDMIA_RET:
  case ARM::LDMIA:
  case ARM::LDMDA:
  case ARM::LDMDB:
  case ARM::LDMIB:
  case ARM::LDMIA_UPD:
  case ARM::LDMDA_UPD:
  case ARM::LDMDB_UPD:
  case ARM::LDMIB_UPD:
  case ARM::tLDMIA:
  case ARM::tLDMIA_UPD:
  case ARM::tPUSH:
  case ARM::t2LDMIA_RET:
  case ARM::t2LDMIA:
  case ARM::t2LDMDB:
  case ARM::t2LDMIA_UPD:
  case ARM::t2LDMDB_UPD:
    LdmBypass = 1;
    DefCycle = getLDMDefCycle(ItinData, DefMCID, DefClass, DefIdx, DefAlign);
    break;
  }

  if (DefCycle == -1)
    // We can't seem to determine the result latency of the def, assume it's 2.
    DefCycle = 2;

  int UseCycle = -1;
  switch (UseMCID.getOpcode()) {
  default:
    UseCycle = ItinData->getOperandCycle(UseClass, UseIdx);
    break;

  case ARM::VSTMDIA:
  case ARM::VSTMDIA_UPD:
  case ARM::VSTMDDB_UPD:
  case ARM::VSTMSIA:
  case ARM::VSTMSIA_UPD:
  case ARM::VSTMSDB_UPD:
    UseCycle = getVSTMUseCycle(ItinData, UseMCID, UseClass, UseIdx, UseAlign);
    break;

  case ARM::STMIA:
  case ARM::STMDA:
  case ARM::STMDB:
  case ARM::STMIB:
  case ARM::STMIA_UPD:
  case ARM::STMDA_UPD:
  case ARM::STMDB_UPD:
  case ARM::STMIB_UPD:
  case ARM::tSTMIA_UPD:
  case ARM::tPOP_RET:
  case ARM::tPOP:
  case ARM::t2STMIA:
  case ARM::t2STMDB:
  case ARM::t2STMIA_UPD:
  case ARM::t2STMDB_UPD:
    UseCycle = getSTMUseCycle(ItinData, UseMCID, UseClass, UseIdx, UseAlign);
    break;
  }

  if (UseCycle == -1)
    // Assume it's read in the first stage.
    UseCycle = 1;

  UseCycle = DefCycle - UseCycle + 1;
  if (UseCycle > 0) {
    if (LdmBypass) {
      // It's a variable_ops instruction so we can't use DefIdx here. Just use
      // first def operand.
      if (ItinData->hasPipelineForwarding(DefClass, DefMCID.getNumOperands()-1,
                                          UseClass, UseIdx))
        --UseCycle;
    } else if (ItinData->hasPipelineForwarding(DefClass, DefIdx,
                                               UseClass, UseIdx)) {
      --UseCycle;
    }
  }

  return UseCycle;
}

static const MachineInstr *getBundledDefMI(const TargetRegisterInfo *TRI,
                                           const MachineInstr *MI, unsigned Reg,
                                           unsigned &DefIdx, unsigned &Dist) {
  Dist = 0;

  MachineBasicBlock::const_iterator I = MI; ++I;
  MachineBasicBlock::const_instr_iterator II =
    llvm::prior(I.getInstrIterator());
  assert(II->isInsideBundle() && "Empty bundle?");

  int Idx = -1;
  while (II->isInsideBundle()) {
    Idx = II->findRegisterDefOperandIdx(Reg, false, true, TRI);
    if (Idx != -1)
      break;
    --II;
    ++Dist;
  }

  assert(Idx != -1 && "Cannot find bundled definition!");
  DefIdx = Idx;
  return II;
}

static const MachineInstr *getBundledUseMI(const TargetRegisterInfo *TRI,
                                           const MachineInstr *MI, unsigned Reg,
                                           unsigned &UseIdx, unsigned &Dist) {
  Dist = 0;

  MachineBasicBlock::const_instr_iterator II = MI; ++II;
  assert(II->isInsideBundle() && "Empty bundle?");
  MachineBasicBlock::const_instr_iterator E = MI->getParent()->instr_end();

  // FIXME: This doesn't properly handle multiple uses.
  int Idx = -1;
  while (II != E && II->isInsideBundle()) {
    Idx = II->findRegisterUseOperandIdx(Reg, false, TRI);
    if (Idx != -1)
      break;
    if (II->getOpcode() != ARM::t2IT)
      ++Dist;
    ++II;
  }

  if (Idx == -1) {
    Dist = 0;
    return 0;
  }

  UseIdx = Idx;
  return II;
}

/// Return the number of cycles to add to (or subtract from) the static
/// itinerary based on the def opcode and alignment. The caller will ensure that
/// adjusted latency is at least one cycle.
static int adjustDefLatency(const ARMSubtarget &Subtarget,
                            const MachineInstr *DefMI,
                            const MCInstrDesc *DefMCID, unsigned DefAlign) {
  int Adjust = 0;
  if (Subtarget.isCortexA8() || Subtarget.isCortexA9()) {
    // FIXME: Shifter op hack: no shift (i.e. [r +/- r]) or [r + r << 2]
    // variants are one cycle cheaper.
    switch (DefMCID->getOpcode()) {
    default: break;
    case ARM::LDRrs:
    case ARM::LDRBrs: {
      unsigned ShOpVal = DefMI->getOperand(3).getImm();
      unsigned ShImm = ARM_AM::getAM2Offset(ShOpVal);
      if (ShImm == 0 ||
          (ShImm == 2 && ARM_AM::getAM2ShiftOpc(ShOpVal) == ARM_AM::lsl))
        --Adjust;
      break;
    }
    case ARM::t2LDRs:
    case ARM::t2LDRBs:
    case ARM::t2LDRHs:
    case ARM::t2LDRSHs: {
      // Thumb2 mode: lsl only.
      unsigned ShAmt = DefMI->getOperand(3).getImm();
      if (ShAmt == 0 || ShAmt == 2)
        --Adjust;
      break;
    }
    }
  }

  if (DefAlign < 8 && Subtarget.isCortexA9()) {
    switch (DefMCID->getOpcode()) {
    default: break;
    case ARM::VLD1q8:
    case ARM::VLD1q16:
    case ARM::VLD1q32:
    case ARM::VLD1q64:
    case ARM::VLD1q8wb_fixed:
    case ARM::VLD1q16wb_fixed:
    case ARM::VLD1q32wb_fixed:
    case ARM::VLD1q64wb_fixed:
    case ARM::VLD1q8wb_register:
    case ARM::VLD1q16wb_register:
    case ARM::VLD1q32wb_register:
    case ARM::VLD1q64wb_register:
    case ARM::VLD2d8:
    case ARM::VLD2d16:
    case ARM::VLD2d32:
    case ARM::VLD2q8:
    case ARM::VLD2q16:
    case ARM::VLD2q32:
    case ARM::VLD2d8wb_fixed:
    case ARM::VLD2d16wb_fixed:
    case ARM::VLD2d32wb_fixed:
    case ARM::VLD2q8wb_fixed:
    case ARM::VLD2q16wb_fixed:
    case ARM::VLD2q32wb_fixed:
    case ARM::VLD2d8wb_register:
    case ARM::VLD2d16wb_register:
    case ARM::VLD2d32wb_register:
    case ARM::VLD2q8wb_register:
    case ARM::VLD2q16wb_register:
    case ARM::VLD2q32wb_register:
    case ARM::VLD3d8:
    case ARM::VLD3d16:
    case ARM::VLD3d32:
    case ARM::VLD1d64T:
    case ARM::VLD3d8_UPD:
    case ARM::VLD3d16_UPD:
    case ARM::VLD3d32_UPD:
    case ARM::VLD1d64Twb_fixed:
    case ARM::VLD1d64Twb_register:
    case ARM::VLD3q8_UPD:
    case ARM::VLD3q16_UPD:
    case ARM::VLD3q32_UPD:
    case ARM::VLD4d8:
    case ARM::VLD4d16:
    case ARM::VLD4d32:
    case ARM::VLD1d64Q:
    case ARM::VLD4d8_UPD:
    case ARM::VLD4d16_UPD:
    case ARM::VLD4d32_UPD:
    case ARM::VLD1d64Qwb_fixed:
    case ARM::VLD1d64Qwb_register:
    case ARM::VLD4q8_UPD:
    case ARM::VLD4q16_UPD:
    case ARM::VLD4q32_UPD:
    case ARM::VLD1DUPq8:
    case ARM::VLD1DUPq16:
    case ARM::VLD1DUPq32:
    case ARM::VLD1DUPq8wb_fixed:
    case ARM::VLD1DUPq16wb_fixed:
    case ARM::VLD1DUPq32wb_fixed:
    case ARM::VLD1DUPq8wb_register:
    case ARM::VLD1DUPq16wb_register:
    case ARM::VLD1DUPq32wb_register:
    case ARM::VLD2DUPd8:
    case ARM::VLD2DUPd16:
    case ARM::VLD2DUPd32:
    case ARM::VLD2DUPd8wb_fixed:
    case ARM::VLD2DUPd16wb_fixed:
    case ARM::VLD2DUPd32wb_fixed:
    case ARM::VLD2DUPd8wb_register:
    case ARM::VLD2DUPd16wb_register:
    case ARM::VLD2DUPd32wb_register:
    case ARM::VLD4DUPd8:
    case ARM::VLD4DUPd16:
    case ARM::VLD4DUPd32:
    case ARM::VLD4DUPd8_UPD:
    case ARM::VLD4DUPd16_UPD:
    case ARM::VLD4DUPd32_UPD:
    case ARM::VLD1LNd8:
    case ARM::VLD1LNd16:
    case ARM::VLD1LNd32:
    case ARM::VLD1LNd8_UPD:
    case ARM::VLD1LNd16_UPD:
    case ARM::VLD1LNd32_UPD:
    case ARM::VLD2LNd8:
    case ARM::VLD2LNd16:
    case ARM::VLD2LNd32:
    case ARM::VLD2LNq16:
    case ARM::VLD2LNq32:
    case ARM::VLD2LNd8_UPD:
    case ARM::VLD2LNd16_UPD:
    case ARM::VLD2LNd32_UPD:
    case ARM::VLD2LNq16_UPD:
    case ARM::VLD2LNq32_UPD:
    case ARM::VLD4LNd8:
    case ARM::VLD4LNd16:
    case ARM::VLD4LNd32:
    case ARM::VLD4LNq16:
    case ARM::VLD4LNq32:
    case ARM::VLD4LNd8_UPD:
    case ARM::VLD4LNd16_UPD:
    case ARM::VLD4LNd32_UPD:
    case ARM::VLD4LNq16_UPD:
    case ARM::VLD4LNq32_UPD:
      // If the address is not 64-bit aligned, the latencies of these
      // instructions increases by one.
      ++Adjust;
      break;
    }
  }
  return Adjust;
}



int
ARMBaseInstrInfo::getOperandLatency(const InstrItineraryData *ItinData,
                                    const MachineInstr *DefMI, unsigned DefIdx,
                                    const MachineInstr *UseMI,
                                    unsigned UseIdx) const {
  // No operand latency. The caller may fall back to getInstrLatency.
  if (!ItinData || ItinData->isEmpty())
    return -1;

  const MachineOperand &DefMO = DefMI->getOperand(DefIdx);
  unsigned Reg = DefMO.getReg();
  const MCInstrDesc *DefMCID = &DefMI->getDesc();
  const MCInstrDesc *UseMCID = &UseMI->getDesc();

  unsigned DefAdj = 0;
  if (DefMI->isBundle()) {
    DefMI = getBundledDefMI(&getRegisterInfo(), DefMI, Reg, DefIdx, DefAdj);
    DefMCID = &DefMI->getDesc();
  }
  if (DefMI->isCopyLike() || DefMI->isInsertSubreg() ||
      DefMI->isRegSequence() || DefMI->isImplicitDef()) {
    return 1;
  }

  unsigned UseAdj = 0;
  if (UseMI->isBundle()) {
    unsigned NewUseIdx;
    const MachineInstr *NewUseMI = getBundledUseMI(&getRegisterInfo(), UseMI,
                                                   Reg, NewUseIdx, UseAdj);
    if (!NewUseMI)
      return -1;

    UseMI = NewUseMI;
    UseIdx = NewUseIdx;
    UseMCID = &UseMI->getDesc();
  }

  if (Reg == ARM::CPSR) {
    if (DefMI->getOpcode() == ARM::FMSTAT) {
      // fpscr -> cpsr stalls over 20 cycles on A8 (and earlier?)
      return Subtarget.isCortexA9() ? 1 : 20;
    }

    // CPSR set and branch can be paired in the same cycle.
    if (UseMI->isBranch())
      return 0;

    // Otherwise it takes the instruction latency (generally one).
    unsigned Latency = getInstrLatency(ItinData, DefMI);

    // For Thumb2 and -Os, prefer scheduling CPSR setting instruction close to
    // its uses. Instructions which are otherwise scheduled between them may
    // incur a code size penalty (not able to use the CPSR setting 16-bit
    // instructions).
    if (Latency > 0 && Subtarget.isThumb2()) {
      const MachineFunction *MF = DefMI->getParent()->getParent();
      if (MF->getFunction()->hasFnAttr(Attribute::OptimizeForSize))
        --Latency;
    }
    return Latency;
  }

  if (DefMO.isImplicit() || UseMI->getOperand(UseIdx).isImplicit())
    return -1;

  unsigned DefAlign = DefMI->hasOneMemOperand()
    ? (*DefMI->memoperands_begin())->getAlignment() : 0;
  unsigned UseAlign = UseMI->hasOneMemOperand()
    ? (*UseMI->memoperands_begin())->getAlignment() : 0;

  // Get the itinerary's latency if possible, and handle variable_ops.
  int Latency = getOperandLatency(ItinData, *DefMCID, DefIdx, DefAlign,
                                  *UseMCID, UseIdx, UseAlign);
  // Unable to find operand latency. The caller may resort to getInstrLatency.
  if (Latency < 0)
    return Latency;

  // Adjust for IT block position.
  int Adj = DefAdj + UseAdj;

  // Adjust for dynamic def-side opcode variants not captured by the itinerary.
  Adj += adjustDefLatency(Subtarget, DefMI, DefMCID, DefAlign);
  if (Adj >= 0 || (int)Latency > -Adj) {
    return Latency + Adj;
  }
  // Return the itinerary latency, which may be zero but not less than zero.
  return Latency;
}

int
ARMBaseInstrInfo::getOperandLatency(const InstrItineraryData *ItinData,
                                    SDNode *DefNode, unsigned DefIdx,
                                    SDNode *UseNode, unsigned UseIdx) const {
  if (!DefNode->isMachineOpcode())
    return 1;

  const MCInstrDesc &DefMCID = get(DefNode->getMachineOpcode());

  if (isZeroCost(DefMCID.Opcode))
    return 0;

  if (!ItinData || ItinData->isEmpty())
    return DefMCID.mayLoad() ? 3 : 1;

  if (!UseNode->isMachineOpcode()) {
    int Latency = ItinData->getOperandCycle(DefMCID.getSchedClass(), DefIdx);
    if (Subtarget.isCortexA9())
      return Latency <= 2 ? 1 : Latency - 1;
    else
      return Latency <= 3 ? 1 : Latency - 2;
  }

  const MCInstrDesc &UseMCID = get(UseNode->getMachineOpcode());
  const MachineSDNode *DefMN = dyn_cast<MachineSDNode>(DefNode);
  unsigned DefAlign = !DefMN->memoperands_empty()
    ? (*DefMN->memoperands_begin())->getAlignment() : 0;
  const MachineSDNode *UseMN = dyn_cast<MachineSDNode>(UseNode);
  unsigned UseAlign = !UseMN->memoperands_empty()
    ? (*UseMN->memoperands_begin())->getAlignment() : 0;
  int Latency = getOperandLatency(ItinData, DefMCID, DefIdx, DefAlign,
                                  UseMCID, UseIdx, UseAlign);

  if (Latency > 1 &&
      (Subtarget.isCortexA8() || Subtarget.isCortexA9())) {
    // FIXME: Shifter op hack: no shift (i.e. [r +/- r]) or [r + r << 2]
    // variants are one cycle cheaper.
    switch (DefMCID.getOpcode()) {
    default: break;
    case ARM::LDRrs:
    case ARM::LDRBrs: {
      unsigned ShOpVal =
        cast<ConstantSDNode>(DefNode->getOperand(2))->getZExtValue();
      unsigned ShImm = ARM_AM::getAM2Offset(ShOpVal);
      if (ShImm == 0 ||
          (ShImm == 2 && ARM_AM::getAM2ShiftOpc(ShOpVal) == ARM_AM::lsl))
        --Latency;
      break;
    }
    case ARM::t2LDRs:
    case ARM::t2LDRBs:
    case ARM::t2LDRHs:
    case ARM::t2LDRSHs: {
      // Thumb2 mode: lsl only.
      unsigned ShAmt =
        cast<ConstantSDNode>(DefNode->getOperand(2))->getZExtValue();
      if (ShAmt == 0 || ShAmt == 2)
        --Latency;
      break;
    }
    }
  }

  if (DefAlign < 8 && Subtarget.isCortexA9())
    switch (DefMCID.getOpcode()) {
    default: break;
    case ARM::VLD1q8:
    case ARM::VLD1q16:
    case ARM::VLD1q32:
    case ARM::VLD1q64:
    case ARM::VLD1q8wb_register:
    case ARM::VLD1q16wb_register:
    case ARM::VLD1q32wb_register:
    case ARM::VLD1q64wb_register:
    case ARM::VLD1q8wb_fixed:
    case ARM::VLD1q16wb_fixed:
    case ARM::VLD1q32wb_fixed:
    case ARM::VLD1q64wb_fixed:
    case ARM::VLD2d8:
    case ARM::VLD2d16:
    case ARM::VLD2d32:
    case ARM::VLD2q8Pseudo:
    case ARM::VLD2q16Pseudo:
    case ARM::VLD2q32Pseudo:
    case ARM::VLD2d8wb_fixed:
    case ARM::VLD2d16wb_fixed:
    case ARM::VLD2d32wb_fixed:
    case ARM::VLD2q8PseudoWB_fixed:
    case ARM::VLD2q16PseudoWB_fixed:
    case ARM::VLD2q32PseudoWB_fixed:
    case ARM::VLD2d8wb_register:
    case ARM::VLD2d16wb_register:
    case ARM::VLD2d32wb_register:
    case ARM::VLD2q8PseudoWB_register:
    case ARM::VLD2q16PseudoWB_register:
    case ARM::VLD2q32PseudoWB_register:
    case ARM::VLD3d8Pseudo:
    case ARM::VLD3d16Pseudo:
    case ARM::VLD3d32Pseudo:
    case ARM::VLD1d64TPseudo:
    case ARM::VLD3d8Pseudo_UPD:
    case ARM::VLD3d16Pseudo_UPD:
    case ARM::VLD3d32Pseudo_UPD:
    case ARM::VLD3q8Pseudo_UPD:
    case ARM::VLD3q16Pseudo_UPD:
    case ARM::VLD3q32Pseudo_UPD:
    case ARM::VLD3q8oddPseudo:
    case ARM::VLD3q16oddPseudo:
    case ARM::VLD3q32oddPseudo:
    case ARM::VLD3q8oddPseudo_UPD:
    case ARM::VLD3q16oddPseudo_UPD:
    case ARM::VLD3q32oddPseudo_UPD:
    case ARM::VLD4d8Pseudo:
    case ARM::VLD4d16Pseudo:
    case ARM::VLD4d32Pseudo:
    case ARM::VLD1d64QPseudo:
    case ARM::VLD4d8Pseudo_UPD:
    case ARM::VLD4d16Pseudo_UPD:
    case ARM::VLD4d32Pseudo_UPD:
    case ARM::VLD4q8Pseudo_UPD:
    case ARM::VLD4q16Pseudo_UPD:
    case ARM::VLD4q32Pseudo_UPD:
    case ARM::VLD4q8oddPseudo:
    case ARM::VLD4q16oddPseudo:
    case ARM::VLD4q32oddPseudo:
    case ARM::VLD4q8oddPseudo_UPD:
    case ARM::VLD4q16oddPseudo_UPD:
    case ARM::VLD4q32oddPseudo_UPD:
    case ARM::VLD1DUPq8:
    case ARM::VLD1DUPq16:
    case ARM::VLD1DUPq32:
    case ARM::VLD1DUPq8wb_fixed:
    case ARM::VLD1DUPq16wb_fixed:
    case ARM::VLD1DUPq32wb_fixed:
    case ARM::VLD1DUPq8wb_register:
    case ARM::VLD1DUPq16wb_register:
    case ARM::VLD1DUPq32wb_register:
    case ARM::VLD2DUPd8:
    case ARM::VLD2DUPd16:
    case ARM::VLD2DUPd32:
    case ARM::VLD2DUPd8wb_fixed:
    case ARM::VLD2DUPd16wb_fixed:
    case ARM::VLD2DUPd32wb_fixed:
    case ARM::VLD2DUPd8wb_register:
    case ARM::VLD2DUPd16wb_register:
    case ARM::VLD2DUPd32wb_register:
    case ARM::VLD4DUPd8Pseudo:
    case ARM::VLD4DUPd16Pseudo:
    case ARM::VLD4DUPd32Pseudo:
    case ARM::VLD4DUPd8Pseudo_UPD:
    case ARM::VLD4DUPd16Pseudo_UPD:
    case ARM::VLD4DUPd32Pseudo_UPD:
    case ARM::VLD1LNq8Pseudo:
    case ARM::VLD1LNq16Pseudo:
    case ARM::VLD1LNq32Pseudo:
    case ARM::VLD1LNq8Pseudo_UPD:
    case ARM::VLD1LNq16Pseudo_UPD:
    case ARM::VLD1LNq32Pseudo_UPD:
    case ARM::VLD2LNd8Pseudo:
    case ARM::VLD2LNd16Pseudo:
    case ARM::VLD2LNd32Pseudo:
    case ARM::VLD2LNq16Pseudo:
    case ARM::VLD2LNq32Pseudo:
    case ARM::VLD2LNd8Pseudo_UPD:
    case ARM::VLD2LNd16Pseudo_UPD:
    case ARM::VLD2LNd32Pseudo_UPD:
    case ARM::VLD2LNq16Pseudo_UPD:
    case ARM::VLD2LNq32Pseudo_UPD:
    case ARM::VLD4LNd8Pseudo:
    case ARM::VLD4LNd16Pseudo:
    case ARM::VLD4LNd32Pseudo:
    case ARM::VLD4LNq16Pseudo:
    case ARM::VLD4LNq32Pseudo:
    case ARM::VLD4LNd8Pseudo_UPD:
    case ARM::VLD4LNd16Pseudo_UPD:
    case ARM::VLD4LNd32Pseudo_UPD:
    case ARM::VLD4LNq16Pseudo_UPD:
    case ARM::VLD4LNq32Pseudo_UPD:
      // If the address is not 64-bit aligned, the latencies of these
      // instructions increases by one.
      ++Latency;
      break;
    }

  return Latency;
}

unsigned
ARMBaseInstrInfo::getOutputLatency(const InstrItineraryData *ItinData,
                                   const MachineInstr *DefMI, unsigned DefIdx,
                                   const MachineInstr *DepMI) const {
  unsigned Reg = DefMI->getOperand(DefIdx).getReg();
  if (DepMI->readsRegister(Reg, &getRegisterInfo()) || !isPredicated(DepMI))
    return 1;

  // If the second MI is predicated, then there is an implicit use dependency.
  return getInstrLatency(ItinData, DefMI);
}

unsigned ARMBaseInstrInfo::getInstrLatency(const InstrItineraryData *ItinData,
                                           const MachineInstr *MI,
                                           unsigned *PredCost) const {
  if (MI->isCopyLike() || MI->isInsertSubreg() ||
      MI->isRegSequence() || MI->isImplicitDef())
    return 1;

  // An instruction scheduler typically runs on unbundled instructions, however
  // other passes may query the latency of a bundled instruction.
  if (MI->isBundle()) {
    unsigned Latency = 0;
    MachineBasicBlock::const_instr_iterator I = MI;
    MachineBasicBlock::const_instr_iterator E = MI->getParent()->instr_end();
    while (++I != E && I->isInsideBundle()) {
      if (I->getOpcode() != ARM::t2IT)
        Latency += getInstrLatency(ItinData, I, PredCost);
    }
    return Latency;
  }

  const MCInstrDesc &MCID = MI->getDesc();
  if (PredCost && (MCID.isCall() || MCID.hasImplicitDefOfPhysReg(ARM::CPSR))) {
    // When predicated, CPSR is an additional source operand for CPSR updating
    // instructions, this apparently increases their latencies.
    *PredCost = 1;
  }
  // Be sure to call getStageLatency for an empty itinerary in case it has a
  // valid MinLatency property.
  if (!ItinData)
    return MI->mayLoad() ? 3 : 1;

  unsigned Class = MCID.getSchedClass();

  // For instructions with variable uops, use uops as latency.
  if (!ItinData->isEmpty() && ItinData->getNumMicroOps(Class) < 0)
    return getNumMicroOps(ItinData, MI);

  // For the common case, fall back on the itinerary's latency.
  unsigned Latency = ItinData->getStageLatency(Class);

  // Adjust for dynamic def-side opcode variants not captured by the itinerary.
  unsigned DefAlign = MI->hasOneMemOperand()
    ? (*MI->memoperands_begin())->getAlignment() : 0;
  int Adj = adjustDefLatency(Subtarget, MI, &MCID, DefAlign);
  if (Adj >= 0 || (int)Latency > -Adj) {
    return Latency + Adj;
  }
  return Latency;
}

int ARMBaseInstrInfo::getInstrLatency(const InstrItineraryData *ItinData,
                                      SDNode *Node) const {
  if (!Node->isMachineOpcode())
    return 1;

  if (!ItinData || ItinData->isEmpty())
    return 1;

  unsigned Opcode = Node->getMachineOpcode();
  switch (Opcode) {
  default:
    return ItinData->getStageLatency(get(Opcode).getSchedClass());
  case ARM::VLDMQIA:
  case ARM::VSTMQIA:
    return 2;
  }
}

bool ARMBaseInstrInfo::
hasHighOperandLatency(const InstrItineraryData *ItinData,
                      const MachineRegisterInfo *MRI,
                      const MachineInstr *DefMI, unsigned DefIdx,
                      const MachineInstr *UseMI, unsigned UseIdx) const {
  unsigned DDomain = DefMI->getDesc().TSFlags & ARMII::DomainMask;
  unsigned UDomain = UseMI->getDesc().TSFlags & ARMII::DomainMask;
  if (Subtarget.isCortexA8() &&
      (DDomain == ARMII::DomainVFP || UDomain == ARMII::DomainVFP))
    // CortexA8 VFP instructions are not pipelined.
    return true;

  // Hoist VFP / NEON instructions with 4 or higher latency.
  int Latency = computeOperandLatency(ItinData, DefMI, DefIdx, UseMI, UseIdx,
                                      /*FindMin=*/false);
  if (Latency < 0)
    Latency = getInstrLatency(ItinData, DefMI);
  if (Latency <= 3)
    return false;
  return DDomain == ARMII::DomainVFP || DDomain == ARMII::DomainNEON ||
         UDomain == ARMII::DomainVFP || UDomain == ARMII::DomainNEON;
}

bool ARMBaseInstrInfo::
hasLowDefLatency(const InstrItineraryData *ItinData,
                 const MachineInstr *DefMI, unsigned DefIdx) const {
  if (!ItinData || ItinData->isEmpty())
    return false;

  unsigned DDomain = DefMI->getDesc().TSFlags & ARMII::DomainMask;
  if (DDomain == ARMII::DomainGeneral) {
    unsigned DefClass = DefMI->getDesc().getSchedClass();
    int DefCycle = ItinData->getOperandCycle(DefClass, DefIdx);
    return (DefCycle != -1 && DefCycle <= 2);
  }
  return false;
}

bool ARMBaseInstrInfo::verifyInstruction(const MachineInstr *MI,
                                         StringRef &ErrInfo) const {
  if (convertAddSubFlagsOpcode(MI->getOpcode())) {
    ErrInfo = "Pseudo flag setting opcodes only exist in Selection DAG";
    return false;
  }
  return true;
}

bool
ARMBaseInstrInfo::isFpMLxInstruction(unsigned Opcode, unsigned &MulOpc,
                                     unsigned &AddSubOpc,
                                     bool &NegAcc, bool &HasLane) const {
  DenseMap<unsigned, unsigned>::const_iterator I = MLxEntryMap.find(Opcode);
  if (I == MLxEntryMap.end())
    return false;

  const ARM_MLxEntry &Entry = ARM_MLxTable[I->second];
  MulOpc = Entry.MulOpc;
  AddSubOpc = Entry.AddSubOpc;
  NegAcc = Entry.NegAcc;
  HasLane = Entry.HasLane;
  return true;
}

//===----------------------------------------------------------------------===//
// Execution domains.
//===----------------------------------------------------------------------===//
//
// Some instructions go down the NEON pipeline, some go down the VFP pipeline,
// and some can go down both.  The vmov instructions go down the VFP pipeline,
// but they can be changed to vorr equivalents that are executed by the NEON
// pipeline.
//
// We use the following execution domain numbering:
//
enum ARMExeDomain {
  ExeGeneric = 0,
  ExeVFP = 1,
  ExeNEON = 2
};
//
// Also see ARMInstrFormats.td and Domain* enums in ARMBaseInfo.h
//
std::pair<uint16_t, uint16_t>
ARMBaseInstrInfo::getExecutionDomain(const MachineInstr *MI) const {
  // VMOVD is a VFP instruction, but can be changed to NEON if it isn't
  // predicated.
  if (MI->getOpcode() == ARM::VMOVD && !isPredicated(MI))
    return std::make_pair(ExeVFP, (1<<ExeVFP) | (1<<ExeNEON));

  // No other instructions can be swizzled, so just determine their domain.
  unsigned Domain = MI->getDesc().TSFlags & ARMII::DomainMask;

  if (Domain & ARMII::DomainNEON)
    return std::make_pair(ExeNEON, 0);

  // Certain instructions can go either way on Cortex-A8.
  // Treat them as NEON instructions.
  if ((Domain & ARMII::DomainNEONA8) && Subtarget.isCortexA8())
    return std::make_pair(ExeNEON, 0);

  if (Domain & ARMII::DomainVFP)
    return std::make_pair(ExeVFP, 0);

  return std::make_pair(ExeGeneric, 0);
}

void
ARMBaseInstrInfo::setExecutionDomain(MachineInstr *MI, unsigned Domain) const {
  // We only know how to change VMOVD into VORR.
  assert(MI->getOpcode() == ARM::VMOVD && "Can only swizzle VMOVD");
  if (Domain != ExeNEON)
    return;

  // Zap the predicate operands.
  assert(!isPredicated(MI) && "Cannot predicate a VORRd");
  MI->RemoveOperand(3);
  MI->RemoveOperand(2);

  // Change to a VORRd which requires two identical use operands.
  MI->setDesc(get(ARM::VORRd));

  // Add the extra source operand and new predicates.
  // This will go before any implicit ops.
  AddDefaultPred(MachineInstrBuilder(MI).addOperand(MI->getOperand(1)));
}

bool ARMBaseInstrInfo::hasNOP() const {
  return (Subtarget.getFeatureBits() & ARM::HasV6T2Ops) != 0;
}<|MERGE_RESOLUTION|>--- conflicted
+++ resolved
@@ -1918,25 +1918,7 @@
         Instr.readsRegister(ARM::CPSR, TRI))
       // This instruction modifies or uses CPSR after the one we want to
       // change. We can't do this transformation.
-<<<<<<< HEAD
-      if (MO.getReg() == ARM::CPSR)
-        return false;
-    }
-
-    // Check whether the current instruction is SUB(r1, r2) or SUB(r2, r1).
-    if (SrcReg2 != 0 &&
-        (Instr.getOpcode() == ARM::SUBrr ||
-         Instr.getOpcode() == ARM::t2SUBrr) &&
-        ((Instr.getOperand(1).getReg() == SrcReg &&
-          Instr.getOperand(2).getReg() == SrcReg2) ||
-         (Instr.getOperand(1).getReg() == SrcReg2 &&
-          Instr.getOperand(2).getReg() == SrcReg))) {
-      Sub = &*I;
-      break;
-    }
-=======
       return false;
->>>>>>> c723eb1a
 
     // Check whether CmpInstr can be made redundant by the current instruction.
     if (isRedundantFlagInstr(CmpInstr, SrcReg, SrcReg2, CmpValue, &*I)) {
@@ -2023,28 +2005,6 @@
           ARMCC::CondCodes NewCC = getSwappedCondition(CC);
           if (NewCC == ARMCC::AL)
             return false;
-<<<<<<< HEAD
-          case ARMCC::GE:
-          case ARMCC::LT:
-          case ARMCC::GT:
-          case ARMCC::LE:
-          case ARMCC::HS:
-          case ARMCC::LS:
-          case ARMCC::HI:
-          case ARMCC::LO:
-          case ARMCC::EQ:
-          case ARMCC::NE:
-            // If we have SUB(r1, r2) and CMP(r2, r1), the condition code based
-            // on CMP needs to be updated to be based on SUB.
-            // Push the condition code operands to OperandsToUpdate.
-            // If it is safe to remove CmpInstr, the condition code of these
-            // operands will be modified.
-            if (SrcReg2 != 0 && Sub->getOperand(1).getReg() == SrcReg2 &&
-                Sub->getOperand(2).getReg() == SrcReg)
-              OperandsToUpdate.push_back(&((*I).getOperand(IO-1)));
-            break;
-          }
-=======
           // If we have SUB(r1, r2) and CMP(r2, r1), the condition code based
           // on CMP needs to be updated to be based on SUB.
           // Push the condition code operands to OperandsToUpdate.
@@ -2055,7 +2015,6 @@
             OperandsToUpdate.push_back(std::make_pair(&((*I).getOperand(IO-1)),
                                                       NewCC));
         }
->>>>>>> c723eb1a
         else
           switch (CC) {
           default:
@@ -2085,31 +2044,9 @@
     // Modify the condition code of operands in OperandsToUpdate.
     // Since we have SUB(r1, r2) and CMP(r2, r1), the condition code needs to
     // be changed from r2 > r1 to r1 < r2, from r2 < r1 to r1 > r2, etc.
-<<<<<<< HEAD
-    for (unsigned i = 0; i < OperandsToUpdate.size(); i++) {
-      ARMCC::CondCodes CC = (ARMCC::CondCodes)OperandsToUpdate[i]->getImm();
-      ARMCC::CondCodes NewCC;
-      switch (CC) {
-      default: llvm_unreachable("only expecting less/greater comparisons here");
-      case ARMCC::GE: NewCC = ARMCC::LE; break;
-      case ARMCC::LT: NewCC = ARMCC::GT; break;
-      case ARMCC::GT: NewCC = ARMCC::LT; break;
-      case ARMCC::LE: NewCC = ARMCC::GE; break;
-      case ARMCC::HS: NewCC = ARMCC::LS; break;
-      case ARMCC::LS: NewCC = ARMCC::HS; break;
-      case ARMCC::HI: NewCC = ARMCC::LO; break;
-      case ARMCC::LO: NewCC = ARMCC::HI; break;
-      case ARMCC::EQ:
-      case ARMCC::NE:
-        NewCC = CC;
-        break;
-      }
-      OperandsToUpdate[i]->setImm(NewCC);
-    }
-=======
     for (unsigned i = 0, e = OperandsToUpdate.size(); i < e; i++)
       OperandsToUpdate[i].first->setImm(OperandsToUpdate[i].second);
->>>>>>> c723eb1a
+
     return true;
   }
   }
