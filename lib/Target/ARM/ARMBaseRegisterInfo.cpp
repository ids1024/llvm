--- conflicted
+++ resolved
@@ -64,9 +64,7 @@
 extern cl::opt<bool> ReserveR9; // @LOCALMOD
 const uint16_t*
 ARMBaseRegisterInfo::getCalleeSavedRegs(const MachineFunction *MF) const {
-<<<<<<< HEAD
   if (ReserveR9) return CSR_NaCl_SaveList; // @LOCALMOD
-=======
   bool ghcCall = false;
  
   if (MF) {
@@ -78,7 +76,6 @@
       return CSR_GHC_SaveList;
   }
   else {
->>>>>>> bc363931
   return (STI.isTargetIOS() && !STI.isAAPCS_ABI())
     ? CSR_iOS_SaveList : CSR_AAPCS_SaveList;
   }
