//===-- ARMBaseRegisterInfo.cpp - ARM Register Information ----------------===//
//
//                     The LLVM Compiler Infrastructure
//
// This file is distributed under the University of Illinois Open Source
// License. See LICENSE.TXT for details.
//
//===----------------------------------------------------------------------===//
//
// This file contains the base ARM implementation of TargetRegisterInfo class.
//
//===----------------------------------------------------------------------===//

#include "ARMBaseRegisterInfo.h"
#include "ARM.h"
#include "ARMBaseInstrInfo.h"
#include "ARMFrameLowering.h"
#include "ARMMachineFunctionInfo.h"
#include "ARMSubtarget.h"
#include "MCTargetDesc/ARMAddressingModes.h"
#include "llvm/ADT/BitVector.h"
#include "llvm/ADT/SmallVector.h"
#include "llvm/CodeGen/MachineConstantPool.h"
#include "llvm/CodeGen/MachineFrameInfo.h"
#include "llvm/CodeGen/MachineFunction.h"
#include "llvm/CodeGen/MachineInstrBuilder.h"
#include "llvm/CodeGen/MachineRegisterInfo.h"
#include "llvm/CodeGen/RegisterScavenging.h"
#include "llvm/CodeGen/VirtRegMap.h"
#include "llvm/IR/Constants.h"
#include "llvm/IR/DerivedTypes.h"
#include "llvm/IR/Function.h"
#include "llvm/IR/LLVMContext.h"
#include "llvm/Support/Debug.h"
#include "llvm/Support/ErrorHandling.h"
#include "llvm/Support/raw_ostream.h"
#include "llvm/Target/TargetFrameLowering.h"
#include "llvm/Target/TargetMachine.h"
#include "llvm/Target/TargetOptions.h"

#define DEBUG_TYPE "arm-register-info"

#define GET_REGINFO_TARGET_DESC
#include "ARMGenRegisterInfo.inc"

using namespace llvm;

ARMBaseRegisterInfo::ARMBaseRegisterInfo(const ARMSubtarget &sti)
    : ARMGenRegisterInfo(ARM::LR, 0, 0, ARM::PC), STI(sti), BasePtr(ARM::R6) {
  if (STI.isTargetMachO()) {
    if (STI.isTargetDarwin() || STI.isThumb1Only())
      FramePtr = ARM::R7;
    else
      FramePtr = ARM::R11;
  } else if (STI.isTargetWindows())
    FramePtr = ARM::R11;
  else // ARM EABI
    FramePtr = STI.isThumb() ? ARM::R7 : ARM::R11;
}

const MCPhysReg*
ARMBaseRegisterInfo::getCalleeSavedRegs(const MachineFunction *MF) const {
<<<<<<< HEAD
  const MCPhysReg *RegList =
      STI.isTargetDarwin() ? CSR_iOS_SaveList : CSR_AAPCS_SaveList;
=======
  if (STI.isTargetNaCl()) return CSR_NaCl_SaveList; // @LOCALMOD

  const MCPhysReg *RegList = (STI.isTargetIOS() && !STI.isAAPCS_ABI())
                                ? CSR_iOS_SaveList
                                : CSR_AAPCS_SaveList;
>>>>>>> b82e6c61

  if (!MF) return RegList;

  const Function *F = MF->getFunction();
  if (F->getCallingConv() == CallingConv::GHC) {
    // GHC set of callee saved regs is empty as all those regs are
    // used for passing STG regs around
    return CSR_NoRegs_SaveList;
  } else if (F->hasFnAttribute("interrupt")) {
    if (STI.isMClass()) {
      // M-class CPUs have hardware which saves the registers needed to allow a
      // function conforming to the AAPCS to function as a handler.
      return CSR_AAPCS_SaveList;
    } else if (F->getFnAttribute("interrupt").getValueAsString() == "FIQ") {
      // Fast interrupt mode gives the handler a private copy of R8-R14, so less
      // need to be saved to restore user-mode state.
      return CSR_FIQ_SaveList;
    } else {
      // Generally only R13-R14 (i.e. SP, LR) are automatically preserved by
      // exception handling.
      return CSR_GenericInt_SaveList;
    }
  }

  return RegList;
}

const uint32_t*
ARMBaseRegisterInfo::getCallPreservedMask(CallingConv::ID CC) const {
  if (STI.isTargetNaCl()) return CSR_NaCl_RegMask; // @LOCALMOD
  if (CC == CallingConv::GHC)
    // This is academic becase all GHC calls are (supposed to be) tail calls
    return CSR_NoRegs_RegMask;
  return STI.isTargetDarwin() ? CSR_iOS_RegMask : CSR_AAPCS_RegMask;
}

const uint32_t*
ARMBaseRegisterInfo::getNoPreservedMask() const {
  return CSR_NoRegs_RegMask;
}

const uint32_t*
ARMBaseRegisterInfo::getThisReturnPreservedMask(CallingConv::ID CC) const {
  // This should return a register mask that is the same as that returned by
  // getCallPreservedMask but that additionally preserves the register used for
  // the first i32 argument (which must also be the register used to return a
  // single i32 return value)
  //
  // In case that the calling convention does not use the same register for
  // both or otherwise does not want to enable this optimization, the function
  // should return NULL
  if (CC == CallingConv::GHC)
    // This is academic becase all GHC calls are (supposed to be) tail calls
    return nullptr;
  return STI.isTargetDarwin() ? CSR_iOS_ThisReturn_RegMask
                              : CSR_AAPCS_ThisReturn_RegMask;
}

BitVector ARMBaseRegisterInfo::
getReservedRegs(const MachineFunction &MF) const {
  const TargetFrameLowering *TFI = MF.getSubtarget().getFrameLowering();

  // FIXME: avoid re-calculating this every time.
  BitVector Reserved(getNumRegs());
  Reserved.set(ARM::SP);
  Reserved.set(ARM::PC);
  Reserved.set(ARM::FPSCR);
  Reserved.set(ARM::APSR_NZCV);
  if (TFI->hasFP(MF))
    Reserved.set(FramePtr);
  if (hasBasePointer(MF))
    Reserved.set(BasePtr);
  // Some targets reserve R9.
  if (STI.isR9Reserved())
    Reserved.set(ARM::R9);
  // Reserve D16-D31 if the subtarget doesn't support them.
  if (!STI.hasVFP3() || STI.hasD16()) {
    assert(ARM::D31 == ARM::D16 + 15);
    for (unsigned i = 0; i != 16; ++i)
      Reserved.set(ARM::D16 + i);
  }
  const TargetRegisterClass *RC  = &ARM::GPRPairRegClass;
  for(TargetRegisterClass::iterator I = RC->begin(), E = RC->end(); I!=E; ++I)
    for (MCSubRegIterator SI(*I, this); SI.isValid(); ++SI)
      if (Reserved.test(*SI)) Reserved.set(*I);

  return Reserved;
}

const TargetRegisterClass*
ARMBaseRegisterInfo::getLargestLegalSuperClass(const TargetRegisterClass *RC)
                                                                         const {
  const TargetRegisterClass *Super = RC;
  TargetRegisterClass::sc_iterator I = RC->getSuperClasses();
  do {
    switch (Super->getID()) {
    case ARM::GPRRegClassID:
    case ARM::SPRRegClassID:
    case ARM::DPRRegClassID:
    case ARM::QPRRegClassID:
    case ARM::QQPRRegClassID:
    case ARM::QQQQPRRegClassID:
    case ARM::GPRPairRegClassID:
      return Super;
    }
    Super = *I++;
  } while (Super);
  return RC;
}

const TargetRegisterClass *
ARMBaseRegisterInfo::getPointerRegClass(const MachineFunction &MF, unsigned Kind)
                                                                         const {
  return &ARM::GPRRegClass;
}

const TargetRegisterClass *
ARMBaseRegisterInfo::getCrossCopyRegClass(const TargetRegisterClass *RC) const {
  if (RC == &ARM::CCRRegClass)
    return &ARM::rGPRRegClass;  // Can't copy CCR registers.
  return RC;
}

unsigned
ARMBaseRegisterInfo::getRegPressureLimit(const TargetRegisterClass *RC,
                                         MachineFunction &MF) const {
  const TargetFrameLowering *TFI = MF.getSubtarget().getFrameLowering();

  switch (RC->getID()) {
  default:
    return 0;
  case ARM::tGPRRegClassID:
    return TFI->hasFP(MF) ? 4 : 5;
  case ARM::GPRRegClassID: {
    unsigned FP = TFI->hasFP(MF) ? 1 : 0;
    return 10 - FP - (STI.isR9Reserved() ? 1 : 0);
  }
  case ARM::SPRRegClassID:  // Currently not used as 'rep' register class.
  case ARM::DPRRegClassID:
    return 32 - 10;
  }
}

// Get the other register in a GPRPair.
static unsigned getPairedGPR(unsigned Reg, bool Odd, const MCRegisterInfo *RI) {
  for (MCSuperRegIterator Supers(Reg, RI); Supers.isValid(); ++Supers)
    if (ARM::GPRPairRegClass.contains(*Supers))
      return RI->getSubReg(*Supers, Odd ? ARM::gsub_1 : ARM::gsub_0);
  return 0;
}

// Resolve the RegPairEven / RegPairOdd register allocator hints.
void
ARMBaseRegisterInfo::getRegAllocationHints(unsigned VirtReg,
                                           ArrayRef<MCPhysReg> Order,
                                           SmallVectorImpl<MCPhysReg> &Hints,
                                           const MachineFunction &MF,
                                           const VirtRegMap *VRM) const {
  const MachineRegisterInfo &MRI = MF.getRegInfo();
  std::pair<unsigned, unsigned> Hint = MRI.getRegAllocationHint(VirtReg);

  unsigned Odd;
  switch (Hint.first) {
  case ARMRI::RegPairEven:
    Odd = 0;
    break;
  case ARMRI::RegPairOdd:
    Odd = 1;
    break;
  default:
    TargetRegisterInfo::getRegAllocationHints(VirtReg, Order, Hints, MF, VRM);
    return;
  }

  // This register should preferably be even (Odd == 0) or odd (Odd == 1).
  // Check if the other part of the pair has already been assigned, and provide
  // the paired register as the first hint.
  unsigned PairedPhys = 0;
  if (VRM && VRM->hasPhys(Hint.second)) {
    PairedPhys = getPairedGPR(VRM->getPhys(Hint.second), Odd, this);
    if (PairedPhys && MRI.isReserved(PairedPhys))
      PairedPhys = 0;
  }

  // First prefer the paired physreg.
  if (PairedPhys &&
      std::find(Order.begin(), Order.end(), PairedPhys) != Order.end())
    Hints.push_back(PairedPhys);

  // Then prefer even or odd registers.
  for (unsigned I = 0, E = Order.size(); I != E; ++I) {
    unsigned Reg = Order[I];
    if (Reg == PairedPhys || (getEncodingValue(Reg) & 1) != Odd)
      continue;
    // Don't provide hints that are paired to a reserved register.
    unsigned Paired = getPairedGPR(Reg, !Odd, this);
    if (!Paired || MRI.isReserved(Paired))
      continue;
    Hints.push_back(Reg);
  }
}

void
ARMBaseRegisterInfo::updateRegAllocHint(unsigned Reg, unsigned NewReg,
                                        MachineFunction &MF) const {
  MachineRegisterInfo *MRI = &MF.getRegInfo();
  std::pair<unsigned, unsigned> Hint = MRI->getRegAllocationHint(Reg);
  if ((Hint.first == (unsigned)ARMRI::RegPairOdd ||
       Hint.first == (unsigned)ARMRI::RegPairEven) &&
      TargetRegisterInfo::isVirtualRegister(Hint.second)) {
    // If 'Reg' is one of the even / odd register pair and it's now changed
    // (e.g. coalesced) into a different register. The other register of the
    // pair allocation hint must be updated to reflect the relationship
    // change.
    unsigned OtherReg = Hint.second;
    Hint = MRI->getRegAllocationHint(OtherReg);
    if (Hint.second == Reg)
      // Make sure the pair has not already divorced.
      MRI->setRegAllocationHint(OtherReg, Hint.first, NewReg);
  }
}

bool
ARMBaseRegisterInfo::avoidWriteAfterWrite(const TargetRegisterClass *RC) const {
  // CortexA9 has a Write-after-write hazard for NEON registers.
  if (!STI.isLikeA9())
    return false;

  switch (RC->getID()) {
  case ARM::DPRRegClassID:
  case ARM::DPR_8RegClassID:
  case ARM::DPR_VFP2RegClassID:
  case ARM::QPRRegClassID:
  case ARM::QPR_8RegClassID:
  case ARM::QPR_VFP2RegClassID:
  case ARM::SPRRegClassID:
  case ARM::SPR_8RegClassID:
    // Avoid reusing S, D, and Q registers.
    // Don't increase register pressure for QQ and QQQQ.
    return true;
  default:
    return false;
  }
}

bool ARMBaseRegisterInfo::hasBasePointer(const MachineFunction &MF) const {
  const MachineFrameInfo *MFI = MF.getFrameInfo();
  const ARMFunctionInfo *AFI = MF.getInfo<ARMFunctionInfo>();
  const TargetFrameLowering *TFI = MF.getSubtarget().getFrameLowering();

  // When outgoing call frames are so large that we adjust the stack pointer
  // around the call, we can no longer use the stack pointer to reach the
  // emergency spill slot.
  if (needsStackRealignment(MF) && !TFI->hasReservedCallFrame(MF))
    return true;

  // Thumb has trouble with negative offsets from the FP. Thumb2 has a limited
  // negative range for ldr/str (255), and thumb1 is positive offsets only.
  // It's going to be better to use the SP or Base Pointer instead. When there
  // are variable sized objects, we can't reference off of the SP, so we
  // reserve a Base Pointer.
  if (AFI->isThumbFunction() && MFI->hasVarSizedObjects()) {
    // Conservatively estimate whether the negative offset from the frame
    // pointer will be sufficient to reach. If a function has a smallish
    // frame, it's less likely to have lots of spills and callee saved
    // space, so it's all more likely to be within range of the frame pointer.
    // If it's wrong, the scavenger will still enable access to work, it just
    // won't be optimal.
    if (AFI->isThumb2Function() && MFI->getLocalFrameSize() < 128)
      return false;
    return true;
  }

  return false;
}

bool ARMBaseRegisterInfo::canRealignStack(const MachineFunction &MF) const {
  const MachineRegisterInfo *MRI = &MF.getRegInfo();
  const ARMFunctionInfo *AFI = MF.getInfo<ARMFunctionInfo>();
  // We can't realign the stack if:
  // 1. Dynamic stack realignment is explicitly disabled,
  // 2. This is a Thumb1 function (it's not useful, so we don't bother), or
  // 3. There are VLAs in the function and the base pointer is disabled.
  if (MF.getFunction()->hasFnAttribute("no-realign-stack"))
    return false;
  if (AFI->isThumb1OnlyFunction())
    return false;
  // Stack realignment requires a frame pointer.  If we already started
  // register allocation with frame pointer elimination, it is too late now.
  if (!MRI->canReserveReg(FramePtr))
    return false;
  // We may also need a base pointer if there are dynamic allocas or stack
  // pointer adjustments around calls.
  if (MF.getSubtarget().getFrameLowering()->hasReservedCallFrame(MF))
    return true;
  // A base pointer is required and allowed.  Check that it isn't too late to
  // reserve it.
  return MRI->canReserveReg(BasePtr);
}

bool ARMBaseRegisterInfo::
needsStackRealignment(const MachineFunction &MF) const {
  const MachineFrameInfo *MFI = MF.getFrameInfo();
  const Function *F = MF.getFunction();
  unsigned StackAlign =
      MF.getSubtarget().getFrameLowering()->getStackAlignment();
  bool requiresRealignment = ((MFI->getMaxAlignment() > StackAlign) ||
                              F->hasFnAttribute(Attribute::StackAlignment));

  return requiresRealignment && canRealignStack(MF);
}

bool ARMBaseRegisterInfo::
cannotEliminateFrame(const MachineFunction &MF) const {
  const MachineFrameInfo *MFI = MF.getFrameInfo();
  if (MF.getTarget().Options.DisableFramePointerElim(MF) && MFI->adjustsStack())
    return true;
  return MFI->hasVarSizedObjects() || MFI->isFrameAddressTaken()
    || needsStackRealignment(MF);
}

unsigned
ARMBaseRegisterInfo::getFrameRegister(const MachineFunction &MF) const {
  const TargetFrameLowering *TFI = MF.getSubtarget().getFrameLowering();

  if (TFI->hasFP(MF))
    return FramePtr;
  return ARM::SP;
}

/// emitLoadConstPool - Emits a load from constpool to materialize the
/// specified immediate.
void ARMBaseRegisterInfo::
emitLoadConstPool(MachineBasicBlock &MBB,
                  MachineBasicBlock::iterator &MBBI,
                  DebugLoc dl,
                  unsigned DestReg, unsigned SubIdx, int Val,
                  ARMCC::CondCodes Pred,
                  unsigned PredReg, unsigned MIFlags) const {
  MachineFunction &MF = *MBB.getParent();
  const TargetInstrInfo &TII = *MF.getSubtarget().getInstrInfo();
  MachineConstantPool *ConstantPool = MF.getConstantPool();
  const Constant *C =
        ConstantInt::get(Type::getInt32Ty(MF.getFunction()->getContext()), Val);
  unsigned Idx = ConstantPool->getConstantPoolIndex(C, 4);

  BuildMI(MBB, MBBI, dl, TII.get(ARM::LDRcp))
    .addReg(DestReg, getDefRegState(true), SubIdx)
    .addConstantPoolIndex(Idx)
    .addImm(0).addImm(Pred).addReg(PredReg)
    .setMIFlags(MIFlags);
}

bool ARMBaseRegisterInfo::
requiresRegisterScavenging(const MachineFunction &MF) const {
  return true;
}

bool ARMBaseRegisterInfo::
trackLivenessAfterRegAlloc(const MachineFunction &MF) const {
  return true;
}

bool ARMBaseRegisterInfo::
requiresFrameIndexScavenging(const MachineFunction &MF) const {
  return true;
}

bool ARMBaseRegisterInfo::
requiresVirtualBaseRegisters(const MachineFunction &MF) const {
  return true;
}

int64_t ARMBaseRegisterInfo::
getFrameIndexInstrOffset(const MachineInstr *MI, int Idx) const {
  const MCInstrDesc &Desc = MI->getDesc();
  unsigned AddrMode = (Desc.TSFlags & ARMII::AddrModeMask);
  int64_t InstrOffs = 0;
  int Scale = 1;
  unsigned ImmIdx = 0;
  switch (AddrMode) {
  case ARMII::AddrModeT2_i8:
  case ARMII::AddrModeT2_i12:
  case ARMII::AddrMode_i12:
    InstrOffs = MI->getOperand(Idx+1).getImm();
    Scale = 1;
    break;
  case ARMII::AddrMode5: {
    // VFP address mode.
    const MachineOperand &OffOp = MI->getOperand(Idx+1);
    InstrOffs = ARM_AM::getAM5Offset(OffOp.getImm());
    if (ARM_AM::getAM5Op(OffOp.getImm()) == ARM_AM::sub)
      InstrOffs = -InstrOffs;
    Scale = 4;
    break;
  }
  case ARMII::AddrMode2: {
    ImmIdx = Idx+2;
    InstrOffs = ARM_AM::getAM2Offset(MI->getOperand(ImmIdx).getImm());
    if (ARM_AM::getAM2Op(MI->getOperand(ImmIdx).getImm()) == ARM_AM::sub)
      InstrOffs = -InstrOffs;
    break;
  }
  case ARMII::AddrMode3: {
    ImmIdx = Idx+2;
    InstrOffs = ARM_AM::getAM3Offset(MI->getOperand(ImmIdx).getImm());
    if (ARM_AM::getAM3Op(MI->getOperand(ImmIdx).getImm()) == ARM_AM::sub)
      InstrOffs = -InstrOffs;
    break;
  }
  case ARMII::AddrModeT1_s: {
    ImmIdx = Idx+1;
    InstrOffs = MI->getOperand(ImmIdx).getImm();
    Scale = 4;
    break;
  }
  default:
    llvm_unreachable("Unsupported addressing mode!");
  }

  return InstrOffs * Scale;
}

/// needsFrameBaseReg - Returns true if the instruction's frame index
/// reference would be better served by a base register other than FP
/// or SP. Used by LocalStackFrameAllocation to determine which frame index
/// references it should create new base registers for.
bool ARMBaseRegisterInfo::
needsFrameBaseReg(MachineInstr *MI, int64_t Offset) const {
  for (unsigned i = 0; !MI->getOperand(i).isFI(); ++i) {
    assert(i < MI->getNumOperands() &&"Instr doesn't have FrameIndex operand!");
  }

  // It's the load/store FI references that cause issues, as it can be difficult
  // to materialize the offset if it won't fit in the literal field. Estimate
  // based on the size of the local frame and some conservative assumptions
  // about the rest of the stack frame (note, this is pre-regalloc, so
  // we don't know everything for certain yet) whether this offset is likely
  // to be out of range of the immediate. Return true if so.

  // We only generate virtual base registers for loads and stores, so
  // return false for everything else.
  unsigned Opc = MI->getOpcode();
  switch (Opc) {
  case ARM::LDRi12: case ARM::LDRH: case ARM::LDRBi12:
  case ARM::STRi12: case ARM::STRH: case ARM::STRBi12:
  case ARM::t2LDRi12: case ARM::t2LDRi8:
  case ARM::t2STRi12: case ARM::t2STRi8:
  case ARM::VLDRS: case ARM::VLDRD:
  case ARM::VSTRS: case ARM::VSTRD:
  case ARM::tSTRspi: case ARM::tLDRspi:
    break;
  default:
    return false;
  }

  // Without a virtual base register, if the function has variable sized
  // objects, all fixed-size local references will be via the frame pointer,
  // Approximate the offset and see if it's legal for the instruction.
  // Note that the incoming offset is based on the SP value at function entry,
  // so it'll be negative.
  MachineFunction &MF = *MI->getParent()->getParent();
  const TargetFrameLowering *TFI = MF.getSubtarget().getFrameLowering();
  MachineFrameInfo *MFI = MF.getFrameInfo();
  ARMFunctionInfo *AFI = MF.getInfo<ARMFunctionInfo>();

  // Estimate an offset from the frame pointer.
  // Conservatively assume all callee-saved registers get pushed. R4-R6
  // will be earlier than the FP, so we ignore those.
  // R7, LR
  int64_t FPOffset = Offset - 8;
  // ARM and Thumb2 functions also need to consider R8-R11 and D8-D15
  if (!AFI->isThumbFunction() || !AFI->isThumb1OnlyFunction())
    FPOffset -= 80;
  // Estimate an offset from the stack pointer.
  // The incoming offset is relating to the SP at the start of the function,
  // but when we access the local it'll be relative to the SP after local
  // allocation, so adjust our SP-relative offset by that allocation size.
  Offset = -Offset;
  Offset += MFI->getLocalFrameSize();
  // Assume that we'll have at least some spill slots allocated.
  // FIXME: This is a total SWAG number. We should run some statistics
  //        and pick a real one.
  Offset += 128; // 128 bytes of spill slots

  // If there's a frame pointer and the addressing mode allows it, try using it.
  // The FP is only available if there is no dynamic realignment. We
  // don't know for sure yet whether we'll need that, so we guess based
  // on whether there are any local variables that would trigger it.
  unsigned StackAlign = TFI->getStackAlignment();
  if (TFI->hasFP(MF) && 
      (MI->getDesc().TSFlags & ARMII::AddrModeMask) != ARMII::AddrModeT1_s &&
      !((MFI->getLocalFrameMaxAlign() > StackAlign) && canRealignStack(MF))) {
    if (isFrameOffsetLegal(MI, FPOffset))
      return false;
  }
  // If we can reference via the stack pointer, try that.
  // FIXME: This (and the code that resolves the references) can be improved
  //        to only disallow SP relative references in the live range of
  //        the VLA(s). In practice, it's unclear how much difference that
  //        would make, but it may be worth doing.
  if (!MFI->hasVarSizedObjects() && isFrameOffsetLegal(MI, Offset))
    return false;

  // The offset likely isn't legal, we want to allocate a virtual base register.
  return true;
}

/// materializeFrameBaseRegister - Insert defining instruction(s) for BaseReg to
/// be a pointer to FrameIdx at the beginning of the basic block.
void ARMBaseRegisterInfo::
materializeFrameBaseRegister(MachineBasicBlock *MBB,
                             unsigned BaseReg, int FrameIdx,
                             int64_t Offset) const {
  ARMFunctionInfo *AFI = MBB->getParent()->getInfo<ARMFunctionInfo>();
  unsigned ADDriOpc = !AFI->isThumbFunction() ? ARM::ADDri :
    (AFI->isThumb1OnlyFunction() ? ARM::tADDframe : ARM::t2ADDri);

  MachineBasicBlock::iterator Ins = MBB->begin();
  DebugLoc DL;                  // Defaults to "unknown"
  if (Ins != MBB->end())
    DL = Ins->getDebugLoc();

  const MachineFunction &MF = *MBB->getParent();
  MachineRegisterInfo &MRI = MBB->getParent()->getRegInfo();
  const TargetInstrInfo &TII = *MF.getSubtarget().getInstrInfo();
  const MCInstrDesc &MCID = TII.get(ADDriOpc);
  MRI.constrainRegClass(BaseReg, TII.getRegClass(MCID, 0, this, MF));

  MachineInstrBuilder MIB = BuildMI(*MBB, Ins, DL, MCID, BaseReg)
    .addFrameIndex(FrameIdx).addImm(Offset);

  if (!AFI->isThumb1OnlyFunction())
    AddDefaultCC(AddDefaultPred(MIB));
}

void ARMBaseRegisterInfo::resolveFrameIndex(MachineInstr &MI, unsigned BaseReg,
                                            int64_t Offset) const {
  MachineBasicBlock &MBB = *MI.getParent();
  MachineFunction &MF = *MBB.getParent();
  const ARMBaseInstrInfo &TII =
      *static_cast<const ARMBaseInstrInfo *>(MF.getSubtarget().getInstrInfo());
  ARMFunctionInfo *AFI = MF.getInfo<ARMFunctionInfo>();
  int Off = Offset; // ARM doesn't need the general 64-bit offsets
  unsigned i = 0;

  assert(!AFI->isThumb1OnlyFunction() &&
         "This resolveFrameIndex does not support Thumb1!");

  while (!MI.getOperand(i).isFI()) {
    ++i;
    assert(i < MI.getNumOperands() && "Instr doesn't have FrameIndex operand!");
  }
  bool Done = false;
  if (!AFI->isThumbFunction())
    Done = rewriteARMFrameIndex(MI, i, BaseReg, Off, TII);
  else {
    assert(AFI->isThumb2Function());
    Done = rewriteT2FrameIndex(MI, i, BaseReg, Off, TII);
  }
  assert (Done && "Unable to resolve frame index!");
  (void)Done;
}

bool ARMBaseRegisterInfo::isFrameOffsetLegal(const MachineInstr *MI,
                                             int64_t Offset) const {
  const MCInstrDesc &Desc = MI->getDesc();
  unsigned AddrMode = (Desc.TSFlags & ARMII::AddrModeMask);
  unsigned i = 0;

  while (!MI->getOperand(i).isFI()) {
    ++i;
    assert(i < MI->getNumOperands() &&"Instr doesn't have FrameIndex operand!");
  }

  // AddrMode4 and AddrMode6 cannot handle any offset.
  if (AddrMode == ARMII::AddrMode4 || AddrMode == ARMII::AddrMode6)
    return Offset == 0;

  unsigned NumBits = 0;
  unsigned Scale = 1;
  bool isSigned = true;
  switch (AddrMode) {
  case ARMII::AddrModeT2_i8:
  case ARMII::AddrModeT2_i12:
    // i8 supports only negative, and i12 supports only positive, so
    // based on Offset sign, consider the appropriate instruction
    Scale = 1;
    if (Offset < 0) {
      NumBits = 8;
      Offset = -Offset;
    } else {
      NumBits = 12;
    }
    break;
  case ARMII::AddrMode5:
    // VFP address mode.
    NumBits = 8;
    Scale = 4;
    break;
  case ARMII::AddrMode_i12:
  case ARMII::AddrMode2:
    NumBits = 12;
    break;
  case ARMII::AddrMode3:
    NumBits = 8;
    break;
  case ARMII::AddrModeT1_s:
    NumBits = 8;
    Scale = 4;
    isSigned = false;
    break;
  default:
    llvm_unreachable("Unsupported addressing mode!");
  }

  Offset += getFrameIndexInstrOffset(MI, i);
  // Make sure the offset is encodable for instructions that scale the
  // immediate.
  if ((Offset & (Scale-1)) != 0)
    return false;

  if (isSigned && Offset < 0)
    Offset = -Offset;

  unsigned Mask = (1 << NumBits) - 1;
  if ((unsigned)Offset <= Mask * Scale)
    return true;

  return false;
}

void
ARMBaseRegisterInfo::eliminateFrameIndex(MachineBasicBlock::iterator II,
                                         int SPAdj, unsigned FIOperandNum,
                                         RegScavenger *RS) const {
  MachineInstr &MI = *II;
  MachineBasicBlock &MBB = *MI.getParent();
  MachineFunction &MF = *MBB.getParent();
  const ARMBaseInstrInfo &TII =
      *static_cast<const ARMBaseInstrInfo *>(MF.getSubtarget().getInstrInfo());
  const ARMFrameLowering *TFI = static_cast<const ARMFrameLowering *>(
      MF.getSubtarget().getFrameLowering());
  ARMFunctionInfo *AFI = MF.getInfo<ARMFunctionInfo>();
  assert(!AFI->isThumb1OnlyFunction() &&
         "This eliminateFrameIndex does not support Thumb1!");
  int FrameIndex = MI.getOperand(FIOperandNum).getIndex();
  unsigned FrameReg;

  int Offset = TFI->ResolveFrameIndexReference(MF, FrameIndex, FrameReg, SPAdj);

  // PEI::scavengeFrameVirtualRegs() cannot accurately track SPAdj because the
  // call frame setup/destroy instructions have already been eliminated.  That
  // means the stack pointer cannot be used to access the emergency spill slot
  // when !hasReservedCallFrame().
#ifndef NDEBUG
  if (RS && FrameReg == ARM::SP && RS->isScavengingFrameIndex(FrameIndex)){
    assert(TFI->hasReservedCallFrame(MF) &&
           "Cannot use SP to access the emergency spill slot in "
           "functions without a reserved call frame");
    assert(!MF.getFrameInfo()->hasVarSizedObjects() &&
           "Cannot use SP to access the emergency spill slot in "
           "functions with variable sized frame objects");
  }
#endif // NDEBUG

  assert(!MI.isDebugValue() && "DBG_VALUEs should be handled in target-independent code");

  // Modify MI as necessary to handle as much of 'Offset' as possible
  bool Done = false;
  if (!AFI->isThumbFunction())
    Done = rewriteARMFrameIndex(MI, FIOperandNum, FrameReg, Offset, TII);
  else {
    assert(AFI->isThumb2Function());
    Done = rewriteT2FrameIndex(MI, FIOperandNum, FrameReg, Offset, TII);
  }
  if (Done)
    return;

  // If we get here, the immediate doesn't fit into the instruction.  We folded
  // as much as possible above, handle the rest, providing a register that is
  // SP+LargeImm.
  assert((Offset ||
          (MI.getDesc().TSFlags & ARMII::AddrModeMask) == ARMII::AddrMode4 ||
          (MI.getDesc().TSFlags & ARMII::AddrModeMask) == ARMII::AddrMode6) &&
         "This code isn't needed if offset already handled!");

  unsigned ScratchReg = 0;
  int PIdx = MI.findFirstPredOperandIdx();
  ARMCC::CondCodes Pred = (PIdx == -1)
    ? ARMCC::AL : (ARMCC::CondCodes)MI.getOperand(PIdx).getImm();
  unsigned PredReg = (PIdx == -1) ? 0 : MI.getOperand(PIdx+1).getReg();
  if (Offset == 0)
    // Must be addrmode4/6.
    MI.getOperand(FIOperandNum).ChangeToRegister(FrameReg, false, false, false);
  else {
    ScratchReg = MF.getRegInfo().createVirtualRegister(&ARM::GPRRegClass);
    if (!AFI->isThumbFunction())
      emitARMRegPlusImmediate(MBB, II, MI.getDebugLoc(), ScratchReg, FrameReg,
                              Offset, Pred, PredReg, TII);
    else {
      assert(AFI->isThumb2Function());
      emitT2RegPlusImmediate(MBB, II, MI.getDebugLoc(), ScratchReg, FrameReg,
                             Offset, Pred, PredReg, TII);
    }
    // Update the original instruction to use the scratch register.
    MI.getOperand(FIOperandNum).ChangeToRegister(ScratchReg, false, false,true);
  }
}

bool ARMBaseRegisterInfo::shouldCoalesce(MachineInstr *MI,
                                  const TargetRegisterClass *SrcRC,
                                  unsigned SubReg,
                                  const TargetRegisterClass *DstRC,
                                  unsigned DstSubReg,
                                  const TargetRegisterClass *NewRC) const {
  auto MBB = MI->getParent();
  auto MF = MBB->getParent();
  const MachineRegisterInfo &MRI = MF->getRegInfo();
  // If not copying into a sub-register this should be ok because we shouldn't
  // need to split the reg.
  if (!DstSubReg)
    return true;
  // Small registers don't frequently cause a problem, so we can coalesce them.
  if (NewRC->getSize() < 32 && DstRC->getSize() < 32 && SrcRC->getSize() < 32)
    return true;

  auto NewRCWeight =
              MRI.getTargetRegisterInfo()->getRegClassWeight(NewRC);
  auto SrcRCWeight =
              MRI.getTargetRegisterInfo()->getRegClassWeight(SrcRC);
  auto DstRCWeight =
              MRI.getTargetRegisterInfo()->getRegClassWeight(DstRC);
  // If the source register class is more expensive than the destination, the
  // coalescing is probably profitable.
  if (SrcRCWeight.RegWeight > NewRCWeight.RegWeight)
    return true;
  if (DstRCWeight.RegWeight > NewRCWeight.RegWeight)
    return true;

  // If the register allocator isn't constrained, we can always allow coalescing
  // unfortunately we don't know yet if we will be constrained.
  // The goal of this heuristic is to restrict how many expensive registers
  // we allow to coalesce in a given basic block.
  auto AFI = MF->getInfo<ARMFunctionInfo>();
  auto It = AFI->getCoalescedWeight(MBB);

  DEBUG(dbgs() << "\tARM::shouldCoalesce - Coalesced Weight: "
    << It->second << "\n");
  DEBUG(dbgs() << "\tARM::shouldCoalesce - Reg Weight: "
    << NewRCWeight.RegWeight << "\n");

  // This number is the largest round number that which meets the criteria:
  //  (1) addresses PR18825
  //  (2) generates better code in some test cases (like vldm-shed-a9.ll)
  //  (3) Doesn't regress any test cases (in-tree, test-suite, and SPEC)
  // In practice the SizeMultiplier will only factor in for straight line code
  // that uses a lot of NEON vectors, which isn't terribly common.
  unsigned SizeMultiplier = MBB->size()/100;
  SizeMultiplier = SizeMultiplier ? SizeMultiplier : 1;
  if (It->second < NewRCWeight.WeightLimit * SizeMultiplier) {
    It->second += NewRCWeight.RegWeight;
    return true;
  }
  return false;
}<|MERGE_RESOLUTION|>--- conflicted
+++ resolved
@@ -60,16 +60,10 @@
 
 const MCPhysReg*
 ARMBaseRegisterInfo::getCalleeSavedRegs(const MachineFunction *MF) const {
-<<<<<<< HEAD
+  if (STI.isTargetNaCl()) return CSR_NaCl_SaveList; // @LOCALMOD
+
   const MCPhysReg *RegList =
       STI.isTargetDarwin() ? CSR_iOS_SaveList : CSR_AAPCS_SaveList;
-=======
-  if (STI.isTargetNaCl()) return CSR_NaCl_SaveList; // @LOCALMOD
-
-  const MCPhysReg *RegList = (STI.isTargetIOS() && !STI.isAAPCS_ABI())
-                                ? CSR_iOS_SaveList
-                                : CSR_AAPCS_SaveList;
->>>>>>> b82e6c61
 
   if (!MF) return RegList;
 
