//===- InstructionCombining.cpp - Combine multiple instructions -----------===//
//
//                     The LLVM Compiler Infrastructure
//
// This file is distributed under the University of Illinois Open Source
// License. See LICENSE.TXT for details.
//
//===----------------------------------------------------------------------===//
//
// InstructionCombining - Combine instructions to form fewer, simple
// instructions.  This pass does not modify the CFG.  This pass is where
// algebraic simplification happens.
//
// This pass combines things like:
//    %Y = add i32 %X, 1
//    %Z = add i32 %Y, 1
// into:
//    %Z = add i32 %X, 2
//
// This is a simple worklist driven algorithm.
//
// This pass guarantees that the following canonicalizations are performed on
// the program:
//    1. If a binary operator has a constant operand, it is moved to the RHS
//    2. Bitwise operators with constant operands are always grouped so that
//       shifts are performed first, then or's, then and's, then xor's.
//    3. Compare instructions are converted from <,>,<=,>= to ==,!= if possible
//    4. All cmp instructions on boolean values are replaced with logical ops
//    5. add X, X is represented as (X*2) => (X << 1)
//    6. Multiplies with a power-of-two constant argument are transformed into
//       shifts.
//   ... etc.
//
//===----------------------------------------------------------------------===//

#include "llvm/Transforms/InstCombine/InstCombine.h"
#include "InstCombineInternal.h"
#include "llvm-c/Initialization.h"
#include "llvm/ADT/SmallPtrSet.h"
#include "llvm/ADT/Statistic.h"
#include "llvm/ADT/StringSwitch.h"
#include "llvm/Analysis/AliasAnalysis.h"
#include "llvm/Analysis/AssumptionCache.h"
#include "llvm/Analysis/BasicAliasAnalysis.h"
#include "llvm/Analysis/CFG.h"
#include "llvm/Analysis/ConstantFolding.h"
#include "llvm/Analysis/EHPersonalities.h"
#include "llvm/Analysis/GlobalsModRef.h"
#include "llvm/Analysis/InstructionSimplify.h"
#include "llvm/Analysis/LoopInfo.h"
#include "llvm/Analysis/MemoryBuiltins.h"
#include "llvm/Analysis/TargetLibraryInfo.h"
#include "llvm/Analysis/ValueTracking.h"
#include "llvm/IR/CFG.h"
#include "llvm/IR/DataLayout.h"
#include "llvm/IR/Dominators.h"
#include "llvm/IR/GetElementPtrTypeIterator.h"
#include "llvm/IR/IntrinsicInst.h"
#include "llvm/IR/PatternMatch.h"
#include "llvm/IR/ValueHandle.h"
#include "llvm/Support/CommandLine.h"
#include "llvm/Support/Debug.h"
#include "llvm/Support/raw_ostream.h"
#include "llvm/Transforms/Scalar.h"
#include "llvm/Transforms/Utils/Local.h"
#include <algorithm>
#include <climits>
using namespace llvm;
using namespace llvm::PatternMatch;

#define DEBUG_TYPE "instcombine"

STATISTIC(NumCombined , "Number of insts combined");
STATISTIC(NumConstProp, "Number of constant folds");
STATISTIC(NumDeadInst , "Number of dead inst eliminated");
STATISTIC(NumSunkInst , "Number of instructions sunk");
STATISTIC(NumExpand,    "Number of expansions");
STATISTIC(NumFactor   , "Number of factorizations");
STATISTIC(NumReassoc  , "Number of reassociations");

static cl::opt<bool>
EnableExpensiveCombines("expensive-combines",
                        cl::desc("Enable expensive instruction combines"));

Value *InstCombiner::EmitGEPOffset(User *GEP) {
  return llvm::EmitGEPOffset(Builder, DL, GEP);
}

/// Return true if it is desirable to convert an integer computation from a
/// given bit width to a new bit width.
/// We don't want to convert from a legal to an illegal type for example or from
/// a smaller to a larger illegal type.
bool InstCombiner::ShouldChangeType(unsigned FromWidth,
                                    unsigned ToWidth) const {
  bool FromLegal = DL.isLegalInteger(FromWidth);
  bool ToLegal = DL.isLegalInteger(ToWidth);

  // If this is a legal integer from type, and the result would be an illegal
  // type, don't do the transformation.
  if (FromLegal && !ToLegal)
    return false;

  // Otherwise, if both are illegal, do not increase the size of the result. We
  // do allow things like i160 -> i64, but not i64 -> i160.
  if (!FromLegal && !ToLegal && ToWidth > FromWidth)
    return false;

  return true;
}

/// Return true if it is desirable to convert a computation from 'From' to 'To'.
/// We don't want to convert from a legal to an illegal type for example or from
/// a smaller to a larger illegal type.
bool InstCombiner::ShouldChangeType(Type *From, Type *To) const {
  assert(From->isIntegerTy() && To->isIntegerTy());

  unsigned FromWidth = From->getPrimitiveSizeInBits();
  unsigned ToWidth = To->getPrimitiveSizeInBits();
  return ShouldChangeType(FromWidth, ToWidth);
}

// Return true, if No Signed Wrap should be maintained for I.
// The No Signed Wrap flag can be kept if the operation "B (I.getOpcode) C",
// where both B and C should be ConstantInts, results in a constant that does
// not overflow. This function only handles the Add and Sub opcodes. For
// all other opcodes, the function conservatively returns false.
static bool MaintainNoSignedWrap(BinaryOperator &I, Value *B, Value *C) {
  OverflowingBinaryOperator *OBO = dyn_cast<OverflowingBinaryOperator>(&I);
  if (!OBO || !OBO->hasNoSignedWrap())
    return false;

  // We reason about Add and Sub Only.
  Instruction::BinaryOps Opcode = I.getOpcode();
  if (Opcode != Instruction::Add && Opcode != Instruction::Sub)
    return false;

  const APInt *BVal, *CVal;
  if (!match(B, m_APInt(BVal)) || !match(C, m_APInt(CVal)))
    return false;

  bool Overflow = false;
  if (Opcode == Instruction::Add)
    BVal->sadd_ov(*CVal, Overflow);
  else
    BVal->ssub_ov(*CVal, Overflow);

  return !Overflow;
}

/// Conservatively clears subclassOptionalData after a reassociation or
/// commutation. We preserve fast-math flags when applicable as they can be
/// preserved.
static void ClearSubclassDataAfterReassociation(BinaryOperator &I) {
  FPMathOperator *FPMO = dyn_cast<FPMathOperator>(&I);
  if (!FPMO) {
    I.clearSubclassOptionalData();
    return;
  }

  FastMathFlags FMF = I.getFastMathFlags();
  I.clearSubclassOptionalData();
  I.setFastMathFlags(FMF);
}

/// Combine constant operands of associative operations either before or after a
/// cast to eliminate one of the associative operations:
/// (op (cast (op X, C2)), C1) --> (cast (op X, op (C1, C2)))
/// (op (cast (op X, C2)), C1) --> (op (cast X), op (C1, C2))
static bool simplifyAssocCastAssoc(BinaryOperator *BinOp1) {
  auto *Cast = dyn_cast<CastInst>(BinOp1->getOperand(0));
  if (!Cast || !Cast->hasOneUse())
    return false;

  // TODO: Enhance logic for other casts and remove this check.
  auto CastOpcode = Cast->getOpcode();
  if (CastOpcode != Instruction::ZExt)
    return false;

  // TODO: Enhance logic for other BinOps and remove this check.
  if (!BinOp1->isBitwiseLogicOp())
    return false;

  auto AssocOpcode = BinOp1->getOpcode();
  auto *BinOp2 = dyn_cast<BinaryOperator>(Cast->getOperand(0));
  if (!BinOp2 || !BinOp2->hasOneUse() || BinOp2->getOpcode() != AssocOpcode)
    return false;

  Constant *C1, *C2;
  if (!match(BinOp1->getOperand(1), m_Constant(C1)) ||
      !match(BinOp2->getOperand(1), m_Constant(C2)))
    return false;

  // TODO: This assumes a zext cast.
  // Eg, if it was a trunc, we'd cast C1 to the source type because casting C2
  // to the destination type might lose bits.

  // Fold the constants together in the destination type:
  // (op (cast (op X, C2)), C1) --> (op (cast X), FoldedC)
  Type *DestTy = C1->getType();
  Constant *CastC2 = ConstantExpr::getCast(CastOpcode, C2, DestTy);
  Constant *FoldedC = ConstantExpr::get(AssocOpcode, C1, CastC2);
  Cast->setOperand(0, BinOp2->getOperand(0));
  BinOp1->setOperand(1, FoldedC);
  return true;
}

/// This performs a few simplifications for operators that are associative or
/// commutative:
///
///  Commutative operators:
///
///  1. Order operands such that they are listed from right (least complex) to
///     left (most complex).  This puts constants before unary operators before
///     binary operators.
///
///  Associative operators:
///
///  2. Transform: "(A op B) op C" ==> "A op (B op C)" if "B op C" simplifies.
///  3. Transform: "A op (B op C)" ==> "(A op B) op C" if "A op B" simplifies.
///
///  Associative and commutative operators:
///
///  4. Transform: "(A op B) op C" ==> "(C op A) op B" if "C op A" simplifies.
///  5. Transform: "A op (B op C)" ==> "B op (C op A)" if "C op A" simplifies.
///  6. Transform: "(A op C1) op (B op C2)" ==> "(A op B) op (C1 op C2)"
///     if C1 and C2 are constants.
bool InstCombiner::SimplifyAssociativeOrCommutative(BinaryOperator &I) {
  Instruction::BinaryOps Opcode = I.getOpcode();
  bool Changed = false;

  do {
    // Order operands such that they are listed from right (least complex) to
    // left (most complex).  This puts constants before unary operators before
    // binary operators.
    if (I.isCommutative() && getComplexity(I.getOperand(0)) <
        getComplexity(I.getOperand(1)))
      Changed = !I.swapOperands();

    BinaryOperator *Op0 = dyn_cast<BinaryOperator>(I.getOperand(0));
    BinaryOperator *Op1 = dyn_cast<BinaryOperator>(I.getOperand(1));

    if (I.isAssociative()) {
      // Transform: "(A op B) op C" ==> "A op (B op C)" if "B op C" simplifies.
      if (Op0 && Op0->getOpcode() == Opcode) {
        Value *A = Op0->getOperand(0);
        Value *B = Op0->getOperand(1);
        Value *C = I.getOperand(1);

        // Does "B op C" simplify?
        if (Value *V = SimplifyBinOp(Opcode, B, C, DL)) {
          // It simplifies to V.  Form "A op V".
          I.setOperand(0, A);
          I.setOperand(1, V);
          // Conservatively clear the optional flags, since they may not be
          // preserved by the reassociation.
          if (MaintainNoSignedWrap(I, B, C) &&
              (!Op0 || (isa<BinaryOperator>(Op0) && Op0->hasNoSignedWrap()))) {
            // Note: this is only valid because SimplifyBinOp doesn't look at
            // the operands to Op0.
            I.clearSubclassOptionalData();
            I.setHasNoSignedWrap(true);
          } else {
            ClearSubclassDataAfterReassociation(I);
          }

          Changed = true;
          ++NumReassoc;
          continue;
        }
      }

      // Transform: "A op (B op C)" ==> "(A op B) op C" if "A op B" simplifies.
      if (Op1 && Op1->getOpcode() == Opcode) {
        Value *A = I.getOperand(0);
        Value *B = Op1->getOperand(0);
        Value *C = Op1->getOperand(1);

        // Does "A op B" simplify?
        if (Value *V = SimplifyBinOp(Opcode, A, B, DL)) {
          // It simplifies to V.  Form "V op C".
          I.setOperand(0, V);
          I.setOperand(1, C);
          // Conservatively clear the optional flags, since they may not be
          // preserved by the reassociation.
          ClearSubclassDataAfterReassociation(I);
          Changed = true;
          ++NumReassoc;
          continue;
        }
      }
    }

    if (I.isAssociative() && I.isCommutative()) {
      if (simplifyAssocCastAssoc(&I)) {
        Changed = true;
        ++NumReassoc;
        continue;
      }

      // Transform: "(A op B) op C" ==> "(C op A) op B" if "C op A" simplifies.
      if (Op0 && Op0->getOpcode() == Opcode) {
        Value *A = Op0->getOperand(0);
        Value *B = Op0->getOperand(1);
        Value *C = I.getOperand(1);

        // Does "C op A" simplify?
        if (Value *V = SimplifyBinOp(Opcode, C, A, DL)) {
          // It simplifies to V.  Form "V op B".
          I.setOperand(0, V);
          I.setOperand(1, B);
          // Conservatively clear the optional flags, since they may not be
          // preserved by the reassociation.
          ClearSubclassDataAfterReassociation(I);
          Changed = true;
          ++NumReassoc;
          continue;
        }
      }

      // Transform: "A op (B op C)" ==> "B op (C op A)" if "C op A" simplifies.
      if (Op1 && Op1->getOpcode() == Opcode) {
        Value *A = I.getOperand(0);
        Value *B = Op1->getOperand(0);
        Value *C = Op1->getOperand(1);

        // Does "C op A" simplify?
        if (Value *V = SimplifyBinOp(Opcode, C, A, DL)) {
          // It simplifies to V.  Form "B op V".
          I.setOperand(0, B);
          I.setOperand(1, V);
          // Conservatively clear the optional flags, since they may not be
          // preserved by the reassociation.
          ClearSubclassDataAfterReassociation(I);
          Changed = true;
          ++NumReassoc;
          continue;
        }
      }

      // Transform: "(A op C1) op (B op C2)" ==> "(A op B) op (C1 op C2)"
      // if C1 and C2 are constants.
      if (Op0 && Op1 &&
          Op0->getOpcode() == Opcode && Op1->getOpcode() == Opcode &&
          isa<Constant>(Op0->getOperand(1)) &&
          isa<Constant>(Op1->getOperand(1)) &&
          Op0->hasOneUse() && Op1->hasOneUse()) {
        Value *A = Op0->getOperand(0);
        Constant *C1 = cast<Constant>(Op0->getOperand(1));
        Value *B = Op1->getOperand(0);
        Constant *C2 = cast<Constant>(Op1->getOperand(1));

        Constant *Folded = ConstantExpr::get(Opcode, C1, C2);
        BinaryOperator *New = BinaryOperator::Create(Opcode, A, B);
        if (isa<FPMathOperator>(New)) {
          FastMathFlags Flags = I.getFastMathFlags();
          Flags &= Op0->getFastMathFlags();
          Flags &= Op1->getFastMathFlags();
          New->setFastMathFlags(Flags);
        }
        InsertNewInstWith(New, I);
        New->takeName(Op1);
        I.setOperand(0, New);
        I.setOperand(1, Folded);
        // Conservatively clear the optional flags, since they may not be
        // preserved by the reassociation.
        ClearSubclassDataAfterReassociation(I);

        Changed = true;
        continue;
      }
    }

    // No further simplifications.
    return Changed;
  } while (1);
}

/// Return whether "X LOp (Y ROp Z)" is always equal to
/// "(X LOp Y) ROp (X LOp Z)".
static bool LeftDistributesOverRight(Instruction::BinaryOps LOp,
                                     Instruction::BinaryOps ROp) {
  switch (LOp) {
  default:
    return false;

  case Instruction::And:
    // And distributes over Or and Xor.
    switch (ROp) {
    default:
      return false;
    case Instruction::Or:
    case Instruction::Xor:
      return true;
    }

  case Instruction::Mul:
    // Multiplication distributes over addition and subtraction.
    switch (ROp) {
    default:
      return false;
    case Instruction::Add:
    case Instruction::Sub:
      return true;
    }

  case Instruction::Or:
    // Or distributes over And.
    switch (ROp) {
    default:
      return false;
    case Instruction::And:
      return true;
    }
  }
}

/// Return whether "(X LOp Y) ROp Z" is always equal to
/// "(X ROp Z) LOp (Y ROp Z)".
static bool RightDistributesOverLeft(Instruction::BinaryOps LOp,
                                     Instruction::BinaryOps ROp) {
  if (Instruction::isCommutative(ROp))
    return LeftDistributesOverRight(ROp, LOp);

  switch (LOp) {
  default:
    return false;
  // (X >> Z) & (Y >> Z)  -> (X&Y) >> Z  for all shifts.
  // (X >> Z) | (Y >> Z)  -> (X|Y) >> Z  for all shifts.
  // (X >> Z) ^ (Y >> Z)  -> (X^Y) >> Z  for all shifts.
  case Instruction::And:
  case Instruction::Or:
  case Instruction::Xor:
    switch (ROp) {
    default:
      return false;
    case Instruction::Shl:
    case Instruction::LShr:
    case Instruction::AShr:
      return true;
    }
  }
  // TODO: It would be nice to handle division, aka "(X + Y)/Z = X/Z + Y/Z",
  // but this requires knowing that the addition does not overflow and other
  // such subtleties.
  return false;
}

/// This function returns identity value for given opcode, which can be used to
/// factor patterns like (X * 2) + X ==> (X * 2) + (X * 1) ==> X * (2 + 1).
static Value *getIdentityValue(Instruction::BinaryOps OpCode, Value *V) {
  if (isa<Constant>(V))
    return nullptr;

  if (OpCode == Instruction::Mul)
    return ConstantInt::get(V->getType(), 1);

  // TODO: We can handle other cases e.g. Instruction::And, Instruction::Or etc.

  return nullptr;
}

/// This function factors binary ops which can be combined using distributive
/// laws. This function tries to transform 'Op' based TopLevelOpcode to enable
/// factorization e.g for ADD(SHL(X , 2), MUL(X, 5)), When this function called
/// with TopLevelOpcode == Instruction::Add and Op = SHL(X, 2), transforms
/// SHL(X, 2) to MUL(X, 4) i.e. returns Instruction::Mul with LHS set to 'X' and
/// RHS to 4.
static Instruction::BinaryOps
getBinOpsForFactorization(Instruction::BinaryOps TopLevelOpcode,
                          BinaryOperator *Op, Value *&LHS, Value *&RHS) {
  if (!Op)
    return Instruction::BinaryOpsEnd;

  LHS = Op->getOperand(0);
  RHS = Op->getOperand(1);

  switch (TopLevelOpcode) {
  default:
    return Op->getOpcode();

  case Instruction::Add:
  case Instruction::Sub:
    if (Op->getOpcode() == Instruction::Shl) {
      if (Constant *CST = dyn_cast<Constant>(Op->getOperand(1))) {
        // The multiplier is really 1 << CST.
        RHS = ConstantExpr::getShl(ConstantInt::get(Op->getType(), 1), CST);
        return Instruction::Mul;
      }
    }
    return Op->getOpcode();
  }

  // TODO: We can add other conversions e.g. shr => div etc.
}

/// This tries to simplify binary operations by factorizing out common terms
/// (e. g. "(A*B)+(A*C)" -> "A*(B+C)").
static Value *tryFactorization(InstCombiner::BuilderTy *Builder,
                               const DataLayout &DL, BinaryOperator &I,
                               Instruction::BinaryOps InnerOpcode, Value *A,
                               Value *B, Value *C, Value *D) {

  // If any of A, B, C, D are null, we can not factor I, return early.
  // Checking A and C should be enough.
  if (!A || !C || !B || !D)
    return nullptr;

  Value *V = nullptr;
  Value *SimplifiedInst = nullptr;
  Value *LHS = I.getOperand(0), *RHS = I.getOperand(1);
  Instruction::BinaryOps TopLevelOpcode = I.getOpcode();

  // Does "X op' Y" always equal "Y op' X"?
  bool InnerCommutative = Instruction::isCommutative(InnerOpcode);

  // Does "X op' (Y op Z)" always equal "(X op' Y) op (X op' Z)"?
  if (LeftDistributesOverRight(InnerOpcode, TopLevelOpcode))
    // Does the instruction have the form "(A op' B) op (A op' D)" or, in the
    // commutative case, "(A op' B) op (C op' A)"?
    if (A == C || (InnerCommutative && A == D)) {
      if (A != C)
        std::swap(C, D);
      // Consider forming "A op' (B op D)".
      // If "B op D" simplifies then it can be formed with no cost.
      V = SimplifyBinOp(TopLevelOpcode, B, D, DL);
      // If "B op D" doesn't simplify then only go on if both of the existing
      // operations "A op' B" and "C op' D" will be zapped as no longer used.
      if (!V && LHS->hasOneUse() && RHS->hasOneUse())
        V = Builder->CreateBinOp(TopLevelOpcode, B, D, RHS->getName());
      if (V) {
        SimplifiedInst = Builder->CreateBinOp(InnerOpcode, A, V);
      }
    }

  // Does "(X op Y) op' Z" always equal "(X op' Z) op (Y op' Z)"?
  if (!SimplifiedInst && RightDistributesOverLeft(TopLevelOpcode, InnerOpcode))
    // Does the instruction have the form "(A op' B) op (C op' B)" or, in the
    // commutative case, "(A op' B) op (B op' D)"?
    if (B == D || (InnerCommutative && B == C)) {
      if (B != D)
        std::swap(C, D);
      // Consider forming "(A op C) op' B".
      // If "A op C" simplifies then it can be formed with no cost.
      V = SimplifyBinOp(TopLevelOpcode, A, C, DL);

      // If "A op C" doesn't simplify then only go on if both of the existing
      // operations "A op' B" and "C op' D" will be zapped as no longer used.
      if (!V && LHS->hasOneUse() && RHS->hasOneUse())
        V = Builder->CreateBinOp(TopLevelOpcode, A, C, LHS->getName());
      if (V) {
        SimplifiedInst = Builder->CreateBinOp(InnerOpcode, V, B);
      }
    }

  if (SimplifiedInst) {
    ++NumFactor;
    SimplifiedInst->takeName(&I);

    // Check if we can add NSW flag to SimplifiedInst. If so, set NSW flag.
    // TODO: Check for NUW.
    if (BinaryOperator *BO = dyn_cast<BinaryOperator>(SimplifiedInst)) {
      if (isa<OverflowingBinaryOperator>(SimplifiedInst)) {
        bool HasNSW = false;
        if (isa<OverflowingBinaryOperator>(&I))
          HasNSW = I.hasNoSignedWrap();

        if (BinaryOperator *Op0 = dyn_cast<BinaryOperator>(LHS))
          if (isa<OverflowingBinaryOperator>(Op0))
            HasNSW &= Op0->hasNoSignedWrap();

        if (BinaryOperator *Op1 = dyn_cast<BinaryOperator>(RHS))
          if (isa<OverflowingBinaryOperator>(Op1))
            HasNSW &= Op1->hasNoSignedWrap();

        // We can propagate 'nsw' if we know that
        //  %Y = mul nsw i16 %X, C
        //  %Z = add nsw i16 %Y, %X
        // =>
        //  %Z = mul nsw i16 %X, C+1
        //
        // iff C+1 isn't INT_MIN
        const APInt *CInt;
        if (TopLevelOpcode == Instruction::Add &&
            InnerOpcode == Instruction::Mul)
          if (match(V, m_APInt(CInt)) && !CInt->isMinSignedValue())
            BO->setHasNoSignedWrap(HasNSW);
      }
    }
  }
  return SimplifiedInst;
}

/// This tries to simplify binary operations which some other binary operation
/// distributes over either by factorizing out common terms
/// (eg "(A*B)+(A*C)" -> "A*(B+C)") or expanding out if this results in
/// simplifications (eg: "A & (B | C) -> (A&B) | (A&C)" if this is a win).
/// Returns the simplified value, or null if it didn't simplify.
Value *InstCombiner::SimplifyUsingDistributiveLaws(BinaryOperator &I) {
  Value *LHS = I.getOperand(0), *RHS = I.getOperand(1);
  BinaryOperator *Op0 = dyn_cast<BinaryOperator>(LHS);
  BinaryOperator *Op1 = dyn_cast<BinaryOperator>(RHS);

  // Factorization.
  Value *A = nullptr, *B = nullptr, *C = nullptr, *D = nullptr;
  auto TopLevelOpcode = I.getOpcode();
  auto LHSOpcode = getBinOpsForFactorization(TopLevelOpcode, Op0, A, B);
  auto RHSOpcode = getBinOpsForFactorization(TopLevelOpcode, Op1, C, D);

  // The instruction has the form "(A op' B) op (C op' D)".  Try to factorize
  // a common term.
  if (LHSOpcode == RHSOpcode) {
    if (Value *V = tryFactorization(Builder, DL, I, LHSOpcode, A, B, C, D))
      return V;
  }

  // The instruction has the form "(A op' B) op (C)".  Try to factorize common
  // term.
  if (Value *V = tryFactorization(Builder, DL, I, LHSOpcode, A, B, RHS,
                                  getIdentityValue(LHSOpcode, RHS)))
    return V;

  // The instruction has the form "(B) op (C op' D)".  Try to factorize common
  // term.
  if (Value *V = tryFactorization(Builder, DL, I, RHSOpcode, LHS,
                                  getIdentityValue(RHSOpcode, LHS), C, D))
    return V;

  // Expansion.
  if (Op0 && RightDistributesOverLeft(Op0->getOpcode(), TopLevelOpcode)) {
    // The instruction has the form "(A op' B) op C".  See if expanding it out
    // to "(A op C) op' (B op C)" results in simplifications.
    Value *A = Op0->getOperand(0), *B = Op0->getOperand(1), *C = RHS;
    Instruction::BinaryOps InnerOpcode = Op0->getOpcode(); // op'

    // Do "A op C" and "B op C" both simplify?
    if (Value *L = SimplifyBinOp(TopLevelOpcode, A, C, DL))
      if (Value *R = SimplifyBinOp(TopLevelOpcode, B, C, DL)) {
        // They do! Return "L op' R".
        ++NumExpand;
        // If "L op' R" equals "A op' B" then "L op' R" is just the LHS.
        if ((L == A && R == B) ||
            (Instruction::isCommutative(InnerOpcode) && L == B && R == A))
          return Op0;
        // Otherwise return "L op' R" if it simplifies.
        if (Value *V = SimplifyBinOp(InnerOpcode, L, R, DL))
          return V;
        // Otherwise, create a new instruction.
        C = Builder->CreateBinOp(InnerOpcode, L, R);
        C->takeName(&I);
        return C;
      }
  }

  if (Op1 && LeftDistributesOverRight(TopLevelOpcode, Op1->getOpcode())) {
    // The instruction has the form "A op (B op' C)".  See if expanding it out
    // to "(A op B) op' (A op C)" results in simplifications.
    Value *A = LHS, *B = Op1->getOperand(0), *C = Op1->getOperand(1);
    Instruction::BinaryOps InnerOpcode = Op1->getOpcode(); // op'

    // Do "A op B" and "A op C" both simplify?
    if (Value *L = SimplifyBinOp(TopLevelOpcode, A, B, DL))
      if (Value *R = SimplifyBinOp(TopLevelOpcode, A, C, DL)) {
        // They do! Return "L op' R".
        ++NumExpand;
        // If "L op' R" equals "B op' C" then "L op' R" is just the RHS.
        if ((L == B && R == C) ||
            (Instruction::isCommutative(InnerOpcode) && L == C && R == B))
          return Op1;
        // Otherwise return "L op' R" if it simplifies.
        if (Value *V = SimplifyBinOp(InnerOpcode, L, R, DL))
          return V;
        // Otherwise, create a new instruction.
        A = Builder->CreateBinOp(InnerOpcode, L, R);
        A->takeName(&I);
        return A;
      }
  }

  // (op (select (a, c, b)), (select (a, d, b))) -> (select (a, (op c, d), 0))
  // (op (select (a, b, c)), (select (a, b, d))) -> (select (a, 0, (op c, d)))
  if (auto *SI0 = dyn_cast<SelectInst>(LHS)) {
    if (auto *SI1 = dyn_cast<SelectInst>(RHS)) {
      if (SI0->getCondition() == SI1->getCondition()) {
        Value *SI = nullptr;
        if (Value *V = SimplifyBinOp(TopLevelOpcode, SI0->getFalseValue(),
                                     SI1->getFalseValue(), DL, &TLI, &DT, &AC))
          SI = Builder->CreateSelect(SI0->getCondition(),
                                     Builder->CreateBinOp(TopLevelOpcode,
                                                          SI0->getTrueValue(),
                                                          SI1->getTrueValue()),
                                     V);
        if (Value *V = SimplifyBinOp(TopLevelOpcode, SI0->getTrueValue(),
                                     SI1->getTrueValue(), DL, &TLI, &DT, &AC))
          SI = Builder->CreateSelect(
              SI0->getCondition(), V,
              Builder->CreateBinOp(TopLevelOpcode, SI0->getFalseValue(),
                                   SI1->getFalseValue()));
        if (SI) {
          SI->takeName(&I);
          return SI;
        }
      }
    }
  }

  return nullptr;
}

/// Given a 'sub' instruction, return the RHS of the instruction if the LHS is a
/// constant zero (which is the 'negate' form).
Value *InstCombiner::dyn_castNegVal(Value *V) const {
  if (BinaryOperator::isNeg(V))
    return BinaryOperator::getNegArgument(V);

  // Constants can be considered to be negated values if they can be folded.
  if (ConstantInt *C = dyn_cast<ConstantInt>(V))
    return ConstantExpr::getNeg(C);

  if (ConstantDataVector *C = dyn_cast<ConstantDataVector>(V))
    if (C->getType()->getElementType()->isIntegerTy())
      return ConstantExpr::getNeg(C);

  return nullptr;
}

/// Given a 'fsub' instruction, return the RHS of the instruction if the LHS is
/// a constant negative zero (which is the 'negate' form).
Value *InstCombiner::dyn_castFNegVal(Value *V, bool IgnoreZeroSign) const {
  if (BinaryOperator::isFNeg(V, IgnoreZeroSign))
    return BinaryOperator::getFNegArgument(V);

  // Constants can be considered to be negated values if they can be folded.
  if (ConstantFP *C = dyn_cast<ConstantFP>(V))
    return ConstantExpr::getFNeg(C);

  if (ConstantDataVector *C = dyn_cast<ConstantDataVector>(V))
    if (C->getType()->getElementType()->isFloatingPointTy())
      return ConstantExpr::getFNeg(C);

  return nullptr;
}

static Value *foldOperationIntoSelectOperand(Instruction &I, Value *SO,
                                             InstCombiner *IC) {
  if (auto *Cast = dyn_cast<CastInst>(&I))
    return IC->Builder->CreateCast(Cast->getOpcode(), SO, I.getType());

  assert(I.isBinaryOp() && "Unexpected opcode for select folding");

  // Figure out if the constant is the left or the right argument.
  bool ConstIsRHS = isa<Constant>(I.getOperand(1));
  Constant *ConstOperand = cast<Constant>(I.getOperand(ConstIsRHS));

  if (auto *SOC = dyn_cast<Constant>(SO)) {
    if (ConstIsRHS)
      return ConstantExpr::get(I.getOpcode(), SOC, ConstOperand);
    return ConstantExpr::get(I.getOpcode(), ConstOperand, SOC);
  }

  Value *Op0 = SO, *Op1 = ConstOperand;
  if (!ConstIsRHS)
    std::swap(Op0, Op1);

  auto *BO = cast<BinaryOperator>(&I);
  Value *RI = IC->Builder->CreateBinOp(BO->getOpcode(), Op0, Op1,
                                       SO->getName() + ".op");
  auto *FPInst = dyn_cast<Instruction>(RI);
  if (FPInst && isa<FPMathOperator>(FPInst))
    FPInst->copyFastMathFlags(BO);
  return RI;
}

Instruction *InstCombiner::FoldOpIntoSelect(Instruction &Op, SelectInst *SI) {
  // Don't modify shared select instructions.
  if (!SI->hasOneUse())
    return nullptr;

  Value *TV = SI->getTrueValue();
  Value *FV = SI->getFalseValue();
  if (!(isa<Constant>(TV) || isa<Constant>(FV)))
    return nullptr;

  // Bool selects with constant operands can be folded to logical ops.
  if (SI->getType()->getScalarType()->isIntegerTy(1))
    return nullptr;

  // If it's a bitcast involving vectors, make sure it has the same number of
  // elements on both sides.
  if (auto *BC = dyn_cast<BitCastInst>(&Op)) {
    VectorType *DestTy = dyn_cast<VectorType>(BC->getDestTy());
    VectorType *SrcTy = dyn_cast<VectorType>(BC->getSrcTy());

    // Verify that either both or neither are vectors.
    if ((SrcTy == nullptr) != (DestTy == nullptr))
      return nullptr;

    // If vectors, verify that they have the same number of elements.
    if (SrcTy && SrcTy->getNumElements() != DestTy->getNumElements())
      return nullptr;
  }

  // Test if a CmpInst instruction is used exclusively by a select as
  // part of a minimum or maximum operation. If so, refrain from doing
  // any other folding. This helps out other analyses which understand
  // non-obfuscated minimum and maximum idioms, such as ScalarEvolution
  // and CodeGen. And in this case, at least one of the comparison
  // operands has at least one user besides the compare (the select),
  // which would often largely negate the benefit of folding anyway.
  if (auto *CI = dyn_cast<CmpInst>(SI->getCondition())) {
    if (CI->hasOneUse()) {
      Value *Op0 = CI->getOperand(0), *Op1 = CI->getOperand(1);
      if ((SI->getOperand(1) == Op0 && SI->getOperand(2) == Op1) ||
          (SI->getOperand(2) == Op0 && SI->getOperand(1) == Op1))
        return nullptr;
    }
  }

  Value *NewTV = foldOperationIntoSelectOperand(Op, TV, this);
  Value *NewFV = foldOperationIntoSelectOperand(Op, FV, this);
  return SelectInst::Create(SI->getCondition(), NewTV, NewFV, "", nullptr, SI);
}

Instruction *InstCombiner::FoldOpIntoPhi(Instruction &I) {
  PHINode *PN = cast<PHINode>(I.getOperand(0));
  unsigned NumPHIValues = PN->getNumIncomingValues();
  if (NumPHIValues == 0)
    return nullptr;

  // We normally only transform phis with a single use.  However, if a PHI has
  // multiple uses and they are all the same operation, we can fold *all* of the
  // uses into the PHI.
  if (!PN->hasOneUse()) {
    // Walk the use list for the instruction, comparing them to I.
    for (User *U : PN->users()) {
      Instruction *UI = cast<Instruction>(U);
      if (UI != &I && !I.isIdenticalTo(UI))
        return nullptr;
    }
    // Otherwise, we can replace *all* users with the new PHI we form.
  }

  // Check to see if all of the operands of the PHI are simple constants
  // (constantint/constantfp/undef).  If there is one non-constant value,
  // remember the BB it is in.  If there is more than one or if *it* is a PHI,
  // bail out.  We don't do arbitrary constant expressions here because moving
  // their computation can be expensive without a cost model.
  BasicBlock *NonConstBB = nullptr;
  for (unsigned i = 0; i != NumPHIValues; ++i) {
    Value *InVal = PN->getIncomingValue(i);
    if (isa<Constant>(InVal) && !isa<ConstantExpr>(InVal))
      continue;

    if (isa<PHINode>(InVal)) return nullptr;  // Itself a phi.
    if (NonConstBB) return nullptr;  // More than one non-const value.

    NonConstBB = PN->getIncomingBlock(i);

    // If the InVal is an invoke at the end of the pred block, then we can't
    // insert a computation after it without breaking the edge.
    if (InvokeInst *II = dyn_cast<InvokeInst>(InVal))
      if (II->getParent() == NonConstBB)
        return nullptr;

    // If the incoming non-constant value is in I's block, we will remove one
    // instruction, but insert another equivalent one, leading to infinite
    // instcombine.
    if (isPotentiallyReachable(I.getParent(), NonConstBB, &DT, LI))
      return nullptr;
  }

  // If there is exactly one non-constant value, we can insert a copy of the
  // operation in that block.  However, if this is a critical edge, we would be
  // inserting the computation on some other paths (e.g. inside a loop).  Only
  // do this if the pred block is unconditionally branching into the phi block.
  if (NonConstBB != nullptr) {
    BranchInst *BI = dyn_cast<BranchInst>(NonConstBB->getTerminator());
    if (!BI || !BI->isUnconditional()) return nullptr;
  }

  // Okay, we can do the transformation: create the new PHI node.
  PHINode *NewPN = PHINode::Create(I.getType(), PN->getNumIncomingValues());
  InsertNewInstBefore(NewPN, *PN);
  NewPN->takeName(PN);

  // If we are going to have to insert a new computation, do so right before the
  // predecessor's terminator.
  if (NonConstBB)
    Builder->SetInsertPoint(NonConstBB->getTerminator());

  // Next, add all of the operands to the PHI.
  if (SelectInst *SI = dyn_cast<SelectInst>(&I)) {
    // We only currently try to fold the condition of a select when it is a phi,
    // not the true/false values.
    Value *TrueV = SI->getTrueValue();
    Value *FalseV = SI->getFalseValue();
    BasicBlock *PhiTransBB = PN->getParent();
    for (unsigned i = 0; i != NumPHIValues; ++i) {
      BasicBlock *ThisBB = PN->getIncomingBlock(i);
      Value *TrueVInPred = TrueV->DoPHITranslation(PhiTransBB, ThisBB);
      Value *FalseVInPred = FalseV->DoPHITranslation(PhiTransBB, ThisBB);
      Value *InV = nullptr;
      // Beware of ConstantExpr:  it may eventually evaluate to getNullValue,
      // even if currently isNullValue gives false.
      Constant *InC = dyn_cast<Constant>(PN->getIncomingValue(i));
      if (InC && !isa<ConstantExpr>(InC))
        InV = InC->isNullValue() ? FalseVInPred : TrueVInPred;
      else
        InV = Builder->CreateSelect(PN->getIncomingValue(i),
                                    TrueVInPred, FalseVInPred, "phitmp");
      NewPN->addIncoming(InV, ThisBB);
    }
  } else if (CmpInst *CI = dyn_cast<CmpInst>(&I)) {
    Constant *C = cast<Constant>(I.getOperand(1));
    for (unsigned i = 0; i != NumPHIValues; ++i) {
      Value *InV = nullptr;
      if (Constant *InC = dyn_cast<Constant>(PN->getIncomingValue(i)))
        InV = ConstantExpr::getCompare(CI->getPredicate(), InC, C);
      else if (isa<ICmpInst>(CI))
        InV = Builder->CreateICmp(CI->getPredicate(), PN->getIncomingValue(i),
                                  C, "phitmp");
      else
        InV = Builder->CreateFCmp(CI->getPredicate(), PN->getIncomingValue(i),
                                  C, "phitmp");
      NewPN->addIncoming(InV, PN->getIncomingBlock(i));
    }
  } else if (I.getNumOperands() == 2) {
    Constant *C = cast<Constant>(I.getOperand(1));
    for (unsigned i = 0; i != NumPHIValues; ++i) {
      Value *InV = nullptr;
      if (Constant *InC = dyn_cast<Constant>(PN->getIncomingValue(i)))
        InV = ConstantExpr::get(I.getOpcode(), InC, C);
      else
        InV = Builder->CreateBinOp(cast<BinaryOperator>(I).getOpcode(),
                                   PN->getIncomingValue(i), C, "phitmp");
      NewPN->addIncoming(InV, PN->getIncomingBlock(i));
    }
  } else {
    CastInst *CI = cast<CastInst>(&I);
    Type *RetTy = CI->getType();
    for (unsigned i = 0; i != NumPHIValues; ++i) {
      Value *InV;
      if (Constant *InC = dyn_cast<Constant>(PN->getIncomingValue(i)))
        InV = ConstantExpr::getCast(CI->getOpcode(), InC, RetTy);
      else
        InV = Builder->CreateCast(CI->getOpcode(),
                                PN->getIncomingValue(i), I.getType(), "phitmp");
      NewPN->addIncoming(InV, PN->getIncomingBlock(i));
    }
  }

  for (auto UI = PN->user_begin(), E = PN->user_end(); UI != E;) {
    Instruction *User = cast<Instruction>(*UI++);
    if (User == &I) continue;
    replaceInstUsesWith(*User, NewPN);
    eraseInstFromFunction(*User);
  }
  return replaceInstUsesWith(I, NewPN);
}

Instruction *InstCombiner::foldOpWithConstantIntoOperand(Instruction &I) {
  assert(isa<Constant>(I.getOperand(1)) && "Unexpected operand type");

  if (auto *Sel = dyn_cast<SelectInst>(I.getOperand(0))) {
    if (Instruction *NewSel = FoldOpIntoSelect(I, Sel))
      return NewSel;
  } else if (isa<PHINode>(I.getOperand(0))) {
    if (Instruction *NewPhi = FoldOpIntoPhi(I))
      return NewPhi;
  }
  return nullptr;
}

/// Given a pointer type and a constant offset, determine whether or not there
/// is a sequence of GEP indices into the pointed type that will land us at the
/// specified offset. If so, fill them into NewIndices and return the resultant
/// element type, otherwise return null.
Type *InstCombiner::FindElementAtOffset(PointerType *PtrTy, int64_t Offset,
                                        SmallVectorImpl<Value *> &NewIndices) {
  Type *Ty = PtrTy->getElementType();
  if (!Ty->isSized())
    return nullptr;

  // Start with the index over the outer type.  Note that the type size
  // might be zero (even if the offset isn't zero) if the indexed type
  // is something like [0 x {int, int}]
  Type *IntPtrTy = DL.getIntPtrType(PtrTy);
  int64_t FirstIdx = 0;
  if (int64_t TySize = DL.getTypeAllocSize(Ty)) {
    FirstIdx = Offset/TySize;
    Offset -= FirstIdx*TySize;

    // Handle hosts where % returns negative instead of values [0..TySize).
    if (Offset < 0) {
      --FirstIdx;
      Offset += TySize;
      assert(Offset >= 0);
    }
    assert((uint64_t)Offset < (uint64_t)TySize && "Out of range offset");
  }

  NewIndices.push_back(ConstantInt::get(IntPtrTy, FirstIdx));

  // Index into the types.  If we fail, set OrigBase to null.
  while (Offset) {
    // Indexing into tail padding between struct/array elements.
    if (uint64_t(Offset * 8) >= DL.getTypeSizeInBits(Ty))
      return nullptr;

    if (StructType *STy = dyn_cast<StructType>(Ty)) {
      const StructLayout *SL = DL.getStructLayout(STy);
      assert(Offset < (int64_t)SL->getSizeInBytes() &&
             "Offset must stay within the indexed type");

      unsigned Elt = SL->getElementContainingOffset(Offset);
      NewIndices.push_back(ConstantInt::get(Type::getInt32Ty(Ty->getContext()),
                                            Elt));

      Offset -= SL->getElementOffset(Elt);
      Ty = STy->getElementType(Elt);
    } else if (ArrayType *AT = dyn_cast<ArrayType>(Ty)) {
      uint64_t EltSize = DL.getTypeAllocSize(AT->getElementType());
      assert(EltSize && "Cannot index into a zero-sized array");
      NewIndices.push_back(ConstantInt::get(IntPtrTy,Offset/EltSize));
      Offset %= EltSize;
      Ty = AT->getElementType();
    } else {
      // Otherwise, we can't index into the middle of this atomic type, bail.
      return nullptr;
    }
  }

  return Ty;
}

static bool shouldMergeGEPs(GEPOperator &GEP, GEPOperator &Src) {
  // If this GEP has only 0 indices, it is the same pointer as
  // Src. If Src is not a trivial GEP too, don't combine
  // the indices.
  if (GEP.hasAllZeroIndices() && !Src.hasAllZeroIndices() &&
      !Src.hasOneUse())
    return false;
  return true;
}

/// Return a value X such that Val = X * Scale, or null if none.
/// If the multiplication is known not to overflow, then NoSignedWrap is set.
Value *InstCombiner::Descale(Value *Val, APInt Scale, bool &NoSignedWrap) {
  assert(isa<IntegerType>(Val->getType()) && "Can only descale integers!");
  assert(cast<IntegerType>(Val->getType())->getBitWidth() ==
         Scale.getBitWidth() && "Scale not compatible with value!");

  // If Val is zero or Scale is one then Val = Val * Scale.
  if (match(Val, m_Zero()) || Scale == 1) {
    NoSignedWrap = true;
    return Val;
  }

  // If Scale is zero then it does not divide Val.
  if (Scale.isMinValue())
    return nullptr;

  // Look through chains of multiplications, searching for a constant that is
  // divisible by Scale.  For example, descaling X*(Y*(Z*4)) by a factor of 4
  // will find the constant factor 4 and produce X*(Y*Z).  Descaling X*(Y*8) by
  // a factor of 4 will produce X*(Y*2).  The principle of operation is to bore
  // down from Val:
  //
  //     Val = M1 * X          ||   Analysis starts here and works down
  //      M1 = M2 * Y          ||   Doesn't descend into terms with more
  //      M2 =  Z * 4          \/   than one use
  //
  // Then to modify a term at the bottom:
  //
  //     Val = M1 * X
  //      M1 =  Z * Y          ||   Replaced M2 with Z
  //
  // Then to work back up correcting nsw flags.

  // Op - the term we are currently analyzing.  Starts at Val then drills down.
  // Replaced with its descaled value before exiting from the drill down loop.
  Value *Op = Val;

  // Parent - initially null, but after drilling down notes where Op came from.
  // In the example above, Parent is (Val, 0) when Op is M1, because M1 is the
  // 0'th operand of Val.
  std::pair<Instruction*, unsigned> Parent;

  // Set if the transform requires a descaling at deeper levels that doesn't
  // overflow.
  bool RequireNoSignedWrap = false;

  // Log base 2 of the scale. Negative if not a power of 2.
  int32_t logScale = Scale.exactLogBase2();

  for (;; Op = Parent.first->getOperand(Parent.second)) { // Drill down

    if (ConstantInt *CI = dyn_cast<ConstantInt>(Op)) {
      // If Op is a constant divisible by Scale then descale to the quotient.
      APInt Quotient(Scale), Remainder(Scale); // Init ensures right bitwidth.
      APInt::sdivrem(CI->getValue(), Scale, Quotient, Remainder);
      if (!Remainder.isMinValue())
        // Not divisible by Scale.
        return nullptr;
      // Replace with the quotient in the parent.
      Op = ConstantInt::get(CI->getType(), Quotient);
      NoSignedWrap = true;
      break;
    }

    if (BinaryOperator *BO = dyn_cast<BinaryOperator>(Op)) {

      if (BO->getOpcode() == Instruction::Mul) {
        // Multiplication.
        NoSignedWrap = BO->hasNoSignedWrap();
        if (RequireNoSignedWrap && !NoSignedWrap)
          return nullptr;

        // There are three cases for multiplication: multiplication by exactly
        // the scale, multiplication by a constant different to the scale, and
        // multiplication by something else.
        Value *LHS = BO->getOperand(0);
        Value *RHS = BO->getOperand(1);

        if (ConstantInt *CI = dyn_cast<ConstantInt>(RHS)) {
          // Multiplication by a constant.
          if (CI->getValue() == Scale) {
            // Multiplication by exactly the scale, replace the multiplication
            // by its left-hand side in the parent.
            Op = LHS;
            break;
          }

          // Otherwise drill down into the constant.
          if (!Op->hasOneUse())
            return nullptr;

          Parent = std::make_pair(BO, 1);
          continue;
        }

        // Multiplication by something else. Drill down into the left-hand side
        // since that's where the reassociate pass puts the good stuff.
        if (!Op->hasOneUse())
          return nullptr;

        Parent = std::make_pair(BO, 0);
        continue;
      }

      if (logScale > 0 && BO->getOpcode() == Instruction::Shl &&
          isa<ConstantInt>(BO->getOperand(1))) {
        // Multiplication by a power of 2.
        NoSignedWrap = BO->hasNoSignedWrap();
        if (RequireNoSignedWrap && !NoSignedWrap)
          return nullptr;

        Value *LHS = BO->getOperand(0);
        int32_t Amt = cast<ConstantInt>(BO->getOperand(1))->
          getLimitedValue(Scale.getBitWidth());
        // Op = LHS << Amt.

        if (Amt == logScale) {
          // Multiplication by exactly the scale, replace the multiplication
          // by its left-hand side in the parent.
          Op = LHS;
          break;
        }
        if (Amt < logScale || !Op->hasOneUse())
          return nullptr;

        // Multiplication by more than the scale.  Reduce the multiplying amount
        // by the scale in the parent.
        Parent = std::make_pair(BO, 1);
        Op = ConstantInt::get(BO->getType(), Amt - logScale);
        break;
      }
    }

    if (!Op->hasOneUse())
      return nullptr;

    if (CastInst *Cast = dyn_cast<CastInst>(Op)) {
      if (Cast->getOpcode() == Instruction::SExt) {
        // Op is sign-extended from a smaller type, descale in the smaller type.
        unsigned SmallSize = Cast->getSrcTy()->getPrimitiveSizeInBits();
        APInt SmallScale = Scale.trunc(SmallSize);
        // Suppose Op = sext X, and we descale X as Y * SmallScale.  We want to
        // descale Op as (sext Y) * Scale.  In order to have
        //   sext (Y * SmallScale) = (sext Y) * Scale
        // some conditions need to hold however: SmallScale must sign-extend to
        // Scale and the multiplication Y * SmallScale should not overflow.
        if (SmallScale.sext(Scale.getBitWidth()) != Scale)
          // SmallScale does not sign-extend to Scale.
          return nullptr;
        assert(SmallScale.exactLogBase2() == logScale);
        // Require that Y * SmallScale must not overflow.
        RequireNoSignedWrap = true;

        // Drill down through the cast.
        Parent = std::make_pair(Cast, 0);
        Scale = SmallScale;
        continue;
      }

      if (Cast->getOpcode() == Instruction::Trunc) {
        // Op is truncated from a larger type, descale in the larger type.
        // Suppose Op = trunc X, and we descale X as Y * sext Scale.  Then
        //   trunc (Y * sext Scale) = (trunc Y) * Scale
        // always holds.  However (trunc Y) * Scale may overflow even if
        // trunc (Y * sext Scale) does not, so nsw flags need to be cleared
        // from this point up in the expression (see later).
        if (RequireNoSignedWrap)
          return nullptr;

        // Drill down through the cast.
        unsigned LargeSize = Cast->getSrcTy()->getPrimitiveSizeInBits();
        Parent = std::make_pair(Cast, 0);
        Scale = Scale.sext(LargeSize);
        if (logScale + 1 == (int32_t)Cast->getType()->getPrimitiveSizeInBits())
          logScale = -1;
        assert(Scale.exactLogBase2() == logScale);
        continue;
      }
    }

    // Unsupported expression, bail out.
    return nullptr;
  }

  // If Op is zero then Val = Op * Scale.
  if (match(Op, m_Zero())) {
    NoSignedWrap = true;
    return Op;
  }

  // We know that we can successfully descale, so from here on we can safely
  // modify the IR.  Op holds the descaled version of the deepest term in the
  // expression.  NoSignedWrap is 'true' if multiplying Op by Scale is known
  // not to overflow.

  if (!Parent.first)
    // The expression only had one term.
    return Op;

  // Rewrite the parent using the descaled version of its operand.
  assert(Parent.first->hasOneUse() && "Drilled down when more than one use!");
  assert(Op != Parent.first->getOperand(Parent.second) &&
         "Descaling was a no-op?");
  Parent.first->setOperand(Parent.second, Op);
  Worklist.Add(Parent.first);

  // Now work back up the expression correcting nsw flags.  The logic is based
  // on the following observation: if X * Y is known not to overflow as a signed
  // multiplication, and Y is replaced by a value Z with smaller absolute value,
  // then X * Z will not overflow as a signed multiplication either.  As we work
  // our way up, having NoSignedWrap 'true' means that the descaled value at the
  // current level has strictly smaller absolute value than the original.
  Instruction *Ancestor = Parent.first;
  do {
    if (BinaryOperator *BO = dyn_cast<BinaryOperator>(Ancestor)) {
      // If the multiplication wasn't nsw then we can't say anything about the
      // value of the descaled multiplication, and we have to clear nsw flags
      // from this point on up.
      bool OpNoSignedWrap = BO->hasNoSignedWrap();
      NoSignedWrap &= OpNoSignedWrap;
      if (NoSignedWrap != OpNoSignedWrap) {
        BO->setHasNoSignedWrap(NoSignedWrap);
        Worklist.Add(Ancestor);
      }
    } else if (Ancestor->getOpcode() == Instruction::Trunc) {
      // The fact that the descaled input to the trunc has smaller absolute
      // value than the original input doesn't tell us anything useful about
      // the absolute values of the truncations.
      NoSignedWrap = false;
    }
    assert((Ancestor->getOpcode() != Instruction::SExt || NoSignedWrap) &&
           "Failed to keep proper track of nsw flags while drilling down?");

    if (Ancestor == Val)
      // Got to the top, all done!
      return Val;

    // Move up one level in the expression.
    assert(Ancestor->hasOneUse() && "Drilled down when more than one use!");
    Ancestor = Ancestor->user_back();
  } while (1);
}

/// \brief Creates node of binary operation with the same attributes as the
/// specified one but with other operands.
static Value *CreateBinOpAsGiven(BinaryOperator &Inst, Value *LHS, Value *RHS,
                                 InstCombiner::BuilderTy *B) {
  Value *BO = B->CreateBinOp(Inst.getOpcode(), LHS, RHS);
  // If LHS and RHS are constant, BO won't be a binary operator.
  if (BinaryOperator *NewBO = dyn_cast<BinaryOperator>(BO))
    NewBO->copyIRFlags(&Inst);
  return BO;
}

/// \brief Makes transformation of binary operation specific for vector types.
/// \param Inst Binary operator to transform.
/// \return Pointer to node that must replace the original binary operator, or
///         null pointer if no transformation was made.
Value *InstCombiner::SimplifyVectorOp(BinaryOperator &Inst) {
  if (!Inst.getType()->isVectorTy()) return nullptr;

  // It may not be safe to reorder shuffles and things like div, urem, etc.
  // because we may trap when executing those ops on unknown vector elements.
  // See PR20059.
  if (!isSafeToSpeculativelyExecute(&Inst))
    return nullptr;

  unsigned VWidth = cast<VectorType>(Inst.getType())->getNumElements();
  Value *LHS = Inst.getOperand(0), *RHS = Inst.getOperand(1);
  assert(cast<VectorType>(LHS->getType())->getNumElements() == VWidth);
  assert(cast<VectorType>(RHS->getType())->getNumElements() == VWidth);

  // If both arguments of binary operation are shuffles, which use the same
  // mask and shuffle within a single vector, it is worthwhile to move the
  // shuffle after binary operation:
  //   Op(shuffle(v1, m), shuffle(v2, m)) -> shuffle(Op(v1, v2), m)
  if (isa<ShuffleVectorInst>(LHS) && isa<ShuffleVectorInst>(RHS)) {
    ShuffleVectorInst *LShuf = cast<ShuffleVectorInst>(LHS);
    ShuffleVectorInst *RShuf = cast<ShuffleVectorInst>(RHS);
    if (isa<UndefValue>(LShuf->getOperand(1)) &&
        isa<UndefValue>(RShuf->getOperand(1)) &&
        LShuf->getOperand(0)->getType() == RShuf->getOperand(0)->getType() &&
        LShuf->getMask() == RShuf->getMask()) {
      Value *NewBO = CreateBinOpAsGiven(Inst, LShuf->getOperand(0),
          RShuf->getOperand(0), Builder);
      return Builder->CreateShuffleVector(NewBO,
          UndefValue::get(NewBO->getType()), LShuf->getMask());
    }
  }

  // If one argument is a shuffle within one vector, the other is a constant,
  // try moving the shuffle after the binary operation.
  ShuffleVectorInst *Shuffle = nullptr;
  Constant *C1 = nullptr;
  if (isa<ShuffleVectorInst>(LHS)) Shuffle = cast<ShuffleVectorInst>(LHS);
  if (isa<ShuffleVectorInst>(RHS)) Shuffle = cast<ShuffleVectorInst>(RHS);
  if (isa<Constant>(LHS)) C1 = cast<Constant>(LHS);
  if (isa<Constant>(RHS)) C1 = cast<Constant>(RHS);
  if (Shuffle && C1 &&
      (isa<ConstantVector>(C1) || isa<ConstantDataVector>(C1)) &&
      isa<UndefValue>(Shuffle->getOperand(1)) &&
      Shuffle->getType() == Shuffle->getOperand(0)->getType()) {
    SmallVector<int, 16> ShMask = Shuffle->getShuffleMask();
    // Find constant C2 that has property:
    //   shuffle(C2, ShMask) = C1
    // If such constant does not exist (example: ShMask=<0,0> and C1=<1,2>)
    // reorder is not possible.
    SmallVector<Constant*, 16> C2M(VWidth,
                               UndefValue::get(C1->getType()->getScalarType()));
    bool MayChange = true;
    for (unsigned I = 0; I < VWidth; ++I) {
      if (ShMask[I] >= 0) {
        assert(ShMask[I] < (int)VWidth);
        if (!isa<UndefValue>(C2M[ShMask[I]])) {
          MayChange = false;
          break;
        }
        C2M[ShMask[I]] = C1->getAggregateElement(I);
      }
    }
    if (MayChange) {
      Constant *C2 = ConstantVector::get(C2M);
      Value *NewLHS = isa<Constant>(LHS) ? C2 : Shuffle->getOperand(0);
      Value *NewRHS = isa<Constant>(LHS) ? Shuffle->getOperand(0) : C2;
      Value *NewBO = CreateBinOpAsGiven(Inst, NewLHS, NewRHS, Builder);
      return Builder->CreateShuffleVector(NewBO,
          UndefValue::get(Inst.getType()), Shuffle->getMask());
    }
  }

  return nullptr;
}

Instruction *InstCombiner::visitGetElementPtrInst(GetElementPtrInst &GEP) {
  SmallVector<Value*, 8> Ops(GEP.op_begin(), GEP.op_end());

  if (Value *V =
          SimplifyGEPInst(GEP.getSourceElementType(), Ops, DL, &TLI, &DT, &AC))
    return replaceInstUsesWith(GEP, V);

  Value *PtrOp = GEP.getOperand(0);

  // Eliminate unneeded casts for indices, and replace indices which displace
  // by multiples of a zero size type with zero.
  bool MadeChange = false;
  Type *IntPtrTy =
    DL.getIntPtrType(GEP.getPointerOperandType()->getScalarType());

  gep_type_iterator GTI = gep_type_begin(GEP);
  for (User::op_iterator I = GEP.op_begin() + 1, E = GEP.op_end(); I != E;
       ++I, ++GTI) {
    // Skip indices into struct types.
    if (GTI.isStruct())
      continue;

    // Index type should have the same width as IntPtr
    Type *IndexTy = (*I)->getType();
    Type *NewIndexType = IndexTy->isVectorTy() ?
      VectorType::get(IntPtrTy, IndexTy->getVectorNumElements()) : IntPtrTy;

    // If the element type has zero size then any index over it is equivalent
    // to an index of zero, so replace it with zero if it is not zero already.
    Type *EltTy = GTI.getIndexedType();
    if (EltTy->isSized() && DL.getTypeAllocSize(EltTy) == 0)
      if (!isa<Constant>(*I) || !cast<Constant>(*I)->isNullValue()) {
        *I = Constant::getNullValue(NewIndexType);
        MadeChange = true;
      }

    if (IndexTy != NewIndexType) {
      // If we are using a wider index than needed for this platform, shrink
      // it to what we need.  If narrower, sign-extend it to what we need.
      // This explicit cast can make subsequent optimizations more obvious.
      *I = Builder->CreateIntCast(*I, NewIndexType, true);
      MadeChange = true;
    }
  }
  if (MadeChange)
    return &GEP;

  // Check to see if the inputs to the PHI node are getelementptr instructions.
  if (PHINode *PN = dyn_cast<PHINode>(PtrOp)) {
    GetElementPtrInst *Op1 = dyn_cast<GetElementPtrInst>(PN->getOperand(0));
    if (!Op1)
      return nullptr;

    // Don't fold a GEP into itself through a PHI node. This can only happen
    // through the back-edge of a loop. Folding a GEP into itself means that
    // the value of the previous iteration needs to be stored in the meantime,
    // thus requiring an additional register variable to be live, but not
    // actually achieving anything (the GEP still needs to be executed once per
    // loop iteration).
    if (Op1 == &GEP)
      return nullptr;

    int DI = -1;

    for (auto I = PN->op_begin()+1, E = PN->op_end(); I !=E; ++I) {
      GetElementPtrInst *Op2 = dyn_cast<GetElementPtrInst>(*I);
      if (!Op2 || Op1->getNumOperands() != Op2->getNumOperands())
        return nullptr;

      // As for Op1 above, don't try to fold a GEP into itself.
      if (Op2 == &GEP)
        return nullptr;

      // Keep track of the type as we walk the GEP.
      Type *CurTy = nullptr;

      for (unsigned J = 0, F = Op1->getNumOperands(); J != F; ++J) {
        if (Op1->getOperand(J)->getType() != Op2->getOperand(J)->getType())
          return nullptr;

        if (Op1->getOperand(J) != Op2->getOperand(J)) {
          if (DI == -1) {
            // We have not seen any differences yet in the GEPs feeding the
            // PHI yet, so we record this one if it is allowed to be a
            // variable.

            // The first two arguments can vary for any GEP, the rest have to be
            // static for struct slots
            if (J > 1 && CurTy->isStructTy())
              return nullptr;

            DI = J;
          } else {
            // The GEP is different by more than one input. While this could be
            // extended to support GEPs that vary by more than one variable it
            // doesn't make sense since it greatly increases the complexity and
            // would result in an R+R+R addressing mode which no backend
            // directly supports and would need to be broken into several
            // simpler instructions anyway.
            return nullptr;
          }
        }

        // Sink down a layer of the type for the next iteration.
        if (J > 0) {
          if (J == 1) {
            CurTy = Op1->getSourceElementType();
          } else if (CompositeType *CT = dyn_cast<CompositeType>(CurTy)) {
            CurTy = CT->getTypeAtIndex(Op1->getOperand(J));
          } else {
            CurTy = nullptr;
          }
        }
      }
    }

    // If not all GEPs are identical we'll have to create a new PHI node.
    // Check that the old PHI node has only one use so that it will get
    // removed.
    if (DI != -1 && !PN->hasOneUse())
      return nullptr;

    GetElementPtrInst *NewGEP = cast<GetElementPtrInst>(Op1->clone());
    if (DI == -1) {
      // All the GEPs feeding the PHI are identical. Clone one down into our
      // BB so that it can be merged with the current GEP.
      GEP.getParent()->getInstList().insert(
          GEP.getParent()->getFirstInsertionPt(), NewGEP);
    } else {
      // All the GEPs feeding the PHI differ at a single offset. Clone a GEP
      // into the current block so it can be merged, and create a new PHI to
      // set that index.
      PHINode *NewPN;
      {
        IRBuilderBase::InsertPointGuard Guard(*Builder);
        Builder->SetInsertPoint(PN);
        NewPN = Builder->CreatePHI(Op1->getOperand(DI)->getType(),
                                   PN->getNumOperands());
      }

      for (auto &I : PN->operands())
        NewPN->addIncoming(cast<GEPOperator>(I)->getOperand(DI),
                           PN->getIncomingBlock(I));

      NewGEP->setOperand(DI, NewPN);
      GEP.getParent()->getInstList().insert(
          GEP.getParent()->getFirstInsertionPt(), NewGEP);
      NewGEP->setOperand(DI, NewPN);
    }

    GEP.setOperand(0, NewGEP);
    PtrOp = NewGEP;
  }

  // Combine Indices - If the source pointer to this getelementptr instruction
  // is a getelementptr instruction, combine the indices of the two
  // getelementptr instructions into a single instruction.
  //
  if (GEPOperator *Src = dyn_cast<GEPOperator>(PtrOp)) {
    if (!shouldMergeGEPs(*cast<GEPOperator>(&GEP), *Src))
      return nullptr;

    // Note that if our source is a gep chain itself then we wait for that
    // chain to be resolved before we perform this transformation.  This
    // avoids us creating a TON of code in some cases.
    if (GEPOperator *SrcGEP =
          dyn_cast<GEPOperator>(Src->getOperand(0)))
      if (SrcGEP->getNumOperands() == 2 && shouldMergeGEPs(*Src, *SrcGEP))
        return nullptr;   // Wait until our source is folded to completion.

    SmallVector<Value*, 8> Indices;

    // Find out whether the last index in the source GEP is a sequential idx.
    bool EndsWithSequential = false;
    for (gep_type_iterator I = gep_type_begin(*Src), E = gep_type_end(*Src);
         I != E; ++I)
      EndsWithSequential = I.isSequential();

    // Can we combine the two pointer arithmetics offsets?
    if (EndsWithSequential) {
      // Replace: gep (gep %P, long B), long A, ...
      // With:    T = long A+B; gep %P, T, ...
      //
      Value *Sum;
      Value *SO1 = Src->getOperand(Src->getNumOperands()-1);
      Value *GO1 = GEP.getOperand(1);
      if (SO1 == Constant::getNullValue(SO1->getType())) {
        Sum = GO1;
      } else if (GO1 == Constant::getNullValue(GO1->getType())) {
        Sum = SO1;
      } else {
        // If they aren't the same type, then the input hasn't been processed
        // by the loop above yet (which canonicalizes sequential index types to
        // intptr_t).  Just avoid transforming this until the input has been
        // normalized.
        if (SO1->getType() != GO1->getType())
          return nullptr;
        // Only do the combine when GO1 and SO1 are both constants. Only in
        // this case, we are sure the cost after the merge is never more than
        // that before the merge.
        if (!isa<Constant>(GO1) || !isa<Constant>(SO1))
          return nullptr;
        Sum = Builder->CreateAdd(SO1, GO1, PtrOp->getName()+".sum");
      }

      // Update the GEP in place if possible.
      if (Src->getNumOperands() == 2) {
        GEP.setOperand(0, Src->getOperand(0));
        GEP.setOperand(1, Sum);
        return &GEP;
      }
      Indices.append(Src->op_begin()+1, Src->op_end()-1);
      Indices.push_back(Sum);
      Indices.append(GEP.op_begin()+2, GEP.op_end());
    } else if (isa<Constant>(*GEP.idx_begin()) &&
               cast<Constant>(*GEP.idx_begin())->isNullValue() &&
               Src->getNumOperands() != 1) {
      // Otherwise we can do the fold if the first index of the GEP is a zero
      Indices.append(Src->op_begin()+1, Src->op_end());
      Indices.append(GEP.idx_begin()+1, GEP.idx_end());
    }

    if (!Indices.empty())
      return GEP.isInBounds() && Src->isInBounds()
                 ? GetElementPtrInst::CreateInBounds(
                       Src->getSourceElementType(), Src->getOperand(0), Indices,
                       GEP.getName())
                 : GetElementPtrInst::Create(Src->getSourceElementType(),
                                             Src->getOperand(0), Indices,
                                             GEP.getName());
  }

  if (GEP.getNumIndices() == 1) {
    unsigned AS = GEP.getPointerAddressSpace();
    if (GEP.getOperand(1)->getType()->getScalarSizeInBits() ==
        DL.getPointerSizeInBits(AS)) {
      Type *Ty = GEP.getSourceElementType();
      uint64_t TyAllocSize = DL.getTypeAllocSize(Ty);

      bool Matched = false;
      uint64_t C;
      Value *V = nullptr;
      if (TyAllocSize == 1) {
        V = GEP.getOperand(1);
        Matched = true;
      } else if (match(GEP.getOperand(1),
                       m_AShr(m_Value(V), m_ConstantInt(C)))) {
        if (TyAllocSize == 1ULL << C)
          Matched = true;
      } else if (match(GEP.getOperand(1),
                       m_SDiv(m_Value(V), m_ConstantInt(C)))) {
        if (TyAllocSize == C)
          Matched = true;
      }

      if (Matched) {
        // Canonicalize (gep i8* X, -(ptrtoint Y))
        // to (inttoptr (sub (ptrtoint X), (ptrtoint Y)))
        // The GEP pattern is emitted by the SCEV expander for certain kinds of
        // pointer arithmetic.
        if (match(V, m_Neg(m_PtrToInt(m_Value())))) {
          Operator *Index = cast<Operator>(V);
          Value *PtrToInt = Builder->CreatePtrToInt(PtrOp, Index->getType());
          Value *NewSub = Builder->CreateSub(PtrToInt, Index->getOperand(1));
          return CastInst::Create(Instruction::IntToPtr, NewSub, GEP.getType());
        }
        // Canonicalize (gep i8* X, (ptrtoint Y)-(ptrtoint X))
        // to (bitcast Y)
        Value *Y;
        if (match(V, m_Sub(m_PtrToInt(m_Value(Y)),
                           m_PtrToInt(m_Specific(GEP.getOperand(0)))))) {
          return CastInst::CreatePointerBitCastOrAddrSpaceCast(Y,
                                                               GEP.getType());
        }
      }
    }
  }

  // Handle gep(bitcast x) and gep(gep x, 0, 0, 0).
  Value *StrippedPtr = PtrOp->stripPointerCasts();
  PointerType *StrippedPtrTy = dyn_cast<PointerType>(StrippedPtr->getType());

  // We do not handle pointer-vector geps here.
  if (!StrippedPtrTy)
    return nullptr;

  if (StrippedPtr != PtrOp) {
    bool HasZeroPointerIndex = false;
    if (ConstantInt *C = dyn_cast<ConstantInt>(GEP.getOperand(1)))
      HasZeroPointerIndex = C->isZero();

    // Transform: GEP (bitcast [10 x i8]* X to [0 x i8]*), i32 0, ...
    // into     : GEP [10 x i8]* X, i32 0, ...
    //
    // Likewise, transform: GEP (bitcast i8* X to [0 x i8]*), i32 0, ...
    //           into     : GEP i8* X, ...
    //
    // This occurs when the program declares an array extern like "int X[];"
    if (HasZeroPointerIndex) {
      if (ArrayType *CATy =
          dyn_cast<ArrayType>(GEP.getSourceElementType())) {
        // GEP (bitcast i8* X to [0 x i8]*), i32 0, ... ?
        if (CATy->getElementType() == StrippedPtrTy->getElementType()) {
          // -> GEP i8* X, ...
          SmallVector<Value*, 8> Idx(GEP.idx_begin()+1, GEP.idx_end());
          GetElementPtrInst *Res = GetElementPtrInst::Create(
              StrippedPtrTy->getElementType(), StrippedPtr, Idx, GEP.getName());
          Res->setIsInBounds(GEP.isInBounds());
          if (StrippedPtrTy->getAddressSpace() == GEP.getAddressSpace())
            return Res;
          // Insert Res, and create an addrspacecast.
          // e.g.,
          // GEP (addrspacecast i8 addrspace(1)* X to [0 x i8]*), i32 0, ...
          // ->
          // %0 = GEP i8 addrspace(1)* X, ...
          // addrspacecast i8 addrspace(1)* %0 to i8*
          return new AddrSpaceCastInst(Builder->Insert(Res), GEP.getType());
        }

        if (ArrayType *XATy =
              dyn_cast<ArrayType>(StrippedPtrTy->getElementType())){
          // GEP (bitcast [10 x i8]* X to [0 x i8]*), i32 0, ... ?
          if (CATy->getElementType() == XATy->getElementType()) {
            // -> GEP [10 x i8]* X, i32 0, ...
            // At this point, we know that the cast source type is a pointer
            // to an array of the same type as the destination pointer
            // array.  Because the array type is never stepped over (there
            // is a leading zero) we can fold the cast into this GEP.
            if (StrippedPtrTy->getAddressSpace() == GEP.getAddressSpace()) {
              GEP.setOperand(0, StrippedPtr);
              GEP.setSourceElementType(XATy);
              return &GEP;
            }
            // Cannot replace the base pointer directly because StrippedPtr's
            // address space is different. Instead, create a new GEP followed by
            // an addrspacecast.
            // e.g.,
            // GEP (addrspacecast [10 x i8] addrspace(1)* X to [0 x i8]*),
            //   i32 0, ...
            // ->
            // %0 = GEP [10 x i8] addrspace(1)* X, ...
            // addrspacecast i8 addrspace(1)* %0 to i8*
            SmallVector<Value*, 8> Idx(GEP.idx_begin(), GEP.idx_end());
            Value *NewGEP = GEP.isInBounds()
                                ? Builder->CreateInBoundsGEP(
                                      nullptr, StrippedPtr, Idx, GEP.getName())
                                : Builder->CreateGEP(nullptr, StrippedPtr, Idx,
                                                     GEP.getName());
            return new AddrSpaceCastInst(NewGEP, GEP.getType());
          }
        }
      }
    } else if (GEP.getNumOperands() == 2) {
      // Transform things like:
      // %t = getelementptr i32* bitcast ([2 x i32]* %str to i32*), i32 %V
      // into:  %t1 = getelementptr [2 x i32]* %str, i32 0, i32 %V; bitcast
      Type *SrcElTy = StrippedPtrTy->getElementType();
      Type *ResElTy = GEP.getSourceElementType();
      if (SrcElTy->isArrayTy() &&
          DL.getTypeAllocSize(SrcElTy->getArrayElementType()) ==
              DL.getTypeAllocSize(ResElTy)) {
        Type *IdxType = DL.getIntPtrType(GEP.getType());
        Value *Idx[2] = { Constant::getNullValue(IdxType), GEP.getOperand(1) };
        Value *NewGEP =
            GEP.isInBounds()
                ? Builder->CreateInBoundsGEP(nullptr, StrippedPtr, Idx,
                                             GEP.getName())
                : Builder->CreateGEP(nullptr, StrippedPtr, Idx, GEP.getName());

        // V and GEP are both pointer types --> BitCast
        return CastInst::CreatePointerBitCastOrAddrSpaceCast(NewGEP,
                                                             GEP.getType());
      }

      // Transform things like:
      // %V = mul i64 %N, 4
      // %t = getelementptr i8* bitcast (i32* %arr to i8*), i32 %V
      // into:  %t1 = getelementptr i32* %arr, i32 %N; bitcast
      if (ResElTy->isSized() && SrcElTy->isSized()) {
        // Check that changing the type amounts to dividing the index by a scale
        // factor.
        uint64_t ResSize = DL.getTypeAllocSize(ResElTy);
        uint64_t SrcSize = DL.getTypeAllocSize(SrcElTy);
        if (ResSize && SrcSize % ResSize == 0) {
          Value *Idx = GEP.getOperand(1);
          unsigned BitWidth = Idx->getType()->getPrimitiveSizeInBits();
          uint64_t Scale = SrcSize / ResSize;

          // Earlier transforms ensure that the index has type IntPtrType, which
          // considerably simplifies the logic by eliminating implicit casts.
          assert(Idx->getType() == DL.getIntPtrType(GEP.getType()) &&
                 "Index not cast to pointer width?");

          bool NSW;
          if (Value *NewIdx = Descale(Idx, APInt(BitWidth, Scale), NSW)) {
            // Successfully decomposed Idx as NewIdx * Scale, form a new GEP.
            // If the multiplication NewIdx * Scale may overflow then the new
            // GEP may not be "inbounds".
            Value *NewGEP =
                GEP.isInBounds() && NSW
                    ? Builder->CreateInBoundsGEP(nullptr, StrippedPtr, NewIdx,
                                                 GEP.getName())
                    : Builder->CreateGEP(nullptr, StrippedPtr, NewIdx,
                                         GEP.getName());

            // The NewGEP must be pointer typed, so must the old one -> BitCast
            return CastInst::CreatePointerBitCastOrAddrSpaceCast(NewGEP,
                                                                 GEP.getType());
          }
        }
      }

      // Similarly, transform things like:
      // getelementptr i8* bitcast ([100 x double]* X to i8*), i32 %tmp
      //   (where tmp = 8*tmp2) into:
      // getelementptr [100 x double]* %arr, i32 0, i32 %tmp2; bitcast
      if (ResElTy->isSized() && SrcElTy->isSized() && SrcElTy->isArrayTy()) {
        // Check that changing to the array element type amounts to dividing the
        // index by a scale factor.
        uint64_t ResSize = DL.getTypeAllocSize(ResElTy);
        uint64_t ArrayEltSize =
            DL.getTypeAllocSize(SrcElTy->getArrayElementType());
        if (ResSize && ArrayEltSize % ResSize == 0) {
          Value *Idx = GEP.getOperand(1);
          unsigned BitWidth = Idx->getType()->getPrimitiveSizeInBits();
          uint64_t Scale = ArrayEltSize / ResSize;

          // Earlier transforms ensure that the index has type IntPtrType, which
          // considerably simplifies the logic by eliminating implicit casts.
          assert(Idx->getType() == DL.getIntPtrType(GEP.getType()) &&
                 "Index not cast to pointer width?");

          bool NSW;
          if (Value *NewIdx = Descale(Idx, APInt(BitWidth, Scale), NSW)) {
            // Successfully decomposed Idx as NewIdx * Scale, form a new GEP.
            // If the multiplication NewIdx * Scale may overflow then the new
            // GEP may not be "inbounds".
            Value *Off[2] = {
                Constant::getNullValue(DL.getIntPtrType(GEP.getType())),
                NewIdx};

            Value *NewGEP = GEP.isInBounds() && NSW
                                ? Builder->CreateInBoundsGEP(
                                      SrcElTy, StrippedPtr, Off, GEP.getName())
                                : Builder->CreateGEP(SrcElTy, StrippedPtr, Off,
                                                     GEP.getName());
            // The NewGEP must be pointer typed, so must the old one -> BitCast
            return CastInst::CreatePointerBitCastOrAddrSpaceCast(NewGEP,
                                                                 GEP.getType());
          }
        }
      }
    }
  }

  // addrspacecast between types is canonicalized as a bitcast, then an
  // addrspacecast. To take advantage of the below bitcast + struct GEP, look
  // through the addrspacecast.
  if (AddrSpaceCastInst *ASC = dyn_cast<AddrSpaceCastInst>(PtrOp)) {
    //   X = bitcast A addrspace(1)* to B addrspace(1)*
    //   Y = addrspacecast A addrspace(1)* to B addrspace(2)*
    //   Z = gep Y, <...constant indices...>
    // Into an addrspacecasted GEP of the struct.
    if (BitCastInst *BC = dyn_cast<BitCastInst>(ASC->getOperand(0)))
      PtrOp = BC;
  }

  /// See if we can simplify:
  ///   X = bitcast A* to B*
  ///   Y = gep X, <...constant indices...>
  /// into a gep of the original struct.  This is important for SROA and alias
  /// analysis of unions.  If "A" is also a bitcast, wait for A/X to be merged.
  if (BitCastInst *BCI = dyn_cast<BitCastInst>(PtrOp)) {
    Value *Operand = BCI->getOperand(0);
    PointerType *OpType = cast<PointerType>(Operand->getType());
    unsigned OffsetBits = DL.getPointerTypeSizeInBits(GEP.getType());
    APInt Offset(OffsetBits, 0);
    if (!isa<BitCastInst>(Operand) &&
        GEP.accumulateConstantOffset(DL, Offset)) {

      // If this GEP instruction doesn't move the pointer, just replace the GEP
      // with a bitcast of the real input to the dest type.
      if (!Offset) {
        // If the bitcast is of an allocation, and the allocation will be
        // converted to match the type of the cast, don't touch this.
        if (isa<AllocaInst>(Operand) || isAllocationFn(Operand, &TLI)) {
          // See if the bitcast simplifies, if so, don't nuke this GEP yet.
          if (Instruction *I = visitBitCast(*BCI)) {
            if (I != BCI) {
              I->takeName(BCI);
              BCI->getParent()->getInstList().insert(BCI->getIterator(), I);
              replaceInstUsesWith(*BCI, I);
            }
            return &GEP;
          }
        }

        if (Operand->getType()->getPointerAddressSpace() != GEP.getAddressSpace())
          return new AddrSpaceCastInst(Operand, GEP.getType());
        return new BitCastInst(Operand, GEP.getType());
      }

      // Otherwise, if the offset is non-zero, we need to find out if there is a
      // field at Offset in 'A's type.  If so, we can pull the cast through the
      // GEP.
      SmallVector<Value*, 8> NewIndices;
      if (FindElementAtOffset(OpType, Offset.getSExtValue(), NewIndices)) {
        Value *NGEP =
            GEP.isInBounds()
                ? Builder->CreateInBoundsGEP(nullptr, Operand, NewIndices)
                : Builder->CreateGEP(nullptr, Operand, NewIndices);

        if (NGEP->getType() == GEP.getType())
          return replaceInstUsesWith(GEP, NGEP);
        NGEP->takeName(&GEP);

        if (NGEP->getType()->getPointerAddressSpace() != GEP.getAddressSpace())
          return new AddrSpaceCastInst(NGEP, GEP.getType());
        return new BitCastInst(NGEP, GEP.getType());
      }
    }
  }

  if (!GEP.isInBounds()) {
    unsigned PtrWidth =
        DL.getPointerSizeInBits(PtrOp->getType()->getPointerAddressSpace());
    APInt BasePtrOffset(PtrWidth, 0);
    Value *UnderlyingPtrOp =
            PtrOp->stripAndAccumulateInBoundsConstantOffsets(DL,
                                                             BasePtrOffset);
    if (auto *AI = dyn_cast<AllocaInst>(UnderlyingPtrOp)) {
      if (GEP.accumulateConstantOffset(DL, BasePtrOffset) &&
          BasePtrOffset.isNonNegative()) {
        APInt AllocSize(PtrWidth, DL.getTypeAllocSize(AI->getAllocatedType()));
        if (BasePtrOffset.ule(AllocSize)) {
          return GetElementPtrInst::CreateInBounds(
              PtrOp, makeArrayRef(Ops).slice(1), GEP.getName());
        }
      }
    }
  }

  return nullptr;
}

static bool isNeverEqualToUnescapedAlloc(Value *V, const TargetLibraryInfo *TLI,
                                         Instruction *AI) {
  if (isa<ConstantPointerNull>(V))
    return true;
  if (auto *LI = dyn_cast<LoadInst>(V))
    return isa<GlobalVariable>(LI->getPointerOperand());
  // Two distinct allocations will never be equal.
  // We rely on LookThroughBitCast in isAllocLikeFn being false, since looking
  // through bitcasts of V can cause
  // the result statement below to be true, even when AI and V (ex:
  // i8* ->i32* ->i8* of AI) are the same allocations.
  return isAllocLikeFn(V, TLI) && V != AI;
}

static bool
isAllocSiteRemovable(Instruction *AI, SmallVectorImpl<WeakVH> &Users,
                     const TargetLibraryInfo *TLI) {
  SmallVector<Instruction*, 4> Worklist;
  Worklist.push_back(AI);

  do {
    Instruction *PI = Worklist.pop_back_val();
    for (User *U : PI->users()) {
      Instruction *I = cast<Instruction>(U);
      switch (I->getOpcode()) {
      default:
        // Give up the moment we see something we can't handle.
        return false;

      case Instruction::BitCast:
      case Instruction::GetElementPtr:
        Users.emplace_back(I);
        Worklist.push_back(I);
        continue;

      case Instruction::ICmp: {
        ICmpInst *ICI = cast<ICmpInst>(I);
        // We can fold eq/ne comparisons with null to false/true, respectively.
        // We also fold comparisons in some conditions provided the alloc has
        // not escaped (see isNeverEqualToUnescapedAlloc).
        if (!ICI->isEquality())
          return false;
        unsigned OtherIndex = (ICI->getOperand(0) == PI) ? 1 : 0;
        if (!isNeverEqualToUnescapedAlloc(ICI->getOperand(OtherIndex), TLI, AI))
          return false;
        Users.emplace_back(I);
        continue;
      }

      case Instruction::Call:
        // Ignore no-op and store intrinsics.
        if (IntrinsicInst *II = dyn_cast<IntrinsicInst>(I)) {
          switch (II->getIntrinsicID()) {
          default:
            return false;

          case Intrinsic::memmove:
          case Intrinsic::memcpy:
          case Intrinsic::memset: {
            MemIntrinsic *MI = cast<MemIntrinsic>(II);
            if (MI->isVolatile() || MI->getRawDest() != PI)
              return false;
            LLVM_FALLTHROUGH;
          }
          case Intrinsic::dbg_declare:
          case Intrinsic::dbg_value:
          case Intrinsic::invariant_start:
          case Intrinsic::invariant_end:
          case Intrinsic::lifetime_start:
          case Intrinsic::lifetime_end:
          case Intrinsic::objectsize:
            Users.emplace_back(I);
            continue;
          }
        }

        if (isFreeCall(I, TLI)) {
          Users.emplace_back(I);
          continue;
        }
        return false;

      case Instruction::Store: {
        StoreInst *SI = cast<StoreInst>(I);
        if (SI->isVolatile() || SI->getPointerOperand() != PI)
          return false;
        Users.emplace_back(I);
        continue;
      }
      }
      llvm_unreachable("missing a return?");
    }
  } while (!Worklist.empty());
  return true;
}

Instruction *InstCombiner::visitAllocSite(Instruction &MI) {
  // If we have a malloc call which is only used in any amount of comparisons
  // to null and free calls, delete the calls and replace the comparisons with
  // true or false as appropriate.
  SmallVector<WeakVH, 64> Users;
  if (isAllocSiteRemovable(&MI, Users, &TLI)) {
    for (unsigned i = 0, e = Users.size(); i != e; ++i) {
      // Lowering all @llvm.objectsize calls first because they may
      // use a bitcast/GEP of the alloca we are removing.
      if (!Users[i])
       continue;

      Instruction *I = cast<Instruction>(&*Users[i]);

      if (IntrinsicInst *II = dyn_cast<IntrinsicInst>(I)) {
        if (II->getIntrinsicID() == Intrinsic::objectsize) {
          ConstantInt *Result = lowerObjectSizeCall(II, DL, &TLI,
                                                    /*MustSucceed=*/true);
          replaceInstUsesWith(*I, Result);
          eraseInstFromFunction(*I);
          Users[i] = nullptr; // Skip examining in the next loop.
        }
      }
    }
    for (unsigned i = 0, e = Users.size(); i != e; ++i) {
      if (!Users[i])
        continue;

      Instruction *I = cast<Instruction>(&*Users[i]);

      if (ICmpInst *C = dyn_cast<ICmpInst>(I)) {
        replaceInstUsesWith(*C,
                            ConstantInt::get(Type::getInt1Ty(C->getContext()),
                                             C->isFalseWhenEqual()));
      } else if (isa<BitCastInst>(I) || isa<GetElementPtrInst>(I)) {
        replaceInstUsesWith(*I, UndefValue::get(I->getType()));
      }
      eraseInstFromFunction(*I);
    }

    if (InvokeInst *II = dyn_cast<InvokeInst>(&MI)) {
      // Replace invoke with a NOP intrinsic to maintain the original CFG
      Module *M = II->getModule();
      Function *F = Intrinsic::getDeclaration(M, Intrinsic::donothing);
      InvokeInst::Create(F, II->getNormalDest(), II->getUnwindDest(),
                         None, "", II->getParent());
    }
    return eraseInstFromFunction(MI);
  }
  return nullptr;
}

/// \brief Move the call to free before a NULL test.
///
/// Check if this free is accessed after its argument has been test
/// against NULL (property 0).
/// If yes, it is legal to move this call in its predecessor block.
///
/// The move is performed only if the block containing the call to free
/// will be removed, i.e.:
/// 1. it has only one predecessor P, and P has two successors
/// 2. it contains the call and an unconditional branch
/// 3. its successor is the same as its predecessor's successor
///
/// The profitability is out-of concern here and this function should
/// be called only if the caller knows this transformation would be
/// profitable (e.g., for code size).
static Instruction *
tryToMoveFreeBeforeNullTest(CallInst &FI) {
  Value *Op = FI.getArgOperand(0);
  BasicBlock *FreeInstrBB = FI.getParent();
  BasicBlock *PredBB = FreeInstrBB->getSinglePredecessor();

  // Validate part of constraint #1: Only one predecessor
  // FIXME: We can extend the number of predecessor, but in that case, we
  //        would duplicate the call to free in each predecessor and it may
  //        not be profitable even for code size.
  if (!PredBB)
    return nullptr;

  // Validate constraint #2: Does this block contains only the call to
  //                         free and an unconditional branch?
  // FIXME: We could check if we can speculate everything in the
  //        predecessor block
  if (FreeInstrBB->size() != 2)
    return nullptr;
  BasicBlock *SuccBB;
  if (!match(FreeInstrBB->getTerminator(), m_UnconditionalBr(SuccBB)))
    return nullptr;

  // Validate the rest of constraint #1 by matching on the pred branch.
  TerminatorInst *TI = PredBB->getTerminator();
  BasicBlock *TrueBB, *FalseBB;
  ICmpInst::Predicate Pred;
  if (!match(TI, m_Br(m_ICmp(Pred, m_Specific(Op), m_Zero()), TrueBB, FalseBB)))
    return nullptr;
  if (Pred != ICmpInst::ICMP_EQ && Pred != ICmpInst::ICMP_NE)
    return nullptr;

  // Validate constraint #3: Ensure the null case just falls through.
  if (SuccBB != (Pred == ICmpInst::ICMP_EQ ? TrueBB : FalseBB))
    return nullptr;
  assert(FreeInstrBB == (Pred == ICmpInst::ICMP_EQ ? FalseBB : TrueBB) &&
         "Broken CFG: missing edge from predecessor to successor");

  FI.moveBefore(TI);
  return &FI;
}


Instruction *InstCombiner::visitFree(CallInst &FI) {
  Value *Op = FI.getArgOperand(0);

  // free undef -> unreachable.
  if (isa<UndefValue>(Op)) {
    // Insert a new store to null because we cannot modify the CFG here.
    Builder->CreateStore(ConstantInt::getTrue(FI.getContext()),
                         UndefValue::get(Type::getInt1PtrTy(FI.getContext())));
    return eraseInstFromFunction(FI);
  }

  // If we have 'free null' delete the instruction.  This can happen in stl code
  // when lots of inlining happens.
  if (isa<ConstantPointerNull>(Op))
    return eraseInstFromFunction(FI);

  // If we optimize for code size, try to move the call to free before the null
  // test so that simplify cfg can remove the empty block and dead code
  // elimination the branch. I.e., helps to turn something like:
  // if (foo) free(foo);
  // into
  // free(foo);
  if (MinimizeSize)
    if (Instruction *I = tryToMoveFreeBeforeNullTest(FI))
      return I;

  return nullptr;
}

Instruction *InstCombiner::visitReturnInst(ReturnInst &RI) {
  if (RI.getNumOperands() == 0) // ret void
    return nullptr;

  Value *ResultOp = RI.getOperand(0);
  Type *VTy = ResultOp->getType();
  if (!VTy->isIntegerTy())
    return nullptr;

  // There might be assume intrinsics dominating this return that completely
  // determine the value. If so, constant fold it.
  unsigned BitWidth = VTy->getPrimitiveSizeInBits();
  APInt KnownZero(BitWidth, 0), KnownOne(BitWidth, 0);
  computeKnownBits(ResultOp, KnownZero, KnownOne, 0, &RI);
  if ((KnownZero|KnownOne).isAllOnesValue())
    RI.setOperand(0, Constant::getIntegerValue(VTy, KnownOne));

  return nullptr;
}

Instruction *InstCombiner::visitBranchInst(BranchInst &BI) {
  // Change br (not X), label True, label False to: br X, label False, True
  Value *X = nullptr;
  BasicBlock *TrueDest;
  BasicBlock *FalseDest;
  if (match(&BI, m_Br(m_Not(m_Value(X)), TrueDest, FalseDest)) &&
      !isa<Constant>(X)) {
    // Swap Destinations and condition...
    BI.setCondition(X);
    BI.swapSuccessors();
    return &BI;
  }

  // If the condition is irrelevant, remove the use so that other
  // transforms on the condition become more effective.
  if (BI.isConditional() &&
      BI.getSuccessor(0) == BI.getSuccessor(1) &&
      !isa<UndefValue>(BI.getCondition())) {
    BI.setCondition(UndefValue::get(BI.getCondition()->getType()));
    return &BI;
  }

  // Canonicalize fcmp_one -> fcmp_oeq
  FCmpInst::Predicate FPred; Value *Y;
  if (match(&BI, m_Br(m_FCmp(FPred, m_Value(X), m_Value(Y)),
                             TrueDest, FalseDest)) &&
      BI.getCondition()->hasOneUse())
    if (FPred == FCmpInst::FCMP_ONE || FPred == FCmpInst::FCMP_OLE ||
        FPred == FCmpInst::FCMP_OGE) {
      FCmpInst *Cond = cast<FCmpInst>(BI.getCondition());
      Cond->setPredicate(FCmpInst::getInversePredicate(FPred));

      // Swap Destinations and condition.
      BI.swapSuccessors();
      Worklist.Add(Cond);
      return &BI;
    }

  // Canonicalize icmp_ne -> icmp_eq
  ICmpInst::Predicate IPred;
  if (match(&BI, m_Br(m_ICmp(IPred, m_Value(X), m_Value(Y)),
                      TrueDest, FalseDest)) &&
      BI.getCondition()->hasOneUse())
    if (IPred == ICmpInst::ICMP_NE  || IPred == ICmpInst::ICMP_ULE ||
        IPred == ICmpInst::ICMP_SLE || IPred == ICmpInst::ICMP_UGE ||
        IPred == ICmpInst::ICMP_SGE) {
      ICmpInst *Cond = cast<ICmpInst>(BI.getCondition());
      Cond->setPredicate(ICmpInst::getInversePredicate(IPred));
      // Swap Destinations and condition.
      BI.swapSuccessors();
      Worklist.Add(Cond);
      return &BI;
    }

  return nullptr;
}

Instruction *InstCombiner::visitSwitchInst(SwitchInst &SI) {
  Value *Cond = SI.getCondition();
  Value *Op0;
  ConstantInt *AddRHS;
  if (match(Cond, m_Add(m_Value(Op0), m_ConstantInt(AddRHS)))) {
    // Change 'switch (X+4) case 1:' into 'switch (X) case -3'.
    for (SwitchInst::CaseIt CaseIter : SI.cases()) {
      Constant *NewCase = ConstantExpr::getSub(CaseIter.getCaseValue(), AddRHS);
      assert(isa<ConstantInt>(NewCase) &&
             "Result of expression should be constant");
      CaseIter.setValue(cast<ConstantInt>(NewCase));
    }
    SI.setCondition(Op0);
    return &SI;
  }

  unsigned BitWidth = cast<IntegerType>(Cond->getType())->getBitWidth();
  APInt KnownZero(BitWidth, 0), KnownOne(BitWidth, 0);
  computeKnownBits(Cond, KnownZero, KnownOne, 0, &SI);
  unsigned LeadingKnownZeros = KnownZero.countLeadingOnes();
  unsigned LeadingKnownOnes = KnownOne.countLeadingOnes();

  // Compute the number of leading bits we can ignore.
  // TODO: A better way to determine this would use ComputeNumSignBits().
  for (auto &C : SI.cases()) {
    LeadingKnownZeros = std::min(
        LeadingKnownZeros, C.getCaseValue()->getValue().countLeadingZeros());
    LeadingKnownOnes = std::min(
        LeadingKnownOnes, C.getCaseValue()->getValue().countLeadingOnes());
  }

  unsigned NewWidth = BitWidth - std::max(LeadingKnownZeros, LeadingKnownOnes);

  // Shrink the condition operand if the new type is smaller than the old type.
  // This may produce a non-standard type for the switch, but that's ok because
  // the backend should extend back to a legal type for the target.
  if (NewWidth > 0 && NewWidth < BitWidth) {
    IntegerType *Ty = IntegerType::get(SI.getContext(), NewWidth);
    Builder->SetInsertPoint(&SI);
    Value *NewCond = Builder->CreateTrunc(Cond, Ty, "trunc");
    SI.setCondition(NewCond);

    for (SwitchInst::CaseIt CaseIter : SI.cases()) {
      APInt TruncatedCase = CaseIter.getCaseValue()->getValue().trunc(NewWidth);
      CaseIter.setValue(ConstantInt::get(SI.getContext(), TruncatedCase));
    }
    return &SI;
  }

  return nullptr;
}

Instruction *InstCombiner::visitExtractValueInst(ExtractValueInst &EV) {
  Value *Agg = EV.getAggregateOperand();

  if (!EV.hasIndices())
    return replaceInstUsesWith(EV, Agg);

  if (Value *V =
          SimplifyExtractValueInst(Agg, EV.getIndices(), DL, &TLI, &DT, &AC))
    return replaceInstUsesWith(EV, V);

  if (InsertValueInst *IV = dyn_cast<InsertValueInst>(Agg)) {
    // We're extracting from an insertvalue instruction, compare the indices
    const unsigned *exti, *exte, *insi, *inse;
    for (exti = EV.idx_begin(), insi = IV->idx_begin(),
         exte = EV.idx_end(), inse = IV->idx_end();
         exti != exte && insi != inse;
         ++exti, ++insi) {
      if (*insi != *exti)
        // The insert and extract both reference distinctly different elements.
        // This means the extract is not influenced by the insert, and we can
        // replace the aggregate operand of the extract with the aggregate
        // operand of the insert. i.e., replace
        // %I = insertvalue { i32, { i32 } } %A, { i32 } { i32 42 }, 1
        // %E = extractvalue { i32, { i32 } } %I, 0
        // with
        // %E = extractvalue { i32, { i32 } } %A, 0
        return ExtractValueInst::Create(IV->getAggregateOperand(),
                                        EV.getIndices());
    }
    if (exti == exte && insi == inse)
      // Both iterators are at the end: Index lists are identical. Replace
      // %B = insertvalue { i32, { i32 } } %A, i32 42, 1, 0
      // %C = extractvalue { i32, { i32 } } %B, 1, 0
      // with "i32 42"
      return replaceInstUsesWith(EV, IV->getInsertedValueOperand());
    if (exti == exte) {
      // The extract list is a prefix of the insert list. i.e. replace
      // %I = insertvalue { i32, { i32 } } %A, i32 42, 1, 0
      // %E = extractvalue { i32, { i32 } } %I, 1
      // with
      // %X = extractvalue { i32, { i32 } } %A, 1
      // %E = insertvalue { i32 } %X, i32 42, 0
      // by switching the order of the insert and extract (though the
      // insertvalue should be left in, since it may have other uses).
      Value *NewEV = Builder->CreateExtractValue(IV->getAggregateOperand(),
                                                 EV.getIndices());
      return InsertValueInst::Create(NewEV, IV->getInsertedValueOperand(),
                                     makeArrayRef(insi, inse));
    }
    if (insi == inse)
      // The insert list is a prefix of the extract list
      // We can simply remove the common indices from the extract and make it
      // operate on the inserted value instead of the insertvalue result.
      // i.e., replace
      // %I = insertvalue { i32, { i32 } } %A, { i32 } { i32 42 }, 1
      // %E = extractvalue { i32, { i32 } } %I, 1, 0
      // with
      // %E extractvalue { i32 } { i32 42 }, 0
      return ExtractValueInst::Create(IV->getInsertedValueOperand(),
                                      makeArrayRef(exti, exte));
  }
  if (IntrinsicInst *II = dyn_cast<IntrinsicInst>(Agg)) {
    // We're extracting from an intrinsic, see if we're the only user, which
    // allows us to simplify multiple result intrinsics to simpler things that
    // just get one value.
    if (II->hasOneUse()) {
      // Check if we're grabbing the overflow bit or the result of a 'with
      // overflow' intrinsic.  If it's the latter we can remove the intrinsic
      // and replace it with a traditional binary instruction.
      switch (II->getIntrinsicID()) {
      case Intrinsic::uadd_with_overflow:
      case Intrinsic::sadd_with_overflow:
        if (*EV.idx_begin() == 0) {  // Normal result.
          Value *LHS = II->getArgOperand(0), *RHS = II->getArgOperand(1);
          replaceInstUsesWith(*II, UndefValue::get(II->getType()));
          eraseInstFromFunction(*II);
          return BinaryOperator::CreateAdd(LHS, RHS);
        }

        // If the normal result of the add is dead, and the RHS is a constant,
        // we can transform this into a range comparison.
        // overflow = uadd a, -4  -->  overflow = icmp ugt a, 3
        if (II->getIntrinsicID() == Intrinsic::uadd_with_overflow)
          if (ConstantInt *CI = dyn_cast<ConstantInt>(II->getArgOperand(1)))
            return new ICmpInst(ICmpInst::ICMP_UGT, II->getArgOperand(0),
                                ConstantExpr::getNot(CI));
        break;
      case Intrinsic::usub_with_overflow:
      case Intrinsic::ssub_with_overflow:
        if (*EV.idx_begin() == 0) {  // Normal result.
          Value *LHS = II->getArgOperand(0), *RHS = II->getArgOperand(1);
          replaceInstUsesWith(*II, UndefValue::get(II->getType()));
          eraseInstFromFunction(*II);
          return BinaryOperator::CreateSub(LHS, RHS);
        }
        break;
      case Intrinsic::umul_with_overflow:
      case Intrinsic::smul_with_overflow:
        if (*EV.idx_begin() == 0) {  // Normal result.
          Value *LHS = II->getArgOperand(0), *RHS = II->getArgOperand(1);
          replaceInstUsesWith(*II, UndefValue::get(II->getType()));
          eraseInstFromFunction(*II);
          return BinaryOperator::CreateMul(LHS, RHS);
        }
        break;
      default:
        break;
      }
    }
  }
  if (LoadInst *L = dyn_cast<LoadInst>(Agg))
    // If the (non-volatile) load only has one use, we can rewrite this to a
    // load from a GEP. This reduces the size of the load. If a load is used
    // only by extractvalue instructions then this either must have been
    // optimized before, or it is a struct with padding, in which case we
    // don't want to do the transformation as it loses padding knowledge.
    if (L->isSimple() && L->hasOneUse()) {
      // extractvalue has integer indices, getelementptr has Value*s. Convert.
      SmallVector<Value*, 4> Indices;
      // Prefix an i32 0 since we need the first element.
      Indices.push_back(Builder->getInt32(0));
      for (ExtractValueInst::idx_iterator I = EV.idx_begin(), E = EV.idx_end();
            I != E; ++I)
        Indices.push_back(Builder->getInt32(*I));

      // We need to insert these at the location of the old load, not at that of
      // the extractvalue.
      Builder->SetInsertPoint(L);
      Value *GEP = Builder->CreateInBoundsGEP(L->getType(),
                                              L->getPointerOperand(), Indices);
      // Returning the load directly will cause the main loop to insert it in
      // the wrong spot, so use replaceInstUsesWith().
      return replaceInstUsesWith(EV, Builder->CreateLoad(GEP));
    }
  // We could simplify extracts from other values. Note that nested extracts may
  // already be simplified implicitly by the above: extract (extract (insert) )
  // will be translated into extract ( insert ( extract ) ) first and then just
  // the value inserted, if appropriate. Similarly for extracts from single-use
  // loads: extract (extract (load)) will be translated to extract (load (gep))
  // and if again single-use then via load (gep (gep)) to load (gep).
  // However, double extracts from e.g. function arguments or return values
  // aren't handled yet.
  return nullptr;
}

/// Return 'true' if the given typeinfo will match anything.
static bool isCatchAll(EHPersonality Personality, Constant *TypeInfo) {
  switch (Personality) {
  case EHPersonality::GNU_C:
  case EHPersonality::GNU_C_SjLj:
  case EHPersonality::Rust:
    // The GCC C EH and Rust personality only exists to support cleanups, so
    // it's not clear what the semantics of catch clauses are.
    return false;
  case EHPersonality::Unknown:
    return false;
  case EHPersonality::GNU_Ada:
    // While __gnat_all_others_value will match any Ada exception, it doesn't
    // match foreign exceptions (or didn't, before gcc-4.7).
    return false;
  case EHPersonality::GNU_CXX:
  case EHPersonality::GNU_CXX_SjLj:
  case EHPersonality::GNU_ObjC:
  case EHPersonality::MSVC_X86SEH:
  case EHPersonality::MSVC_Win64SEH:
  case EHPersonality::MSVC_CXX:
  case EHPersonality::CoreCLR:
    return TypeInfo->isNullValue();
  }
  llvm_unreachable("invalid enum");
}

static bool shorter_filter(const Value *LHS, const Value *RHS) {
  return
    cast<ArrayType>(LHS->getType())->getNumElements()
  <
    cast<ArrayType>(RHS->getType())->getNumElements();
}

Instruction *InstCombiner::visitLandingPadInst(LandingPadInst &LI) {
  // The logic here should be correct for any real-world personality function.
  // However if that turns out not to be true, the offending logic can always
  // be conditioned on the personality function, like the catch-all logic is.
  EHPersonality Personality =
      classifyEHPersonality(LI.getParent()->getParent()->getPersonalityFn());

  // Simplify the list of clauses, eg by removing repeated catch clauses
  // (these are often created by inlining).
  bool MakeNewInstruction = false; // If true, recreate using the following:
  SmallVector<Constant *, 16> NewClauses; // - Clauses for the new instruction;
  bool CleanupFlag = LI.isCleanup();   // - The new instruction is a cleanup.

  SmallPtrSet<Value *, 16> AlreadyCaught; // Typeinfos known caught already.
  for (unsigned i = 0, e = LI.getNumClauses(); i != e; ++i) {
    bool isLastClause = i + 1 == e;
    if (LI.isCatch(i)) {
      // A catch clause.
      Constant *CatchClause = LI.getClause(i);
      Constant *TypeInfo = CatchClause->stripPointerCasts();

      // If we already saw this clause, there is no point in having a second
      // copy of it.
      if (AlreadyCaught.insert(TypeInfo).second) {
        // This catch clause was not already seen.
        NewClauses.push_back(CatchClause);
      } else {
        // Repeated catch clause - drop the redundant copy.
        MakeNewInstruction = true;
      }

      // If this is a catch-all then there is no point in keeping any following
      // clauses or marking the landingpad as having a cleanup.
      if (isCatchAll(Personality, TypeInfo)) {
        if (!isLastClause)
          MakeNewInstruction = true;
        CleanupFlag = false;
        break;
      }
    } else {
      // A filter clause.  If any of the filter elements were already caught
      // then they can be dropped from the filter.  It is tempting to try to
      // exploit the filter further by saying that any typeinfo that does not
      // occur in the filter can't be caught later (and thus can be dropped).
      // However this would be wrong, since typeinfos can match without being
      // equal (for example if one represents a C++ class, and the other some
      // class derived from it).
      assert(LI.isFilter(i) && "Unsupported landingpad clause!");
      Constant *FilterClause = LI.getClause(i);
      ArrayType *FilterType = cast<ArrayType>(FilterClause->getType());
      unsigned NumTypeInfos = FilterType->getNumElements();

      // An empty filter catches everything, so there is no point in keeping any
      // following clauses or marking the landingpad as having a cleanup.  By
      // dealing with this case here the following code is made a bit simpler.
      if (!NumTypeInfos) {
        NewClauses.push_back(FilterClause);
        if (!isLastClause)
          MakeNewInstruction = true;
        CleanupFlag = false;
        break;
      }

      bool MakeNewFilter = false; // If true, make a new filter.
      SmallVector<Constant *, 16> NewFilterElts; // New elements.
      if (isa<ConstantAggregateZero>(FilterClause)) {
        // Not an empty filter - it contains at least one null typeinfo.
        assert(NumTypeInfos > 0 && "Should have handled empty filter already!");
        Constant *TypeInfo =
          Constant::getNullValue(FilterType->getElementType());
        // If this typeinfo is a catch-all then the filter can never match.
        if (isCatchAll(Personality, TypeInfo)) {
          // Throw the filter away.
          MakeNewInstruction = true;
          continue;
        }

        // There is no point in having multiple copies of this typeinfo, so
        // discard all but the first copy if there is more than one.
        NewFilterElts.push_back(TypeInfo);
        if (NumTypeInfos > 1)
          MakeNewFilter = true;
      } else {
        ConstantArray *Filter = cast<ConstantArray>(FilterClause);
        SmallPtrSet<Value *, 16> SeenInFilter; // For uniquing the elements.
        NewFilterElts.reserve(NumTypeInfos);

        // Remove any filter elements that were already caught or that already
        // occurred in the filter.  While there, see if any of the elements are
        // catch-alls.  If so, the filter can be discarded.
        bool SawCatchAll = false;
        for (unsigned j = 0; j != NumTypeInfos; ++j) {
          Constant *Elt = Filter->getOperand(j);
          Constant *TypeInfo = Elt->stripPointerCasts();
          if (isCatchAll(Personality, TypeInfo)) {
            // This element is a catch-all.  Bail out, noting this fact.
            SawCatchAll = true;
            break;
          }

          // Even if we've seen a type in a catch clause, we don't want to
          // remove it from the filter.  An unexpected type handler may be
          // set up for a call site which throws an exception of the same
          // type caught.  In order for the exception thrown by the unexpected
          // handler to propagate correctly, the filter must be correctly
          // described for the call site.
          //
          // Example:
          //
          // void unexpected() { throw 1;}
          // void foo() throw (int) {
          //   std::set_unexpected(unexpected);
          //   try {
          //     throw 2.0;
          //   } catch (int i) {}
          // }

          // There is no point in having multiple copies of the same typeinfo in
          // a filter, so only add it if we didn't already.
          if (SeenInFilter.insert(TypeInfo).second)
            NewFilterElts.push_back(cast<Constant>(Elt));
        }
        // A filter containing a catch-all cannot match anything by definition.
        if (SawCatchAll) {
          // Throw the filter away.
          MakeNewInstruction = true;
          continue;
        }

        // If we dropped something from the filter, make a new one.
        if (NewFilterElts.size() < NumTypeInfos)
          MakeNewFilter = true;
      }
      if (MakeNewFilter) {
        FilterType = ArrayType::get(FilterType->getElementType(),
                                    NewFilterElts.size());
        FilterClause = ConstantArray::get(FilterType, NewFilterElts);
        MakeNewInstruction = true;
      }

      NewClauses.push_back(FilterClause);

      // If the new filter is empty then it will catch everything so there is
      // no point in keeping any following clauses or marking the landingpad
      // as having a cleanup.  The case of the original filter being empty was
      // already handled above.
      if (MakeNewFilter && !NewFilterElts.size()) {
        assert(MakeNewInstruction && "New filter but not a new instruction!");
        CleanupFlag = false;
        break;
      }
    }
  }

  // If several filters occur in a row then reorder them so that the shortest
  // filters come first (those with the smallest number of elements).  This is
  // advantageous because shorter filters are more likely to match, speeding up
  // unwinding, but mostly because it increases the effectiveness of the other
  // filter optimizations below.
  for (unsigned i = 0, e = NewClauses.size(); i + 1 < e; ) {
    unsigned j;
    // Find the maximal 'j' s.t. the range [i, j) consists entirely of filters.
    for (j = i; j != e; ++j)
      if (!isa<ArrayType>(NewClauses[j]->getType()))
        break;

    // Check whether the filters are already sorted by length.  We need to know
    // if sorting them is actually going to do anything so that we only make a
    // new landingpad instruction if it does.
    for (unsigned k = i; k + 1 < j; ++k)
      if (shorter_filter(NewClauses[k+1], NewClauses[k])) {
        // Not sorted, so sort the filters now.  Doing an unstable sort would be
        // correct too but reordering filters pointlessly might confuse users.
        std::stable_sort(NewClauses.begin() + i, NewClauses.begin() + j,
                         shorter_filter);
        MakeNewInstruction = true;
        break;
      }

    // Look for the next batch of filters.
    i = j + 1;
  }

  // If typeinfos matched if and only if equal, then the elements of a filter L
  // that occurs later than a filter F could be replaced by the intersection of
  // the elements of F and L.  In reality two typeinfos can match without being
  // equal (for example if one represents a C++ class, and the other some class
  // derived from it) so it would be wrong to perform this transform in general.
  // However the transform is correct and useful if F is a subset of L.  In that
  // case L can be replaced by F, and thus removed altogether since repeating a
  // filter is pointless.  So here we look at all pairs of filters F and L where
  // L follows F in the list of clauses, and remove L if every element of F is
  // an element of L.  This can occur when inlining C++ functions with exception
  // specifications.
  for (unsigned i = 0; i + 1 < NewClauses.size(); ++i) {
    // Examine each filter in turn.
    Value *Filter = NewClauses[i];
    ArrayType *FTy = dyn_cast<ArrayType>(Filter->getType());
    if (!FTy)
      // Not a filter - skip it.
      continue;
    unsigned FElts = FTy->getNumElements();
    // Examine each filter following this one.  Doing this backwards means that
    // we don't have to worry about filters disappearing under us when removed.
    for (unsigned j = NewClauses.size() - 1; j != i; --j) {
      Value *LFilter = NewClauses[j];
      ArrayType *LTy = dyn_cast<ArrayType>(LFilter->getType());
      if (!LTy)
        // Not a filter - skip it.
        continue;
      // If Filter is a subset of LFilter, i.e. every element of Filter is also
      // an element of LFilter, then discard LFilter.
      SmallVectorImpl<Constant *>::iterator J = NewClauses.begin() + j;
      // If Filter is empty then it is a subset of LFilter.
      if (!FElts) {
        // Discard LFilter.
        NewClauses.erase(J);
        MakeNewInstruction = true;
        // Move on to the next filter.
        continue;
      }
      unsigned LElts = LTy->getNumElements();
      // If Filter is longer than LFilter then it cannot be a subset of it.
      if (FElts > LElts)
        // Move on to the next filter.
        continue;
      // At this point we know that LFilter has at least one element.
      if (isa<ConstantAggregateZero>(LFilter)) { // LFilter only contains zeros.
        // Filter is a subset of LFilter iff Filter contains only zeros (as we
        // already know that Filter is not longer than LFilter).
        if (isa<ConstantAggregateZero>(Filter)) {
          assert(FElts <= LElts && "Should have handled this case earlier!");
          // Discard LFilter.
          NewClauses.erase(J);
          MakeNewInstruction = true;
        }
        // Move on to the next filter.
        continue;
      }
      ConstantArray *LArray = cast<ConstantArray>(LFilter);
      if (isa<ConstantAggregateZero>(Filter)) { // Filter only contains zeros.
        // Since Filter is non-empty and contains only zeros, it is a subset of
        // LFilter iff LFilter contains a zero.
        assert(FElts > 0 && "Should have eliminated the empty filter earlier!");
        for (unsigned l = 0; l != LElts; ++l)
          if (LArray->getOperand(l)->isNullValue()) {
            // LFilter contains a zero - discard it.
            NewClauses.erase(J);
            MakeNewInstruction = true;
            break;
          }
        // Move on to the next filter.
        continue;
      }
      // At this point we know that both filters are ConstantArrays.  Loop over
      // operands to see whether every element of Filter is also an element of
      // LFilter.  Since filters tend to be short this is probably faster than
      // using a method that scales nicely.
      ConstantArray *FArray = cast<ConstantArray>(Filter);
      bool AllFound = true;
      for (unsigned f = 0; f != FElts; ++f) {
        Value *FTypeInfo = FArray->getOperand(f)->stripPointerCasts();
        AllFound = false;
        for (unsigned l = 0; l != LElts; ++l) {
          Value *LTypeInfo = LArray->getOperand(l)->stripPointerCasts();
          if (LTypeInfo == FTypeInfo) {
            AllFound = true;
            break;
          }
        }
        if (!AllFound)
          break;
      }
      if (AllFound) {
        // Discard LFilter.
        NewClauses.erase(J);
        MakeNewInstruction = true;
      }
      // Move on to the next filter.
    }
  }

  // If we changed any of the clauses, replace the old landingpad instruction
  // with a new one.
  if (MakeNewInstruction) {
    LandingPadInst *NLI = LandingPadInst::Create(LI.getType(),
                                                 NewClauses.size());
    for (unsigned i = 0, e = NewClauses.size(); i != e; ++i)
      NLI->addClause(NewClauses[i]);
    // A landing pad with no clauses must have the cleanup flag set.  It is
    // theoretically possible, though highly unlikely, that we eliminated all
    // clauses.  If so, force the cleanup flag to true.
    if (NewClauses.empty())
      CleanupFlag = true;
    NLI->setCleanup(CleanupFlag);
    return NLI;
  }

  // Even if none of the clauses changed, we may nonetheless have understood
  // that the cleanup flag is pointless.  Clear it if so.
  if (LI.isCleanup() != CleanupFlag) {
    assert(!CleanupFlag && "Adding a cleanup, not removing one?!");
    LI.setCleanup(CleanupFlag);
    return &LI;
  }

  return nullptr;
}

/// Try to move the specified instruction from its current block into the
/// beginning of DestBlock, which can only happen if it's safe to move the
/// instruction past all of the instructions between it and the end of its
/// block.
static bool TryToSinkInstruction(Instruction *I, BasicBlock *DestBlock) {
  assert(I->hasOneUse() && "Invariants didn't hold!");

  // Cannot move control-flow-involving, volatile loads, vaarg, etc.
  if (isa<PHINode>(I) || I->isEHPad() || I->mayHaveSideEffects() ||
      isa<TerminatorInst>(I))
    return false;

  // Do not sink alloca instructions out of the entry block.
  if (isa<AllocaInst>(I) && I->getParent() ==
        &DestBlock->getParent()->getEntryBlock())
    return false;

  // Do not sink into catchswitch blocks.
  if (isa<CatchSwitchInst>(DestBlock->getTerminator()))
    return false;

  // Do not sink convergent call instructions.
  if (auto *CI = dyn_cast<CallInst>(I)) {
    if (CI->isConvergent())
      return false;
  }
  // We can only sink load instructions if there is nothing between the load and
  // the end of block that could change the value.
  if (I->mayReadFromMemory()) {
    for (BasicBlock::iterator Scan = I->getIterator(),
                              E = I->getParent()->end();
         Scan != E; ++Scan)
      if (Scan->mayWriteToMemory())
        return false;
  }

  BasicBlock::iterator InsertPos = DestBlock->getFirstInsertionPt();
  I->moveBefore(&*InsertPos);
  ++NumSunkInst;
  return true;
}

bool InstCombiner::run() {
  while (!Worklist.isEmpty()) {
    Instruction *I = Worklist.RemoveOne();
    if (I == nullptr) continue;  // skip null values.

    // Check to see if we can DCE the instruction.
    if (isInstructionTriviallyDead(I, &TLI)) {
      DEBUG(dbgs() << "IC: DCE: " << *I << '\n');
      eraseInstFromFunction(*I);
      ++NumDeadInst;
      MadeIRChange = true;
      continue;
    }

    // Instruction isn't dead, see if we can constant propagate it.
    if (!I->use_empty() &&
        (I->getNumOperands() == 0 || isa<Constant>(I->getOperand(0)))) {
      if (Constant *C = ConstantFoldInstruction(I, DL, &TLI)) {
        DEBUG(dbgs() << "IC: ConstFold to: " << *C << " from: " << *I << '\n');

        // Add operands to the worklist.
        replaceInstUsesWith(*I, C);
        ++NumConstProp;
<<<<<<< HEAD
        if (isInstructionTriviallyDead(I, TLI))
=======
        if (isInstructionTriviallyDead(I, &TLI))
>>>>>>> c329efbc
          eraseInstFromFunction(*I);
        MadeIRChange = true;
        continue;
      }
    }

    // In general, it is possible for computeKnownBits to determine all bits in
    // a value even when the operands are not all constants.
    Type *Ty = I->getType();
    if (ExpensiveCombines && !I->use_empty() && Ty->isIntOrIntVectorTy()) {
      unsigned BitWidth = Ty->getScalarSizeInBits();
      APInt KnownZero(BitWidth, 0);
      APInt KnownOne(BitWidth, 0);
      computeKnownBits(I, KnownZero, KnownOne, /*Depth*/0, I);
      if ((KnownZero | KnownOne).isAllOnesValue()) {
        Constant *C = ConstantInt::get(Ty, KnownOne);
        DEBUG(dbgs() << "IC: ConstFold (all bits known) to: " << *C <<
                        " from: " << *I << '\n');

        // Add operands to the worklist.
        replaceInstUsesWith(*I, C);
        ++NumConstProp;
<<<<<<< HEAD
        if (isInstructionTriviallyDead(I, TLI))
=======
        if (isInstructionTriviallyDead(I, &TLI))
>>>>>>> c329efbc
          eraseInstFromFunction(*I);
        MadeIRChange = true;
        continue;
      }
    }

    // See if we can trivially sink this instruction to a successor basic block.
    if (I->hasOneUse()) {
      BasicBlock *BB = I->getParent();
      Instruction *UserInst = cast<Instruction>(*I->user_begin());
      BasicBlock *UserParent;

      // Get the block the use occurs in.
      if (PHINode *PN = dyn_cast<PHINode>(UserInst))
        UserParent = PN->getIncomingBlock(*I->use_begin());
      else
        UserParent = UserInst->getParent();

      if (UserParent != BB) {
        bool UserIsSuccessor = false;
        // See if the user is one of our successors.
        for (succ_iterator SI = succ_begin(BB), E = succ_end(BB); SI != E; ++SI)
          if (*SI == UserParent) {
            UserIsSuccessor = true;
            break;
          }

        // If the user is one of our immediate successors, and if that successor
        // only has us as a predecessors (we'd have to split the critical edge
        // otherwise), we can keep going.
        if (UserIsSuccessor && UserParent->getUniquePredecessor()) {
          // Okay, the CFG is simple enough, try to sink this instruction.
          if (TryToSinkInstruction(I, UserParent)) {
            DEBUG(dbgs() << "IC: Sink: " << *I << '\n');
            MadeIRChange = true;
            // We'll add uses of the sunk instruction below, but since sinking
            // can expose opportunities for it's *operands* add them to the
            // worklist
            for (Use &U : I->operands())
              if (Instruction *OpI = dyn_cast<Instruction>(U.get()))
                Worklist.Add(OpI);
          }
        }
      }
    }

    // Now that we have an instruction, try combining it to simplify it.
    Builder->SetInsertPoint(I);
    Builder->SetCurrentDebugLocation(I->getDebugLoc());

#ifndef NDEBUG
    std::string OrigI;
#endif
    DEBUG(raw_string_ostream SS(OrigI); I->print(SS); OrigI = SS.str(););
    DEBUG(dbgs() << "IC: Visiting: " << OrigI << '\n');

    if (Instruction *Result = visit(*I)) {
      ++NumCombined;
      // Should we replace the old instruction with a new one?
      if (Result != I) {
        DEBUG(dbgs() << "IC: Old = " << *I << '\n'
                     << "    New = " << *Result << '\n');

        if (I->getDebugLoc())
          Result->setDebugLoc(I->getDebugLoc());
        // Everything uses the new instruction now.
        I->replaceAllUsesWith(Result);

        // Move the name to the new instruction first.
        Result->takeName(I);

        // Push the new instruction and any users onto the worklist.
        Worklist.Add(Result);
        Worklist.AddUsersToWorkList(*Result);

        // Insert the new instruction into the basic block...
        BasicBlock *InstParent = I->getParent();
        BasicBlock::iterator InsertPos = I->getIterator();

        // If we replace a PHI with something that isn't a PHI, fix up the
        // insertion point.
        if (!isa<PHINode>(Result) && isa<PHINode>(InsertPos))
          InsertPos = InstParent->getFirstInsertionPt();

        InstParent->getInstList().insert(InsertPos, Result);

        eraseInstFromFunction(*I);
      } else {
        DEBUG(dbgs() << "IC: Mod = " << OrigI << '\n'
                     << "    New = " << *I << '\n');

        // If the instruction was modified, it's possible that it is now dead.
        // if so, remove it.
        if (isInstructionTriviallyDead(I, &TLI)) {
          eraseInstFromFunction(*I);
        } else {
          Worklist.Add(I);
          Worklist.AddUsersToWorkList(*I);
        }
      }
      MadeIRChange = true;
    }
  }

  Worklist.Zap();
  return MadeIRChange;
}

/// Walk the function in depth-first order, adding all reachable code to the
/// worklist.
///
/// This has a couple of tricks to make the code faster and more powerful.  In
/// particular, we constant fold and DCE instructions as we go, to avoid adding
/// them to the worklist (this significantly speeds up instcombine on code where
/// many instructions are dead or constant).  Additionally, if we find a branch
/// whose condition is a known constant, we only visit the reachable successors.
///
static bool AddReachableCodeToWorklist(BasicBlock *BB, const DataLayout &DL,
                                       SmallPtrSetImpl<BasicBlock *> &Visited,
                                       InstCombineWorklist &ICWorklist,
                                       const TargetLibraryInfo *TLI) {
  bool MadeIRChange = false;
  SmallVector<BasicBlock*, 256> Worklist;
  Worklist.push_back(BB);

  SmallVector<Instruction*, 128> InstrsForInstCombineWorklist;
  DenseMap<Constant *, Constant *> FoldedConstants;

  do {
    BB = Worklist.pop_back_val();

    // We have now visited this block!  If we've already been here, ignore it.
    if (!Visited.insert(BB).second)
      continue;

    for (BasicBlock::iterator BBI = BB->begin(), E = BB->end(); BBI != E; ) {
      Instruction *Inst = &*BBI++;

      // DCE instruction if trivially dead.
      if (isInstructionTriviallyDead(Inst, TLI)) {
        ++NumDeadInst;
        DEBUG(dbgs() << "IC: DCE: " << *Inst << '\n');
        Inst->eraseFromParent();
        continue;
      }

      // ConstantProp instruction if trivially constant.
      if (!Inst->use_empty() &&
          (Inst->getNumOperands() == 0 || isa<Constant>(Inst->getOperand(0))))
        if (Constant *C = ConstantFoldInstruction(Inst, DL, TLI)) {
          DEBUG(dbgs() << "IC: ConstFold to: " << *C << " from: "
                       << *Inst << '\n');
          Inst->replaceAllUsesWith(C);
          ++NumConstProp;
          if (isInstructionTriviallyDead(Inst, TLI))
            Inst->eraseFromParent();
          continue;
        }

      // See if we can constant fold its operands.
      for (User::op_iterator i = Inst->op_begin(), e = Inst->op_end(); i != e;
           ++i) {
        if (!isa<ConstantVector>(i) && !isa<ConstantExpr>(i))
          continue;

        auto *C = cast<Constant>(i);
        Constant *&FoldRes = FoldedConstants[C];
        if (!FoldRes)
          FoldRes = ConstantFoldConstant(C, DL, TLI);
        if (!FoldRes)
          FoldRes = C;

        if (FoldRes != C) {
          *i = FoldRes;
          MadeIRChange = true;
        }
      }

      InstrsForInstCombineWorklist.push_back(Inst);
    }

    // Recursively visit successors.  If this is a branch or switch on a
    // constant, only visit the reachable successor.
    TerminatorInst *TI = BB->getTerminator();
    if (BranchInst *BI = dyn_cast<BranchInst>(TI)) {
      if (BI->isConditional() && isa<ConstantInt>(BI->getCondition())) {
        bool CondVal = cast<ConstantInt>(BI->getCondition())->getZExtValue();
        BasicBlock *ReachableBB = BI->getSuccessor(!CondVal);
        Worklist.push_back(ReachableBB);
        continue;
      }
    } else if (SwitchInst *SI = dyn_cast<SwitchInst>(TI)) {
      if (ConstantInt *Cond = dyn_cast<ConstantInt>(SI->getCondition())) {
        // See if this is an explicit destination.
        for (SwitchInst::CaseIt i = SI->case_begin(), e = SI->case_end();
             i != e; ++i)
          if (i.getCaseValue() == Cond) {
            BasicBlock *ReachableBB = i.getCaseSuccessor();
            Worklist.push_back(ReachableBB);
            continue;
          }

        // Otherwise it is the default destination.
        Worklist.push_back(SI->getDefaultDest());
        continue;
      }
    }

    for (BasicBlock *SuccBB : TI->successors())
      Worklist.push_back(SuccBB);
  } while (!Worklist.empty());

  // Once we've found all of the instructions to add to instcombine's worklist,
  // add them in reverse order.  This way instcombine will visit from the top
  // of the function down.  This jives well with the way that it adds all uses
  // of instructions to the worklist after doing a transformation, thus avoiding
  // some N^2 behavior in pathological cases.
  ICWorklist.AddInitialGroup(InstrsForInstCombineWorklist);

  return MadeIRChange;
}

/// \brief Populate the IC worklist from a function, and prune any dead basic
/// blocks discovered in the process.
///
/// This also does basic constant propagation and other forward fixing to make
/// the combiner itself run much faster.
static bool prepareICWorklistFromFunction(Function &F, const DataLayout &DL,
                                          TargetLibraryInfo *TLI,
                                          InstCombineWorklist &ICWorklist) {
  bool MadeIRChange = false;

  // Do a depth-first traversal of the function, populate the worklist with
  // the reachable instructions.  Ignore blocks that are not reachable.  Keep
  // track of which blocks we visit.
  SmallPtrSet<BasicBlock *, 32> Visited;
  MadeIRChange |=
      AddReachableCodeToWorklist(&F.front(), DL, Visited, ICWorklist, TLI);

  // Do a quick scan over the function.  If we find any blocks that are
  // unreachable, remove any instructions inside of them.  This prevents
  // the instcombine code from having to deal with some bad special cases.
  for (BasicBlock &BB : F) {
    if (Visited.count(&BB))
      continue;

    unsigned NumDeadInstInBB = removeAllNonTerminatorAndEHPadInstructions(&BB);
    MadeIRChange |= NumDeadInstInBB > 0;
    NumDeadInst += NumDeadInstInBB;
  }

  return MadeIRChange;
}

static bool
combineInstructionsOverFunction(Function &F, InstCombineWorklist &Worklist,
                                AliasAnalysis *AA, AssumptionCache &AC,
                                TargetLibraryInfo &TLI, DominatorTree &DT,
                                bool ExpensiveCombines = true,
                                LoopInfo *LI = nullptr) {
  auto &DL = F.getParent()->getDataLayout();
  ExpensiveCombines |= EnableExpensiveCombines;

  /// Builder - This is an IRBuilder that automatically inserts new
  /// instructions into the worklist when they are created.
  IRBuilder<TargetFolder, IRBuilderCallbackInserter> Builder(
      F.getContext(), TargetFolder(DL),
      IRBuilderCallbackInserter([&Worklist, &AC](Instruction *I) {
        Worklist.Add(I);

        using namespace llvm::PatternMatch;
        if (match(I, m_Intrinsic<Intrinsic::assume>()))
          AC.registerAssumption(cast<CallInst>(I));
      }));

  // Lower dbg.declare intrinsics otherwise their value may be clobbered
  // by instcombiner.
  bool DbgDeclaresChanged = LowerDbgDeclare(F);

  // Iterate while there is work to do.
  int Iteration = 0;
  for (;;) {
    ++Iteration;
    DEBUG(dbgs() << "\n\nINSTCOMBINE ITERATION #" << Iteration << " on "
                 << F.getName() << "\n");

    bool Changed = prepareICWorklistFromFunction(F, DL, &TLI, Worklist);

    InstCombiner IC(Worklist, &Builder, F.optForMinSize(), ExpensiveCombines,
                    AA, AC, TLI, DT, DL, LI);
    Changed |= IC.run();

    if (!Changed)
      break;
  }

  return DbgDeclaresChanged || Iteration > 1;
}

PreservedAnalyses InstCombinePass::run(Function &F,
                                       FunctionAnalysisManager &AM) {
  auto &AC = AM.getResult<AssumptionAnalysis>(F);
  auto &DT = AM.getResult<DominatorTreeAnalysis>(F);
  auto &TLI = AM.getResult<TargetLibraryAnalysis>(F);

  auto *LI = AM.getCachedResult<LoopAnalysis>(F);

  // FIXME: The AliasAnalysis is not yet supported in the new pass manager
  if (!combineInstructionsOverFunction(F, Worklist, nullptr, AC, TLI, DT,
                                       ExpensiveCombines, LI))
    // No changes, all analyses are preserved.
    return PreservedAnalyses::all();

  // Mark all the analyses that instcombine updates as preserved.
  // FIXME: This should also 'preserve the CFG'.
  PreservedAnalyses PA;
  PA.preserve<DominatorTreeAnalysis>();
  return PA;
}

void InstructionCombiningPass::getAnalysisUsage(AnalysisUsage &AU) const {
  AU.setPreservesCFG();
  AU.addRequired<AAResultsWrapperPass>();
  AU.addRequired<AssumptionCacheTracker>();
  AU.addRequired<TargetLibraryInfoWrapperPass>();
  AU.addRequired<DominatorTreeWrapperPass>();
  AU.addPreserved<DominatorTreeWrapperPass>();
  AU.addPreserved<AAResultsWrapperPass>();
  AU.addPreserved<BasicAAWrapperPass>();
  AU.addPreserved<GlobalsAAWrapperPass>();
}

bool InstructionCombiningPass::runOnFunction(Function &F) {
  if (skipFunction(F))
    return false;

  // Required analyses.
  auto AA = &getAnalysis<AAResultsWrapperPass>().getAAResults();
  auto &AC = getAnalysis<AssumptionCacheTracker>().getAssumptionCache(F);
  auto &TLI = getAnalysis<TargetLibraryInfoWrapperPass>().getTLI();
  auto &DT = getAnalysis<DominatorTreeWrapperPass>().getDomTree();

  // Optional analyses.
  auto *LIWP = getAnalysisIfAvailable<LoopInfoWrapperPass>();
  auto *LI = LIWP ? &LIWP->getLoopInfo() : nullptr;

  return combineInstructionsOverFunction(F, Worklist, AA, AC, TLI, DT,
                                         ExpensiveCombines, LI);
}

char InstructionCombiningPass::ID = 0;
INITIALIZE_PASS_BEGIN(InstructionCombiningPass, "instcombine",
                      "Combine redundant instructions", false, false)
INITIALIZE_PASS_DEPENDENCY(AssumptionCacheTracker)
INITIALIZE_PASS_DEPENDENCY(TargetLibraryInfoWrapperPass)
INITIALIZE_PASS_DEPENDENCY(DominatorTreeWrapperPass)
INITIALIZE_PASS_DEPENDENCY(AAResultsWrapperPass)
INITIALIZE_PASS_DEPENDENCY(GlobalsAAWrapperPass)
INITIALIZE_PASS_END(InstructionCombiningPass, "instcombine",
                    "Combine redundant instructions", false, false)

// Initialization Routines
void llvm::initializeInstCombine(PassRegistry &Registry) {
  initializeInstructionCombiningPassPass(Registry);
}

void LLVMInitializeInstCombine(LLVMPassRegistryRef R) {
  initializeInstructionCombiningPassPass(*unwrap(R));
}

FunctionPass *llvm::createInstructionCombiningPass(bool ExpensiveCombines) {
  return new InstructionCombiningPass(ExpensiveCombines);
}<|MERGE_RESOLUTION|>--- conflicted
+++ resolved
@@ -2838,11 +2838,7 @@
         // Add operands to the worklist.
         replaceInstUsesWith(*I, C);
         ++NumConstProp;
-<<<<<<< HEAD
-        if (isInstructionTriviallyDead(I, TLI))
-=======
         if (isInstructionTriviallyDead(I, &TLI))
->>>>>>> c329efbc
           eraseInstFromFunction(*I);
         MadeIRChange = true;
         continue;
@@ -2865,11 +2861,7 @@
         // Add operands to the worklist.
         replaceInstUsesWith(*I, C);
         ++NumConstProp;
-<<<<<<< HEAD
-        if (isInstructionTriviallyDead(I, TLI))
-=======
         if (isInstructionTriviallyDead(I, &TLI))
->>>>>>> c329efbc
           eraseInstFromFunction(*I);
         MadeIRChange = true;
         continue;
