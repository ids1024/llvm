--- conflicted
+++ resolved
@@ -46,16 +46,6 @@
                 "Expand out variable argument function definitions and calls",
                 false, false)
 
-<<<<<<< HEAD
-static bool isEmscriptenJSArgsFunc(StringRef Name) {
-  return Name.equals("emscripten_asm_const_int") ||
-         Name.equals("emscripten_asm_const_double") ||
-         Name.equals("emscripten_landingpad") ||
-         Name.equals("emscripten_resume");
-}
-
-static void ExpandVarArgFunc(Function *Func) {
-=======
 static bool isEmscriptenJSArgsFunc(Module *M, StringRef Name) {
   // TODO(jfb) Make these intrinsics in clang and remove the assert: these
   //           intrinsics should only exist for Emscripten.
@@ -72,7 +62,6 @@
   if (isEmscriptenJSArgsFunc(M, Func->getName()))
     return false;
 
->>>>>>> 7afd1896
   Type *PtrType = Type::getInt8PtrTy(Func->getContext());
 
   FunctionType *FTy = Func->getFunctionType();
@@ -183,12 +172,6 @@
   if (auto *F = dyn_cast<Function>(Call->getCalledValue()))
     if (isEmscriptenJSArgsFunc(M, F->getName()))
       return false;
-
-  // EMSCRIPTEN: use js varargs for special instrinsics
-  const Value *CV = Call->getCalledValue();
-  if (isa<Function>(CV) && isEmscriptenJSArgsFunc(CV->getName())) {
-    return false;
-  }
 
   Function *F = Call->getParent()->getParent();
   LLVMContext &Ctx = M->getContext();
@@ -336,16 +319,8 @@
       }
     }
 
-<<<<<<< HEAD
-    // EMSCRIPTEN: use js varargs for special instrinsics
-    if (F->isVarArg() && !isEmscriptenJSArgsFunc(F->getName())) {
-      Changed = true;
-      ExpandVarArgFunc(F);
-    }
-=======
     if (F->isVarArg())
       Changed |= ExpandVarArgFunc(&M, F);
->>>>>>> 7afd1896
   }
 
   return Changed;
