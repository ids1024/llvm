//===- ResolvePNaClIntrinsics.cpp - Resolve calls to PNaCl intrinsics ----====//
//
//                     The LLVM Compiler Infrastructure
//
// This file is distributed under the University of Illinois Open Source
// License. See LICENSE.TXT for details.
//
//===----------------------------------------------------------------------===//
//
// This pass resolves calls to PNaCl stable bitcode intrinsics. It is
// normally run in the PNaCl translator.
//
// Running AddPNaClExternalDeclsPass is a precondition for running this
// pass. They are separate because one is a ModulePass and the other is
// a FunctionPass.
//
//===----------------------------------------------------------------------===//

#include "llvm/ADT/SmallVector.h"
#include "llvm/ADT/Triple.h"
#include "llvm/IR/Constant.h"
#include "llvm/IR/DerivedTypes.h"
#include "llvm/IR/IRBuilder.h"
#include "llvm/IR/InlineAsm.h"
#include "llvm/IR/Instructions.h"
#include "llvm/IR/IntrinsicInst.h"
#include "llvm/IR/Intrinsics.h"
#include "llvm/IR/Module.h"
#include "llvm/IR/NaClAtomicIntrinsics.h"
#include "llvm/IR/Value.h"
#include "llvm/Pass.h"
#include "llvm/Support/Compiler.h"
#include "llvm/Transforms/NaCl.h"
#include "llvm/Transforms/Utils/Local.h"
#if defined(PNACL_BROWSER_TRANSLATOR)
#include "native_client/src/untrusted/nacl/pnacl.h"
#endif

using namespace llvm;

namespace {
class ResolvePNaClIntrinsics : public FunctionPass {
public:
  ResolvePNaClIntrinsics() : FunctionPass(ID) {
    initializeResolvePNaClIntrinsicsPass(*PassRegistry::getPassRegistry());
  }

  static char ID;
  virtual bool runOnFunction(Function &F);

  /// Interface specifying how intrinsic calls should be resolved. Each
  /// intrinsic call handled by the implementor will be visited by the
  /// doResolve method.
  class CallResolver {
  public:
    /// Called once per \p Call to the intrinsic in the module.
    /// Returns true if the Function was changed.
    bool resolve(IntrinsicInst *Call) {
      // To be a well-behaving FunctionPass, don't touch uses in other
      // functions. These will be handled when the pass manager gets to
      // those functions.
      if (Call->getParent()->getParent() == &F)
        return doResolve(Call);
      return false;
    }
    Function *getDeclaration() const { return doGetDeclaration(); }
    std::string getName() { return Intrinsic::getName(IntrinsicID); }

  protected:
    Function &F;
    Module *M;
    Intrinsic::ID IntrinsicID;

    CallResolver(Function &F, Intrinsic::ID IntrinsicID)
        : F(F), M(F.getParent()), IntrinsicID(IntrinsicID) {}
    virtual ~CallResolver() {}

    /// The following pure virtual methods must be defined by
    /// implementors, and will be called once per intrinsic call.
    /// NOTE: doGetDeclaration() should only "get" the intrinsic declaration
    /// and not *add* decls to the module. Declarations should be added
    /// up front by the AddPNaClExternalDecls module pass.
    virtual Function *doGetDeclaration() const = 0;
    /// Returns true if the Function was changed.
    virtual bool doResolve(IntrinsicInst *Call) = 0;

  private:
    CallResolver(const CallResolver &) LLVM_DELETED_FUNCTION;
    CallResolver &operator=(const CallResolver &) LLVM_DELETED_FUNCTION;
  };

private:
  /// Visit all calls matching the \p Resolver's declaration, and invoke
  /// the CallResolver methods on each of them.
  bool visitCalls(CallResolver &Resolver);
};

/// Rewrite intrinsic calls to another function.
class IntrinsicCallToFunctionCall :
    public ResolvePNaClIntrinsics::CallResolver {
public:
  IntrinsicCallToFunctionCall(Function &F, Intrinsic::ID IntrinsicID,
                              const char *TargetFunctionName)
      : CallResolver(F, IntrinsicID),
        TargetFunction(M->getFunction(TargetFunctionName)) {
    // Expect to find the target function for this intrinsic already
    // declared, even if it is never used.
    if (!TargetFunction)
      report_fatal_error(std::string(
          "Expected to find external declaration of ") + TargetFunctionName);
  }
  virtual ~IntrinsicCallToFunctionCall() {}

private:
  Function *TargetFunction;

  virtual Function *doGetDeclaration() const {
    return Intrinsic::getDeclaration(M, IntrinsicID);
  }

  virtual bool doResolve(IntrinsicInst *Call) {
    Call->setCalledFunction(TargetFunction);
    if (IntrinsicID == Intrinsic::nacl_setjmp) {
      // The "returns_twice" attribute is required for correctness,
      // otherwise the backend will reuse stack slots in a way that is
      // incorrect for setjmp().  See:
      // https://code.google.com/p/nativeclient/issues/detail?id=3733
      Call->setCanReturnTwice();
    }
    return true;
  }

  IntrinsicCallToFunctionCall(const IntrinsicCallToFunctionCall &)
      LLVM_DELETED_FUNCTION;
  IntrinsicCallToFunctionCall &operator=(const IntrinsicCallToFunctionCall &)
      LLVM_DELETED_FUNCTION;
};

/// Rewrite intrinsic calls to a constant whose value is determined by a
/// functor. This functor is called once per Call, and returns a
/// Constant that should replace the Call.
template <class Callable>
class ConstantCallResolver : public ResolvePNaClIntrinsics::CallResolver {
public:
  ConstantCallResolver(Function &F, Intrinsic::ID IntrinsicID,
                       Callable Functor)
      : CallResolver(F, IntrinsicID), Functor(Functor) {}
  virtual ~ConstantCallResolver() {}

private:
  Callable Functor;

  virtual Function *doGetDeclaration() const {
    return Intrinsic::getDeclaration(M, IntrinsicID);
  }

  virtual bool doResolve(IntrinsicInst *Call) {
    Constant *C = Functor(Call);
    Call->replaceAllUsesWith(C);
    Call->eraseFromParent();
    return true;
  }

  ConstantCallResolver(const ConstantCallResolver &) LLVM_DELETED_FUNCTION;
  ConstantCallResolver &operator=(const ConstantCallResolver &)
      LLVM_DELETED_FUNCTION;
};

/// Resolve __nacl_atomic_is_lock_free to true/false at translation
/// time. PNaCl's currently supported platforms all support lock-free
/// atomics at byte sizes {1,2,4,8} except for MIPS arch that supports
/// lock-free atomics at byte sizes {1,2,4}, and the alignment of the
/// pointer is always expected to be natural (as guaranteed by C11 and
/// C++11). PNaCl's Module-level ABI verification checks that the byte
/// size is constant and in {1,2,4,8}.
struct IsLockFreeToConstant {
  Constant *operator()(CallInst *Call) {
    uint64_t MaxLockFreeByteSize = 8;
    const APInt &ByteSize =
        cast<Constant>(Call->getOperand(0))->getUniqueInteger();

#   if defined(PNACL_BROWSER_TRANSLATOR)
    switch (__builtin_nacl_target_arch()) {
    case PnaclTargetArchitectureX86_32:
    case PnaclTargetArchitectureX86_64:
    case PnaclTargetArchitectureARM_32:
      break;
    case PnaclTargetArchitectureMips_32:
      MaxLockFreeByteSize = 4;
      break;
    default:
      report_fatal_error("Unhandled arch from __builtin_nacl_target_arch()");
    }
<<<<<<< HEAD
#   elif defined(__i386__) || defined(__x86_64__) || defined(__arm__) || defined(_M_X64) // XXX Emscripten TODO: Move this fix to PNaCl upstream.
=======
#   elif defined(__i386__) || defined(__x86_64__) || defined(__arm__) || \
         defined(__pnacl__)
    // TODO(jfb): MaxLockFreeByteSize should actually be selected at runtime.
>>>>>>> c5f8056e
    // Continue.
#   elif defined(__mips__) || defined(_M_IX86) // XXX Emscripten TODO: Move this fix to PNaCl upstream.
    MaxLockFreeByteSize = 4;
#   else
#     error "Unknown architecture"
#   endif

    bool IsLockFree = ByteSize.ule(MaxLockFreeByteSize);
    Constant *C = ConstantInt::get(Call->getType(), IsLockFree);
    return C;
  }
};

/// Rewrite atomic intrinsics to LLVM IR instructions.
class AtomicCallResolver : public ResolvePNaClIntrinsics::CallResolver {
public:
  AtomicCallResolver(Function &F,
                     const NaCl::AtomicIntrinsics::AtomicIntrinsic *I)
      : CallResolver(F, I->ID), I(I) {}
  virtual ~AtomicCallResolver() {}

private:
  const NaCl::AtomicIntrinsics::AtomicIntrinsic *I;

  virtual Function *doGetDeclaration() const { return I->getDeclaration(M); }

  virtual bool doResolve(IntrinsicInst *Call) {
    // Assume the @llvm.nacl.atomic.* intrinsics follow the PNaCl ABI:
    // this should have been checked by the verifier.
    bool isVolatile = false;
    SynchronizationScope SS = CrossThread;
    Instruction *I;
    SmallVector<Instruction *, 16> MaybeDead;

    switch (Call->getIntrinsicID()) {
    default:
      llvm_unreachable("unknown atomic intrinsic");
    case Intrinsic::nacl_atomic_load:
      I = new LoadInst(Call->getArgOperand(0), "", isVolatile,
                       alignmentFromPointer(Call->getArgOperand(0)),
                       thawMemoryOrder(Call->getArgOperand(1)), SS, Call);
      break;
    case Intrinsic::nacl_atomic_store:
      I = new StoreInst(Call->getArgOperand(0), Call->getArgOperand(1),
                        isVolatile,
                        alignmentFromPointer(Call->getArgOperand(1)),
                        thawMemoryOrder(Call->getArgOperand(2)), SS, Call);
      break;
    case Intrinsic::nacl_atomic_rmw:
      I = new AtomicRMWInst(thawRMWOperation(Call->getArgOperand(0)),
                            Call->getArgOperand(1), Call->getArgOperand(2),
                            thawMemoryOrder(Call->getArgOperand(3)), SS, Call);
      break;
    case Intrinsic::nacl_atomic_cmpxchg:
      I = new AtomicCmpXchgInst(
          Call->getArgOperand(0), Call->getArgOperand(1),
          Call->getArgOperand(2), thawMemoryOrder(Call->getArgOperand(3)),
          thawMemoryOrder(Call->getArgOperand(4)), SS, Call);

      // cmpxchg returns struct { T loaded, i1 success } whereas the PNaCl
      // intrinsic only returns the loaded value. The Call can't simply be
      // replaced. Identify loaded+success structs that can be replaced by the
      // cmxpchg's returned struct.
      {
        Instruction *Loaded = nullptr;
        Instruction *Success = nullptr;
        for (User *CallUser : Call->users()) {
          if (auto ICmp = dyn_cast<ICmpInst>(CallUser)) {
            // Identify comparisons for cmpxchg's success.
            if (ICmp->getPredicate() != CmpInst::ICMP_EQ)
              continue;
            Value *LHS = ICmp->getOperand(0);
            Value *RHS = ICmp->getOperand(1);
            Value *Old = I->getOperand(1);
            if (RHS != Old && LHS != Old) // Call is either RHS or LHS.
              continue; // The comparison isn't checking for cmpxchg's success.

            // Recognize the pattern creating struct { T loaded, i1 success }:
            // it can be replaced by cmpxchg's result.
            for (User *InsUser : ICmp->users()) {
              if (!isa<Instruction>(InsUser) ||
                  cast<Instruction>(InsUser)->getParent() != Call->getParent())
                continue; // Different basic blocks, don't be clever.
              auto Ins = dyn_cast<InsertValueInst>(InsUser);
              if (!Ins)
                continue;
              auto InsTy = dyn_cast<StructType>(Ins->getType());
              if (!InsTy)
                continue;
              if (!InsTy->isLayoutIdentical(cast<StructType>(I->getType())))
                continue; // Not a struct { T loaded, i1 success }.
              if (Ins->getNumIndices() != 1 || Ins->getIndices()[0] != 1)
                continue; // Not an insert { T, i1 } %something, %success, 1.
              auto TIns = dyn_cast<InsertValueInst>(Ins->getAggregateOperand());
              if (!TIns)
                continue; // T wasn't inserted into the struct, don't be clever.
              if (!isa<UndefValue>(TIns->getAggregateOperand()))
                continue; // Not an insert into an undef value, don't be clever.
              if (TIns->getInsertedValueOperand() != Call)
                continue; // Not inserting the loaded value.
              if (TIns->getNumIndices() != 1 || TIns->getIndices()[0] != 0)
                continue; // Not an insert { T, i1 } undef, %loaded, 0.
              // Hooray! This is the struct you're looking for.

              // Keep track of values extracted from the struct, instead of
              // recreating them.
              for (User *StructUser : Ins->users()) {
                if (auto Extract = dyn_cast<ExtractValueInst>(StructUser)) {
                  MaybeDead.push_back(Extract);
                  if (!Loaded && Extract->getIndices()[0] == 0) {
                    Loaded = cast<Instruction>(StructUser);
                    Loaded->moveBefore(Call);
                  } else if (!Success && Extract->getIndices()[0] == 1) {
                    Success = cast<Instruction>(StructUser);
                    Success->moveBefore(Call);
                  }
                }
              }

              MaybeDead.push_back(Ins);
              MaybeDead.push_back(TIns);
              Ins->replaceAllUsesWith(I);
            }

            MaybeDead.push_back(ICmp);
            if (!Success)
              Success = ExtractValueInst::Create(I, 1, "success", Call);
            ICmp->replaceAllUsesWith(Success);
          }
        }

        // Clean up remaining uses of the loaded value, if any. Later code will
        // try to replace Call with I, make sure the types match.
        if (Call->hasNUsesOrMore(1)) {
          if (!Loaded)
            Loaded = ExtractValueInst::Create(I, 0, "loaded", Call);
          I = Loaded;
        } else {
          I = nullptr;
        }

        if (Loaded)
          MaybeDead.push_back(Loaded);
        if (Success)
          MaybeDead.push_back(Success);
      }
      break;
    case Intrinsic::nacl_atomic_fence:
      I = new FenceInst(M->getContext(),
                        thawMemoryOrder(Call->getArgOperand(0)), SS, Call);
      break;
    case Intrinsic::nacl_atomic_fence_all: {
      FunctionType *FTy =
          FunctionType::get(Type::getVoidTy(M->getContext()), false);
      std::string AsmString; // Empty.
      std::string Constraints("~{memory}");
      bool HasSideEffect = true;
      CallInst *Asm = CallInst::Create(
          InlineAsm::get(FTy, AsmString, Constraints, HasSideEffect), "", Call);
      Asm->setDebugLoc(Call->getDebugLoc());
      I = new FenceInst(M->getContext(), SequentiallyConsistent, SS, Asm);
      Asm = CallInst::Create(
          InlineAsm::get(FTy, AsmString, Constraints, HasSideEffect), "", I);
      Asm->setDebugLoc(Call->getDebugLoc());
    } break;
    }

    if (I) {
      I->setName(Call->getName());
      I->setDebugLoc(Call->getDebugLoc());
      Call->replaceAllUsesWith(I);
    }
    Call->eraseFromParent();

    // Remove dead code.
    for (auto Kill : MaybeDead)
      if (isInstructionTriviallyDead(Kill))
        Kill->eraseFromParent();

    return true;
  }

  unsigned alignmentFromPointer(const Value *Ptr) const {
    const PointerType *PtrType = cast<PointerType>(Ptr->getType());
    unsigned BitWidth = PtrType->getElementType()->getIntegerBitWidth();
    return BitWidth / 8;
  }

  AtomicOrdering thawMemoryOrder(const Value *MemoryOrder) const {
    NaCl::MemoryOrder MO = (NaCl::MemoryOrder)
        cast<Constant>(MemoryOrder)->getUniqueInteger().getLimitedValue();
    switch (MO) {
    // Only valid values should pass validation.
    default: llvm_unreachable("unknown memory order");
    case NaCl::MemoryOrderRelaxed: return Monotonic;
    // TODO Consume is unspecified by LLVM's internal IR.
    case NaCl::MemoryOrderConsume: return SequentiallyConsistent;
    case NaCl::MemoryOrderAcquire: return Acquire;
    case NaCl::MemoryOrderRelease: return Release;
    case NaCl::MemoryOrderAcquireRelease: return AcquireRelease;
    case NaCl::MemoryOrderSequentiallyConsistent: return SequentiallyConsistent;
    }
  }

  AtomicRMWInst::BinOp thawRMWOperation(const Value *Operation) const {
    NaCl::AtomicRMWOperation Op = (NaCl::AtomicRMWOperation)
        cast<Constant>(Operation)->getUniqueInteger().getLimitedValue();
    switch (Op) {
    // Only valid values should pass validation.
    default: llvm_unreachable("unknown atomic RMW operation");
    case NaCl::AtomicAdd: return AtomicRMWInst::Add;
    case NaCl::AtomicSub: return AtomicRMWInst::Sub;
    case NaCl::AtomicOr:  return AtomicRMWInst::Or;
    case NaCl::AtomicAnd: return AtomicRMWInst::And;
    case NaCl::AtomicXor: return AtomicRMWInst::Xor;
    case NaCl::AtomicExchange: return AtomicRMWInst::Xchg;
    }
  }

  AtomicCallResolver(const AtomicCallResolver &);
  AtomicCallResolver &operator=(const AtomicCallResolver &);
};
}

bool ResolvePNaClIntrinsics::visitCalls(
    ResolvePNaClIntrinsics::CallResolver &Resolver) {
  bool Changed = false;
  Function *IntrinsicFunction = Resolver.getDeclaration();
  if (!IntrinsicFunction)
    return false;

  SmallVector<IntrinsicInst *, 64> Calls;
  for (User *U : IntrinsicFunction->users()) {
    // At this point, the only uses of the intrinsic can be calls, since we
    // assume this pass runs on bitcode that passed ABI verification.
    IntrinsicInst *Call = dyn_cast<IntrinsicInst>(U);
    if (!Call)
      report_fatal_error("Expected use of intrinsic to be a call: " +
                         Resolver.getName());
    Calls.push_back(Call);
  }

  for (auto Call : Calls)
    Changed |= Resolver.resolve(Call);

  return Changed;
}

bool ResolvePNaClIntrinsics::runOnFunction(Function &F) {
  LLVMContext &C = F.getParent()->getContext();
  bool Changed = false;

  IntrinsicCallToFunctionCall SetJmpResolver(F, Intrinsic::nacl_setjmp,
                                             "setjmp");
  IntrinsicCallToFunctionCall LongJmpResolver(F, Intrinsic::nacl_longjmp,
                                              "longjmp");
  Changed |= visitCalls(SetJmpResolver);
  Changed |= visitCalls(LongJmpResolver);

  NaCl::AtomicIntrinsics AI(C);
  NaCl::AtomicIntrinsics::View V = AI.allIntrinsicsAndOverloads();
  for (NaCl::AtomicIntrinsics::View::iterator I = V.begin(), E = V.end();
       I != E; ++I) {
    AtomicCallResolver AtomicResolver(F, I);
    Changed |= visitCalls(AtomicResolver);
  }

  ConstantCallResolver<IsLockFreeToConstant> IsLockFreeResolver(
      F, Intrinsic::nacl_atomic_is_lock_free, IsLockFreeToConstant());
  Changed |= visitCalls(IsLockFreeResolver);

  return Changed;
}

char ResolvePNaClIntrinsics::ID = 0;
INITIALIZE_PASS(ResolvePNaClIntrinsics, "resolve-pnacl-intrinsics",
                "Resolve PNaCl intrinsic calls", false, false)

FunctionPass *llvm::createResolvePNaClIntrinsicsPass() {
  return new ResolvePNaClIntrinsics();
}<|MERGE_RESOLUTION|>--- conflicted
+++ resolved
@@ -191,13 +191,9 @@
     default:
       report_fatal_error("Unhandled arch from __builtin_nacl_target_arch()");
     }
-<<<<<<< HEAD
-#   elif defined(__i386__) || defined(__x86_64__) || defined(__arm__) || defined(_M_X64) // XXX Emscripten TODO: Move this fix to PNaCl upstream.
-=======
 #   elif defined(__i386__) || defined(__x86_64__) || defined(__arm__) || \
-         defined(__pnacl__)
+         defined(__pnacl__) || defined(_M_X64) // XXX Emscripten TODO: Move this fix to PNaCl upstream.
     // TODO(jfb): MaxLockFreeByteSize should actually be selected at runtime.
->>>>>>> c5f8056e
     // Continue.
 #   elif defined(__mips__) || defined(_M_IX86) // XXX Emscripten TODO: Move this fix to PNaCl upstream.
     MaxLockFreeByteSize = 4;
