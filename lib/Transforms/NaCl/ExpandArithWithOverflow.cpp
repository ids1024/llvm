--- conflicted
+++ resolved
@@ -64,39 +64,6 @@
   return IDs[(size_t)Op][Signed];
 }
 
-<<<<<<< HEAD
-static int64_t SintTypeMax(unsigned Bits) {
-  return (((int64_t) 1) << (Bits-1)) - 1;
-}
-
-static int64_t SintTypeMin(unsigned Bits) {
-  return -(((int64_t) 1) << (Bits-1));
-}
-
-static Value *CreateInsertValue(Value *StructVal, unsigned Index,
-                                Value *Field, Instruction *BasedOn) {
-  SmallVector<unsigned, 1> EVIndexes;
-  EVIndexes.push_back(Index);
-  return CopyDebug(InsertValueInst::Create(
-                       StructVal, Field, EVIndexes,
-                       BasedOn->getName() + ".insert", BasedOn), BasedOn);
-}
-
-static bool ExpandOpForIntSize(Module *M, unsigned Bits, bool Mul, bool Signed, bool Sub) { // XXX EMSCRIPTEN: Signed, Sub are horribly hackish
-  IntegerType *IntTy = IntegerType::get(M->getContext(), Bits);
-  SmallVector<Type *, 1> Types;
-  Types.push_back(IntTy);
-  Intrinsic::ID ID;
-  if (!Signed) {
-    ID = (Mul ? Intrinsic::umul_with_overflow
-              : Intrinsic::uadd_with_overflow);
-  } else {
-    ID = (Mul ? Intrinsic::smul_with_overflow
-              : (Sub ? Intrinsic::ssub_with_overflow : Intrinsic::sadd_with_overflow));
-  }
-  std::string Name = Intrinsic::getName(ID, Types);
-  Function *Intrinsic = M->getFunction(Name);
-=======
 static Instruction::BinaryOps getOpcode(ExpandArith Op) {
   static const Instruction::BinaryOps Opcodes[] = {
       Instruction::Add, Instruction::Sub, Instruction::Mul,
@@ -117,7 +84,6 @@
   SmallVector<Type *, 1> Types(1, IntTy);
   Function *Intrinsic =
       M->getFunction(Intrinsic::getName(getID(Op, Signed), Types));
->>>>>>> c5f8056e
   if (!Intrinsic)
     return false;
 
@@ -132,10 +98,6 @@
     }
 
   for (CallInst *Call : Calls) {
-<<<<<<< HEAD
-    Value *VariableArg, *VariableArg2 = nullptr;
-    ConstantInt *ConstantArg;
-=======
     DEBUG(dbgs() << "Expanding " << *Call << "\n");
 
     StringRef Name = Call->getName();
@@ -145,86 +107,20 @@
     ConstantInt *ConstOperand;
     bool hasConstOperand;
 
->>>>>>> c5f8056e
     if (ConstantInt *C = dyn_cast<ConstantInt>(Call->getArgOperand(0))) {
       LHS = ConstOperand = C;
       RHS = NonConstOperand = Call->getArgOperand(1);
       hasConstOperand = true;
     } else if (ConstantInt *C = dyn_cast<ConstantInt>(Call->getArgOperand(1))) {
-<<<<<<< HEAD
-      VariableArg = Call->getArgOperand(0);
-      ConstantArg = C;
-    } else if (!Mul) {
-      // XXX EMSCRIPTEN: generalize this to nonconstant values, easy for addition
-      VariableArg = Call->getArgOperand(0);
-      VariableArg2 = Call->getArgOperand(1);
-=======
       LHS = NonConstOperand = Call->getArgOperand(0);
       RHS = ConstOperand = C;
       hasConstOperand = true;
->>>>>>> c5f8056e
     } else {
       LHS = Call->getArgOperand(0);
       RHS = Call->getArgOperand(1);
       hasConstOperand = false;
     }
 
-<<<<<<< HEAD
-    Value *ArithResult, *OverflowResult;
-
-    if (!VariableArg2 && !Signed && !Sub) {
-      ArithResult = BinaryOperator::Create(
-          (Mul ? Instruction::Mul : Instruction::Add), VariableArg, ConstantArg,
-          Call->getName() + ".arith", Call);
-
-      uint64_t ArgMax;
-      if (Mul) {
-        ArgMax = UintTypeMax(Bits) / ConstantArg->getZExtValue();
-      } else {
-        ArgMax = UintTypeMax(Bits) - ConstantArg->getZExtValue();
-      }
-      OverflowResult = new ICmpInst(
-          Call, CmpInst::ICMP_UGT, VariableArg, ConstantInt::get(IntTy, ArgMax),
-          Call->getName() + ".overflow");
-    } else {
-      // XXX EMSCRIPTEN: generalize this to nonconstant values, easy for addition
-      //                 also for signed values
-      assert(!Mul);
-      // order of these matters, in sub
-      VariableArg  = Call->getArgOperand(0);
-      VariableArg2 = Call->getArgOperand(1);
-      ArithResult = BinaryOperator::Create(Sub ? Instruction::Sub : Instruction::Add,
-          VariableArg, VariableArg2,
-          Call->getName() + ".arith", Call);
-      if (!Signed) {
-        assert(!Sub);
-        // If x+y < x (or y), unsigned 32 addition, then an overflow occurred
-        OverflowResult = new ICmpInst(
-            Call, CmpInst::ICMP_ULT, ArithResult, VariableArg,
-            Call->getName() + ".overflow");
-      } else {
-        // In the signed case, we care if the sum is >127 or <-128. When looked at
-        // as an unsigned number, that is precisely when the sum is >= 128
-        Value *PositiveTemp = BinaryOperator::Create(Instruction::Add,
-            VariableArg, ConstantInt::get(IntTy, SintTypeMin(Bits) + (Sub ? 1 : 0)),
-            Call->getName() + ".postemp", Call);
-        Value *NegativeTemp = BinaryOperator::Create(Instruction::Add,
-            VariableArg, ConstantInt::get(IntTy, SintTypeMax(Bits) + (Sub ? 1 : 0)),
-            Call->getName() + ".negtemp", Call);
-        Value *PositiveCheck = new ICmpInst(
-            Call, CmpInst::ICMP_SLT, ArithResult, PositiveTemp,
-            Call->getName() + ".poscheck");
-        Value *NegativeCheck = new ICmpInst(
-            Call, CmpInst::ICMP_SGT, ArithResult, NegativeTemp,
-            Call->getName() + ".negcheck");
-        Value *IsPositive = new ICmpInst(
-            Call, CmpInst::ICMP_SGE, VariableArg, ConstantInt::get(IntTy, 0),
-            Call->getName() + ".ispos");
-        OverflowResult = SelectInst::Create(
-            IsPositive, PositiveCheck, NegativeCheck,
-            Call->getName() + ".select",
-            Call);
-=======
     IRBuilder<> IRB(Call);
     Value *ArithResult =
         IRB.CreateBinOp(getOpcode(Op), LHS, RHS, Name + ".arith");
@@ -307,7 +203,6 @@
                            Name + ".ispos");
         OverflowResult = IRB.CreateSelect(IsPositive, PositiveCheck,
                                           NegativeCheck, Name + ".select");
->>>>>>> c5f8056e
       }
     }
 
@@ -323,18 +218,7 @@
   return true;
 }
 
-<<<<<<< HEAD
-static bool ExpandForIntSize(Module *M, unsigned Bits) {
-  bool Modified = false;
-  Modified |= ExpandOpForIntSize(M, Bits, true,  false, false); // Expand umul
-  Modified |= ExpandOpForIntSize(M, Bits, false, false, false); // Expand uadd
-  Modified |= ExpandOpForIntSize(M, Bits, false, true,  false); // Expand sadd (for ubsan) XXX EMSCRIPTEN
-  Modified |= ExpandOpForIntSize(M, Bits, false, true,  true);  // Expand sadd (for ubsan) XXX EMSCRIPTEN
-  return Modified;
-}
-=======
 static const unsigned MaxBits = 64;
->>>>>>> c5f8056e
 
 bool ExpandArithWithOverflow::runOnModule(Module &M) {
   bool Modified = false;
