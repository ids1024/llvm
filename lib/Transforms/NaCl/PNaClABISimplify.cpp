--- conflicted
+++ resolved
@@ -27,7 +27,6 @@
                       "as part of the pnacl-abi-simplify passes"),
              cl::init(false));
 
-<<<<<<< HEAD
 static cl::opt<bool> // XXX EMSCRIPTEN
 EnableEmCxxExceptions("enable-emscripten-cxx-exceptions",
                       cl::desc("Enables C++ exceptions in emscripten"),
@@ -39,10 +38,7 @@
                 cl::init(false));
 
 
-void llvm::PNaClABISimplifyAddPreOptPasses(PassManager &PM) {
-=======
 void llvm::PNaClABISimplifyAddPreOptPasses(PassManagerBase &PM) {
->>>>>>> fe90708c
   if (EnableSjLjEH) {
     // This comes before ExpandTls because it introduces references to
     // a TLS variable, __pnacl_eh_stack.  This comes before
@@ -76,12 +72,11 @@
 #if 0 // XXX EMSCRIPTEN: We support the expect intrinsic.
   PM.add(createLowerExpectIntrinsicPass());
 #endif
+  // Rewrite unsupported intrinsics to simpler and portable constructs.
 #if 0 // XXX EMSCRIPTEN: We don't need this.
-  // Rewrite unsupported intrinsics to simpler and portable constructs.
   PM.add(createRewriteLLVMIntrinsicsPass());
 #endif
 
-  PM.add(createExpandVarArgsPass());
   // Expand out some uses of struct types.
   PM.add(createExpandVarArgsPass());
   PM.add(createExpandArithWithOverflowPass());
@@ -105,16 +100,13 @@
   PM.add(createGlobalCleanupPass());
 #endif
 
-  if (EnableEmAsyncify) // XXX EMSCRIPTEN
+  if (EnableEmAsyncify) { // XXX EMSCRIPTEN
     PM.add(createLowerEmAsyncifyPass());
+  }
 }
 
-<<<<<<< HEAD
-void llvm::PNaClABISimplifyAddPostOptPasses(PassManager &PM) {
+void llvm::PNaClABISimplifyAddPostOptPasses(PassManagerBase &PM) {
 #if 0 // XXX EMSCRIPTEN: No need for this.
-=======
-void llvm::PNaClABISimplifyAddPostOptPasses(PassManagerBase &PM) {
->>>>>>> fe90708c
   PM.add(createRewritePNaClLibraryCallsPass());
 #endif
 
@@ -197,4 +189,4 @@
   PM.add(createDeadInstEliminationPass());
 #endif
   PM.add(createDeadCodeEliminationPass());
-}
+}