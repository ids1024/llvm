--- conflicted
+++ resolved
@@ -2176,193 +2176,6 @@
 #endif
 }
 
-<<<<<<< HEAD
-void MemorySSA::CachingWalker::doCacheRemove(const MemoryAccess *M,
-                                             const UpwardsMemoryQuery &Q,
-                                             const MemoryLocation &Loc) {
-  if (Q.IsCall)
-    CachedUpwardsClobberingCall.erase(M);
-  else
-    CachedUpwardsClobberingAccess.erase({M, Loc});
-}
-
-void MemorySSA::CachingWalker::doCacheInsert(const MemoryAccess *M,
-                                             MemoryAccess *Result,
-                                             const UpwardsMemoryQuery &Q,
-                                             const MemoryLocation &Loc) {
-  // This is fine for Phis, since there are times where we can't optimize them.
-  // Making a def its own clobber is never correct, though.
-  assert((Result != M || isa<MemoryPhi>(M)) &&
-         "Something can't clobber itself!");
-  ++NumClobberCacheInserts;
-  if (Q.IsCall)
-    CachedUpwardsClobberingCall[M] = Result;
-  else
-    CachedUpwardsClobberingAccess[{M, Loc}] = Result;
-}
-
-MemoryAccess *
-MemorySSA::CachingWalker::doCacheLookup(const MemoryAccess *M,
-                                        const UpwardsMemoryQuery &Q,
-                                        const MemoryLocation &Loc) {
-  ++NumClobberCacheLookups;
-  MemoryAccess *Result;
-
-  if (Q.IsCall)
-    Result = CachedUpwardsClobberingCall.lookup(M);
-  else
-    Result = CachedUpwardsClobberingAccess.lookup({M, Loc});
-
-  if (Result)
-    ++NumClobberCacheHits;
-  return Result;
-}
-
-bool MemorySSA::CachingWalker::instructionClobbersQuery(
-    const MemoryDef *MD, UpwardsMemoryQuery &Q,
-    const MemoryLocation &Loc) const {
-  Instruction *DefMemoryInst = MD->getMemoryInst();
-  assert(DefMemoryInst && "Defining instruction not actually an instruction");
-
-  if (!Q.IsCall)
-    return AA->getModRefInfo(DefMemoryInst, Loc) & MRI_Mod;
-
-  // If this is a call, mark it for caching
-  if (ImmutableCallSite(DefMemoryInst))
-    Q.VisitedCalls.push_back(MD);
-  ModRefInfo I = AA->getModRefInfo(DefMemoryInst, ImmutableCallSite(Q.Inst));
-  return I != MRI_NoModRef;
-}
-
-MemoryAccessPair MemorySSA::CachingWalker::UpwardsDFSWalk(
-    MemoryAccess *StartingAccess, const MemoryLocation &Loc,
-    UpwardsMemoryQuery &Q, bool FollowingBackedge) {
-  MemoryAccess *ModifyingAccess = nullptr;
-
-  auto DFI = df_begin(StartingAccess);
-  for (auto DFE = df_end(StartingAccess); DFI != DFE;) {
-    MemoryAccess *CurrAccess = *DFI;
-    if (MSSA->isLiveOnEntryDef(CurrAccess))
-      return {CurrAccess, Loc};
-    // If this is a MemoryDef, check whether it clobbers our current query. This
-    // needs to be done before consulting the cache, because the cache reports
-    // the clobber for CurrAccess. If CurrAccess is a clobber for this query,
-    // and we ask the cache for information first, then we might skip this
-    // clobber, which is bad.
-    if (auto *MD = dyn_cast<MemoryDef>(CurrAccess)) {
-      // If we hit the top, stop following this path.
-      // While we can do lookups, we can't sanely do inserts here unless we were
-      // to track everything we saw along the way, since we don't know where we
-      // will stop.
-      if (instructionClobbersQuery(MD, Q, Loc)) {
-        ModifyingAccess = CurrAccess;
-        break;
-      }
-    }
-    if (auto CacheResult = doCacheLookup(CurrAccess, Q, Loc))
-      return {CacheResult, Loc};
-
-    // We need to know whether it is a phi so we can track backedges.
-    // Otherwise, walk all upward defs.
-    if (!isa<MemoryPhi>(CurrAccess)) {
-      ++DFI;
-      continue;
-    }
-
-#ifndef NDEBUG
-    // The loop below visits the phi's children for us. Because phis are the
-    // only things with multiple edges, skipping the children should always lead
-    // us to the end of the loop.
-    //
-    // Use a copy of DFI because skipChildren would kill our search stack, which
-    // would make caching anything on the way back impossible.
-    auto DFICopy = DFI;
-    assert(DFICopy.skipChildren() == DFE &&
-           "Skipping phi's children doesn't end the DFS?");
-#endif
-
-    const MemoryAccessPair PHIPair(CurrAccess, Loc);
-
-    // Don't try to optimize this phi again if we've already tried to do so.
-    if (!Q.Visited.insert(PHIPair).second) {
-      ModifyingAccess = CurrAccess;
-      break;
-    }
-
-    std::size_t InitialVisitedCallSize = Q.VisitedCalls.size();
-
-    // Recurse on PHI nodes, since we need to change locations.
-    // TODO: Allow graphtraits on pairs, which would turn this whole function
-    // into a normal single depth first walk.
-    MemoryAccess *FirstDef = nullptr;
-    for (auto MPI = upward_defs_begin(PHIPair), MPE = upward_defs_end();
-         MPI != MPE; ++MPI) {
-      bool Backedge =
-          !FollowingBackedge &&
-          DT->dominates(CurrAccess->getBlock(), MPI.getPhiArgBlock());
-
-      MemoryAccessPair CurrentPair =
-          UpwardsDFSWalk(MPI->first, MPI->second, Q, Backedge);
-      // All the phi arguments should reach the same point if we can bypass
-      // this phi. The alternative is that they hit this phi node, which
-      // means we can skip this argument.
-      if (FirstDef && CurrentPair.first != PHIPair.first &&
-          CurrentPair.first != FirstDef) {
-        ModifyingAccess = CurrAccess;
-        break;
-      }
-
-      if (!FirstDef)
-        FirstDef = CurrentPair.first;
-    }
-
-    // If we exited the loop early, go with the result it gave us.
-    if (!ModifyingAccess) {
-      assert(FirstDef && "Found a Phi with no upward defs?");
-      ModifyingAccess = FirstDef;
-    } else {
-      // If we can't optimize this Phi, then we can't safely cache any of the
-      // calls we visited when trying to optimize it. Wipe them out now.
-      Q.VisitedCalls.resize(InitialVisitedCallSize);
-    }
-    break;
-  }
-
-  if (!ModifyingAccess)
-    return {MSSA->getLiveOnEntryDef(), Q.StartingLoc};
-
-  const BasicBlock *OriginalBlock = StartingAccess->getBlock();
-  assert(DFI.getPathLength() > 0 && "We dropped our path?");
-  unsigned N = DFI.getPathLength();
-  // If we found a clobbering def, the last element in the path will be our
-  // clobber, so we don't want to cache that to itself. OTOH, if we optimized a
-  // phi, we can add the last thing in the path to the cache, since that won't
-  // be the result.
-  if (DFI.getPath(N - 1) == ModifyingAccess)
-    --N;
-  for (; N > 1; --N) {
-    MemoryAccess *CacheAccess = DFI.getPath(N - 1);
-    BasicBlock *CurrBlock = CacheAccess->getBlock();
-    if (!FollowingBackedge)
-      doCacheInsert(CacheAccess, ModifyingAccess, Q, Loc);
-    if (DT->dominates(CurrBlock, OriginalBlock) &&
-        (CurrBlock != OriginalBlock || !FollowingBackedge ||
-         MSSA->locallyDominates(CacheAccess, StartingAccess)))
-      break;
-  }
-
-  // Cache everything else on the way back. The caller should cache
-  // StartingAccess for us.
-  for (; N > 1; --N) {
-    MemoryAccess *CacheAccess = DFI.getPath(N - 1);
-    doCacheInsert(CacheAccess, ModifyingAccess, Q, Loc);
-  }
-
-  return {ModifyingAccess, Loc};
-}
-
-=======
->>>>>>> c329efbc
 /// \brief Walk the use-def chains starting at \p MA and find
 /// the MemoryAccess that actually clobbers Loc.
 ///
