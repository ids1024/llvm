;===- ./lib/LLVMBuild.txt --------------------------------------*- Conf -*--===;
;
;                     The LLVM Compiler Infrastructure
;
; This file is distributed under the University of Illinois Open Source
; License. See LICENSE.TXT for details.
;
;===------------------------------------------------------------------------===;
;
; This is an LLVMBuild description file for the components in this subdirectory.
;
; For more information on the LLVMBuild system, please see:
;
;   http://llvm.org/docs/LLVMBuild.html
;
;===------------------------------------------------------------------------===;

[common]
<<<<<<< HEAD
subdirectories = Analysis Archive AsmParser Bitcode CodeGen DebugInfo ExecutionEngine Linker MC Object Option Support TableGen Target Transforms VMCore Wrap
=======
subdirectories = Analysis Archive AsmParser Bitcode CodeGen DebugInfo ExecutionEngine Linker IR MC Object Option Support TableGen Target Transforms
>>>>>>> a662a986

[component_0]
type = Group
name = Libraries
parent = $ROOT<|MERGE_RESOLUTION|>--- conflicted
+++ resolved
@@ -16,11 +16,7 @@
 ;===------------------------------------------------------------------------===;
 
 [common]
-<<<<<<< HEAD
-subdirectories = Analysis Archive AsmParser Bitcode CodeGen DebugInfo ExecutionEngine Linker MC Object Option Support TableGen Target Transforms VMCore Wrap
-=======
-subdirectories = Analysis Archive AsmParser Bitcode CodeGen DebugInfo ExecutionEngine Linker IR MC Object Option Support TableGen Target Transforms
->>>>>>> a662a986
+subdirectories = Analysis Archive AsmParser Bitcode CodeGen DebugInfo ExecutionEngine Linker IR MC Object Option Support TableGen Target Transforms Wrap
 
 [component_0]
 type = Group
