//===-- llvm/MC/WinCOFFStreamer.cpp -----------------------------*- C++ -*-===//
//
//                     The LLVM Compiler Infrastructure
//
// This file is distributed under the University of Illinois Open Source
// License. See LICENSE.TXT for details.
//
//===----------------------------------------------------------------------===//
//
// This file contains an implementation of a Win32 COFF object file streamer.
//
//===----------------------------------------------------------------------===//

#define DEBUG_TYPE "WinCOFFStreamer"

#include "llvm/MC/MCObjectStreamer.h"
#include "llvm/MC/MCContext.h"
#include "llvm/MC/MCSection.h"
#include "llvm/MC/MCSymbol.h"
#include "llvm/MC/MCExpr.h"
#include "llvm/MC/MCValue.h"
#include "llvm/MC/MCAssembler.h"
#include "llvm/MC/MCAsmLayout.h"
#include "llvm/MC/MCCodeEmitter.h"
#include "llvm/MC/MCSectionCOFF.h"
#include "llvm/MC/MCWin64EH.h"
#include "llvm/MC/MCAsmBackend.h"

#include "llvm/Support/COFF.h"
#include "llvm/Support/Debug.h"
#include "llvm/Support/ErrorHandling.h"
#include "llvm/Support/TargetRegistry.h"
#include "llvm/Support/raw_ostream.h"

using namespace llvm;

namespace {
class WinCOFFStreamer : public MCObjectStreamer {
public:
  MCSymbol const *CurSymbol;

  WinCOFFStreamer(MCContext &Context,
                  MCAsmBackend &MAB,
                  MCCodeEmitter &CE,
                  raw_ostream &OS);

  void AddCommonSymbol(MCSymbol *Symbol, uint64_t Size,
                       unsigned ByteAlignment, bool External);

  // MCStreamer interface

  virtual void InitSections();
  virtual void InitToTextSection();
  virtual void EmitLabel(MCSymbol *Symbol);
  virtual void EmitDebugLabel(MCSymbol *Symbol);
  virtual void EmitAssemblerFlag(MCAssemblerFlag Flag);
  virtual void EmitThumbFunc(MCSymbol *Func);
  virtual void EmitAssignment(MCSymbol *Symbol, const MCExpr *Value);
  virtual void EmitSymbolAttribute(MCSymbol *Symbol, MCSymbolAttr Attribute);
  virtual void EmitSymbolDesc(MCSymbol *Symbol, unsigned DescValue);
  virtual void BeginCOFFSymbolDef(MCSymbol const *Symbol);
  virtual void EmitCOFFSymbolStorageClass(int StorageClass);
  virtual void EmitCOFFSymbolType(int Type);
  virtual void EndCOFFSymbolDef();
  virtual void EmitCOFFSecRel32(MCSymbol const *Symbol);
  virtual void EmitELFSize(MCSymbol *Symbol, const MCExpr *Value);
  virtual void EmitCommonSymbol(MCSymbol *Symbol, uint64_t Size,
                                unsigned ByteAlignment);
  virtual void EmitLocalCommonSymbol(MCSymbol *Symbol, uint64_t Size,
                                     unsigned ByteAlignment);
  virtual void EmitZerofill(const MCSection *Section, MCSymbol *Symbol,
                            uint64_t Size,unsigned ByteAlignment);
  virtual void EmitTBSSSymbol(const MCSection *Section, MCSymbol *Symbol,
                              uint64_t Size, unsigned ByteAlignment);
  virtual void EmitFileDirective(StringRef Filename);
  virtual void EmitWin64EHHandlerData();
  virtual void FinishImpl();

private:
  virtual void EmitInstToData(const MCInst &Inst) {
    MCDataFragment *DF = getOrCreateDataFragment();

    SmallVector<MCFixup, 4> Fixups;
    SmallString<256> Code;
    raw_svector_ostream VecOS(Code);
    getAssembler().getEmitter().EncodeInstruction(Inst, VecOS, Fixups);
    VecOS.flush();

    // Add the fixups and data.
    for (unsigned i = 0, e = Fixups.size(); i != e; ++i) {
      Fixups[i].setOffset(Fixups[i].getOffset() + DF->getContents().size());
      DF->getFixups().push_back(Fixups[i]);
    }
    DF->getContents().append(Code.begin(), Code.end());
  }

  void SetSection(StringRef Section,
                  unsigned Characteristics,
                  SectionKind Kind) {
    SwitchSection(getContext().getCOFFSection(Section, Characteristics, Kind));
  }

  void SetSectionText() {
    SetSection(".text",
               COFF::IMAGE_SCN_CNT_CODE
             | COFF::IMAGE_SCN_MEM_EXECUTE
             | COFF::IMAGE_SCN_MEM_READ,
               SectionKind::getText());
    EmitCodeAlignment(4, 0);
  }

  void SetSectionData() {
    SetSection(".data",
               COFF::IMAGE_SCN_CNT_INITIALIZED_DATA
             | COFF::IMAGE_SCN_MEM_READ
             | COFF::IMAGE_SCN_MEM_WRITE,
               SectionKind::getDataRel());
    EmitCodeAlignment(4, 0);
  }

  void SetSectionBSS() {
    SetSection(".bss",
               COFF::IMAGE_SCN_CNT_UNINITIALIZED_DATA
             | COFF::IMAGE_SCN_MEM_READ
             | COFF::IMAGE_SCN_MEM_WRITE,
               SectionKind::getBSS());
    EmitCodeAlignment(4, 0);
  }
};
} // end anonymous namespace.

WinCOFFStreamer::WinCOFFStreamer(MCContext &Context,
                                 MCAsmBackend &MAB,
                                 MCCodeEmitter &CE,
                                 raw_ostream &OS)
    : MCObjectStreamer(Context, MAB, OS, &CE)
    , CurSymbol(NULL) {
}

void WinCOFFStreamer::AddCommonSymbol(MCSymbol *Symbol, uint64_t Size,
                                      unsigned ByteAlignment, bool External) {
  assert(!Symbol->isInSection() && "Symbol must not already have a section!");

  std::string SectionName(".bss$linkonce");
  SectionName.append(Symbol->getName().begin(), Symbol->getName().end());

  MCSymbolData &SymbolData = getAssembler().getOrCreateSymbolData(*Symbol);

  unsigned Characteristics =
    COFF::IMAGE_SCN_LNK_COMDAT |
    COFF::IMAGE_SCN_CNT_UNINITIALIZED_DATA |
    COFF::IMAGE_SCN_MEM_READ |
    COFF::IMAGE_SCN_MEM_WRITE;

  int Selection = COFF::IMAGE_COMDAT_SELECT_LARGEST;

  const MCSection *Section = MCStreamer::getContext().getCOFFSection(
    SectionName, Characteristics, Selection, SectionKind::getBSS());

  MCSectionData &SectionData = getAssembler().getOrCreateSectionData(*Section);

  if (SectionData.getAlignment() < ByteAlignment)
    SectionData.setAlignment(ByteAlignment);

  SymbolData.setExternal(External);

  Symbol->setSection(*Section);

  if (ByteAlignment != 1)
      new MCAlignFragment(ByteAlignment, 0, 0, ByteAlignment, &SectionData);

  SymbolData.setFragment(new MCFillFragment(0, 0, Size, &SectionData));
}

// MCStreamer interface

void WinCOFFStreamer::InitToTextSection() {
  SetSectionText();
}

void WinCOFFStreamer::InitSections() {
  SetSectionText();
  SetSectionData();
  SetSectionBSS();
  SetSectionText();
}

void WinCOFFStreamer::EmitLabel(MCSymbol *Symbol) {
  assert(Symbol->isUndefined() && "Cannot define a symbol twice!");
  MCObjectStreamer::EmitLabel(Symbol);
}

void WinCOFFStreamer::EmitDebugLabel(MCSymbol *Symbol) {
  EmitLabel(Symbol);
}
void WinCOFFStreamer::EmitAssemblerFlag(MCAssemblerFlag Flag) {
  llvm_unreachable("not implemented");
}

void WinCOFFStreamer::EmitThumbFunc(MCSymbol *Func) {
  llvm_unreachable("not implemented");
}

void WinCOFFStreamer::EmitAssignment(MCSymbol *Symbol, const MCExpr *Value) {
  assert((Symbol->isInSection()
         ? Symbol->getSection().getVariant() == MCSection::SV_COFF
         : true) && "Got non COFF section in the COFF backend!");
  // FIXME: This is all very ugly and depressing. What needs to happen here
  // depends on quite a few things that are all part of relaxation, which we
  // don't really even do.

  if (Value->getKind() != MCExpr::SymbolRef) {
    // TODO: This is exactly the same as MachOStreamer. Consider merging into
    // MCObjectStreamer.
    getAssembler().getOrCreateSymbolData(*Symbol);
    AddValueSymbols(Value);
    Symbol->setVariableValue(Value);
  } else {
    // FIXME: This is a horrible way to do this :(. This should really be
    // handled after we are done with the MC* objects and immediately before
    // writing out the object file when we know exactly what the symbol should
    // look like in the coff symbol table. I'm not doing that now because the
    // COFF object writer doesn't have a clearly defined separation between MC
    // data structures, the object writers data structures, and the raw, POD,
    // data structures that get written to disk.

    // Copy over the aliased data.
    MCSymbolData &SD = getAssembler().getOrCreateSymbolData(*Symbol);
    const MCSymbolData &RealSD = getAssembler().getOrCreateSymbolData(
      dyn_cast<const MCSymbolRefExpr>(Value)->getSymbol());

    // FIXME: This is particularly nasty because it breaks as soon as any data
    // members of MCSymbolData change.
    SD.CommonAlign     = RealSD.CommonAlign;
    SD.CommonSize      = RealSD.CommonSize;
    SD.Flags           = RealSD.Flags;
    SD.Fragment        = RealSD.Fragment;
    SD.Index           = RealSD.Index;
    SD.IsExternal      = RealSD.IsExternal;
    SD.IsPrivateExtern = RealSD.IsPrivateExtern;
    SD.Offset          = RealSD.Offset;
    SD.SymbolSize      = RealSD.SymbolSize;
  }
}

void WinCOFFStreamer::EmitSymbolAttribute(MCSymbol *Symbol,
                                          MCSymbolAttr Attribute) {
  assert(Symbol && "Symbol must be non-null!");
  assert((Symbol->isInSection()
         ? Symbol->getSection().getVariant() == MCSection::SV_COFF
         : true) && "Got non COFF section in the COFF backend!");
  switch (Attribute) {
  case MCSA_WeakReference:
  case MCSA_Weak: {
      MCSymbolData &SD = getAssembler().getOrCreateSymbolData(*Symbol);
      SD.modifyFlags(COFF::SF_WeakExternal, COFF::SF_WeakExternal);
      SD.setExternal(true);
    }
    break;

  case MCSA_Global:
    getAssembler().getOrCreateSymbolData(*Symbol).setExternal(true);
    break;

  default:
    llvm_unreachable("unsupported attribute");
  }
}

void WinCOFFStreamer::EmitSymbolDesc(MCSymbol *Symbol, unsigned DescValue) {
  llvm_unreachable("not implemented");
}

void WinCOFFStreamer::BeginCOFFSymbolDef(MCSymbol const *Symbol) {
  assert((Symbol->isInSection()
         ? Symbol->getSection().getVariant() == MCSection::SV_COFF
         : true) && "Got non COFF section in the COFF backend!");
  assert(CurSymbol == NULL && "EndCOFFSymbolDef must be called between calls "
                              "to BeginCOFFSymbolDef!");
  CurSymbol = Symbol;
}

void WinCOFFStreamer::EmitCOFFSymbolStorageClass(int StorageClass) {
  assert(CurSymbol != NULL && "BeginCOFFSymbolDef must be called first!");
  assert((StorageClass & ~0xFF) == 0 && "StorageClass must only have data in "
                                        "the first byte!");

  getAssembler().getOrCreateSymbolData(*CurSymbol).modifyFlags(
    StorageClass << COFF::SF_ClassShift,
    COFF::SF_ClassMask);
}

void WinCOFFStreamer::EmitCOFFSymbolType(int Type) {
  assert(CurSymbol != NULL && "BeginCOFFSymbolDef must be called first!");
  assert((Type & ~0xFFFF) == 0 && "Type must only have data in the first 2 "
                                  "bytes");

  getAssembler().getOrCreateSymbolData(*CurSymbol).modifyFlags(
    Type << COFF::SF_TypeShift,
    COFF::SF_TypeMask);
}

void WinCOFFStreamer::EndCOFFSymbolDef() {
  assert(CurSymbol != NULL && "BeginCOFFSymbolDef must be called first!");
  CurSymbol = NULL;
}

void WinCOFFStreamer::EmitCOFFSecRel32(MCSymbol const *Symbol)
{
  MCDataFragment *DF = getOrCreateDataFragment();

  DF->addFixup(MCFixup::Create(DF->getContents().size(),
                               MCSymbolRefExpr::Create (Symbol, getContext ()),
                               FK_SecRel_4));
  DF->getContents().resize(DF->getContents().size() + 4, 0);
}

void WinCOFFStreamer::EmitELFSize(MCSymbol *Symbol, const MCExpr *Value) {
  llvm_unreachable("not implemented");
}

void WinCOFFStreamer::EmitCommonSymbol(MCSymbol *Symbol, uint64_t Size,
                                       unsigned ByteAlignment) {
  assert((Symbol->isInSection()
         ? Symbol->getSection().getVariant() == MCSection::SV_COFF
         : true) && "Got non COFF section in the COFF backend!");
  AddCommonSymbol(Symbol, Size, ByteAlignment, true);
}

void WinCOFFStreamer::EmitLocalCommonSymbol(MCSymbol *Symbol, uint64_t Size,
                                            unsigned ByteAlignment) {
  assert((Symbol->isInSection()
         ? Symbol->getSection().getVariant() == MCSection::SV_COFF
         : true) && "Got non COFF section in the COFF backend!");
  AddCommonSymbol(Symbol, Size, ByteAlignment, false);
}

void WinCOFFStreamer::EmitZerofill(const MCSection *Section, MCSymbol *Symbol,
                                   uint64_t Size,unsigned ByteAlignment) {
  llvm_unreachable("not implemented");
}

void WinCOFFStreamer::EmitTBSSSymbol(const MCSection *Section, MCSymbol *Symbol,
                                     uint64_t Size, unsigned ByteAlignment) {
  llvm_unreachable("not implemented");
}

void WinCOFFStreamer::EmitFileDirective(StringRef Filename) {
  // Ignore for now, linkers don't care, and proper debug
  // info will be a much large effort.
}

<<<<<<< HEAD
void WinCOFFStreamer::EmitInstruction(const MCInst &Instruction) {
  for (unsigned i = 0, e = Instruction.getNumOperands(); i != e; ++i)
    if (Instruction.getOperand(i).isExpr())
      AddValueSymbols(Instruction.getOperand(i).getExpr());

  getCurrentSectionData()->setHasInstructions(true);

  MCInstFragment *Fragment =
    new MCInstFragment(Instruction, getCurrentSectionData());

  raw_svector_ostream VecOS(Fragment->getCode());

  getAssembler().getEmitter().EncodeInstruction(Instruction, VecOS,
                                                Fragment->getFixups());
}

=======
>>>>>>> a662a986
void WinCOFFStreamer::EmitWin64EHHandlerData() {
  MCStreamer::EmitWin64EHHandlerData();

  // We have to emit the unwind info now, because this directive
  // actually switches to the .xdata section!
  MCWin64EHUnwindEmitter::EmitUnwindInfo(*this, getCurrentW64UnwindInfo());
}

void WinCOFFStreamer::FinishImpl() {
  EmitW64Tables();
  MCObjectStreamer::FinishImpl();
}

namespace llvm
{
  MCStreamer *createWinCOFFStreamer(MCContext &Context,
                                    MCAsmBackend &MAB,
                                    MCCodeEmitter &CE,
                                    raw_ostream &OS,
                                    bool RelaxAll) {
    WinCOFFStreamer *S = new WinCOFFStreamer(Context, MAB, CE, OS);
    S->getAssembler().setRelaxAll(RelaxAll);
    return S;
  }
}<|MERGE_RESOLUTION|>--- conflicted
+++ resolved
@@ -13,19 +13,19 @@
 
 #define DEBUG_TYPE "WinCOFFStreamer"
 
+#include "llvm/MC/MCStreamer.h"
+#include "llvm/MC/MCAsmBackend.h"
+#include "llvm/MC/MCAsmLayout.h"
+#include "llvm/MC/MCAssembler.h"
+#include "llvm/MC/MCCodeEmitter.h"
+#include "llvm/MC/MCContext.h"
+#include "llvm/MC/MCExpr.h"
 #include "llvm/MC/MCObjectStreamer.h"
-#include "llvm/MC/MCContext.h"
 #include "llvm/MC/MCSection.h"
+#include "llvm/MC/MCSectionCOFF.h"
 #include "llvm/MC/MCSymbol.h"
-#include "llvm/MC/MCExpr.h"
 #include "llvm/MC/MCValue.h"
-#include "llvm/MC/MCAssembler.h"
-#include "llvm/MC/MCAsmLayout.h"
-#include "llvm/MC/MCCodeEmitter.h"
-#include "llvm/MC/MCSectionCOFF.h"
 #include "llvm/MC/MCWin64EH.h"
-#include "llvm/MC/MCAsmBackend.h"
-
 #include "llvm/Support/COFF.h"
 #include "llvm/Support/Debug.h"
 #include "llvm/Support/ErrorHandling.h"
@@ -210,11 +210,7 @@
   // don't really even do.
 
   if (Value->getKind() != MCExpr::SymbolRef) {
-    // TODO: This is exactly the same as MachOStreamer. Consider merging into
-    // MCObjectStreamer.
-    getAssembler().getOrCreateSymbolData(*Symbol);
-    AddValueSymbols(Value);
-    Symbol->setVariableValue(Value);
+    MCObjectStreamer::EmitAssignment(Symbol, Value);
   } else {
     // FIXME: This is a horrible way to do this :(. This should really be
     // handled after we are done with the MC* objects and immediately before
@@ -309,9 +305,10 @@
 {
   MCDataFragment *DF = getOrCreateDataFragment();
 
-  DF->addFixup(MCFixup::Create(DF->getContents().size(),
-                               MCSymbolRefExpr::Create (Symbol, getContext ()),
-                               FK_SecRel_4));
+  DF->getFixups().push_back(
+      MCFixup::Create(DF->getContents().size(),
+                      MCSymbolRefExpr::Create (Symbol, getContext ()),
+                      FK_SecRel_4));
   DF->getContents().resize(DF->getContents().size() + 4, 0);
 }
 
@@ -350,25 +347,6 @@
   // info will be a much large effort.
 }
 
-<<<<<<< HEAD
-void WinCOFFStreamer::EmitInstruction(const MCInst &Instruction) {
-  for (unsigned i = 0, e = Instruction.getNumOperands(); i != e; ++i)
-    if (Instruction.getOperand(i).isExpr())
-      AddValueSymbols(Instruction.getOperand(i).getExpr());
-
-  getCurrentSectionData()->setHasInstructions(true);
-
-  MCInstFragment *Fragment =
-    new MCInstFragment(Instruction, getCurrentSectionData());
-
-  raw_svector_ostream VecOS(Fragment->getCode());
-
-  getAssembler().getEmitter().EncodeInstruction(Instruction, VecOS,
-                                                Fragment->getFixups());
-}
-
-=======
->>>>>>> a662a986
 void WinCOFFStreamer::EmitWin64EHHandlerData() {
   MCStreamer::EmitWin64EHHandlerData();
 
