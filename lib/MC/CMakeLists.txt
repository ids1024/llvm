add_llvm_library(LLVMMC
  ConstantPools.cpp
  ELFObjectWriter.cpp
  MCAsmBackend.cpp
  MCAsmInfo.cpp
  MCAsmInfoCOFF.cpp
  MCAsmInfoDarwin.cpp
  MCAsmInfoELF.cpp
  MCAsmStreamer.cpp
  MCAssembler.cpp
  MCCodeEmitter.cpp
  MCCodeGenInfo.cpp
  MCContext.cpp
  MCDisassembler.cpp
  MCDwarf.cpp
  MCELF.cpp
  MCELFObjectTargetWriter.cpp
  MCELFStreamer.cpp
  MCExpr.cpp
  MCExternalSymbolizer.cpp
  MCInst.cpp
  MCInstPrinter.cpp
  MCInstrAnalysis.cpp
  MCLabel.cpp
  MCLinkerOptimizationHint.cpp
  MCMachOStreamer.cpp
  MCMachObjectTargetWriter.cpp
<<<<<<< HEAD
  MCModule.cpp
  MCModuleYAML.cpp
  MCNaCl.cpp
=======
>>>>>>> 434f0e35
  MCNullStreamer.cpp
  MCObjectFileInfo.cpp
  MCObjectStreamer.cpp
  MCObjectWriter.cpp
  MCRegisterInfo.cpp
  MCRelocationInfo.cpp
  MCSection.cpp
  MCSectionCOFF.cpp
  MCSectionELF.cpp
  MCSectionMachO.cpp
  MCStreamer.cpp
  MCSubtargetInfo.cpp
  MCSymbol.cpp
  MCSymbolizer.cpp
  MCTargetOptions.cpp
  MCValue.cpp
  MCWin64EH.cpp
  MachObjectWriter.cpp
  StringTableBuilder.cpp
  SubtargetFeature.cpp
  WinCOFFObjectWriter.cpp
  WinCOFFStreamer.cpp
  YAML.cpp
  )

add_subdirectory(MCAnalysis)
add_subdirectory(MCParser)
add_subdirectory(MCDisassembler)<|MERGE_RESOLUTION|>--- conflicted
+++ resolved
@@ -25,12 +25,7 @@
   MCLinkerOptimizationHint.cpp
   MCMachOStreamer.cpp
   MCMachObjectTargetWriter.cpp
-<<<<<<< HEAD
-  MCModule.cpp
-  MCModuleYAML.cpp
   MCNaCl.cpp
-=======
->>>>>>> 434f0e35
   MCNullStreamer.cpp
   MCObjectFileInfo.cpp
   MCObjectStreamer.cpp
