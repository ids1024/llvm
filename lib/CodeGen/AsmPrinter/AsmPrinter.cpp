//===-- AsmPrinter.cpp - Common AsmPrinter code ---------------------------===//
//
//                     The LLVM Compiler Infrastructure
//
// This file is distributed under the University of Illinois Open Source
// License. See LICENSE.TXT for details.
//
//===----------------------------------------------------------------------===//
//
// This file implements the AsmPrinter class.
//
//===----------------------------------------------------------------------===//

#include "llvm/CodeGen/AsmPrinter.h"
#include "DwarfDebug.h"
#include "DwarfException.h"
#include "Win64Exception.h"
#include "WinCodeViewLineTables.h"
#include "llvm/ADT/SmallString.h"
#include "llvm/ADT/Statistic.h"
#include "llvm/Analysis/ConstantFolding.h"
#include "llvm/Analysis/JumpInstrTableInfo.h"
#include "llvm/CodeGen/Analysis.h"
#include "llvm/CodeGen/GCMetadataPrinter.h"
#include "llvm/CodeGen/MachineConstantPool.h"
#include "llvm/CodeGen/MachineFrameInfo.h"
#include "llvm/CodeGen/MachineFunction.h"
#include "llvm/CodeGen/MachineInstrBundle.h"
#include "llvm/CodeGen/MachineJumpTableInfo.h"
#include "llvm/CodeGen/MachineLoopInfo.h"
#include "llvm/CodeGen/MachineModuleInfo.h"
#include "llvm/IR/DataLayout.h"
#include "llvm/IR/DebugInfo.h"
#include "llvm/IR/Mangler.h"
#include "llvm/IR/Module.h"
#include "llvm/IR/Operator.h"
#include "llvm/MC/MCAsmInfo.h"
#include "llvm/MC/MCContext.h"
#include "llvm/MC/MCExpr.h"
#include "llvm/MC/MCInst.h"
#include "llvm/MC/MCSection.h"
#include "llvm/MC/MCStreamer.h"
#include "llvm/MC/MCSymbol.h"
#include "llvm/Support/ErrorHandling.h"
#include "llvm/Support/Format.h"
#include "llvm/Support/MathExtras.h"
#include "llvm/Support/Timer.h"
#include "llvm/Target/TargetFrameLowering.h"
#include "llvm/Target/TargetInstrInfo.h"
#include "llvm/Target/TargetLowering.h"
#include "llvm/Target/TargetLoweringObjectFile.h"
#include "llvm/Target/TargetRegisterInfo.h"
#include "llvm/Target/TargetSubtargetInfo.h"
using namespace llvm;

#define DEBUG_TYPE "asm-printer"

static const char *const DWARFGroupName = "DWARF Emission";
static const char *const DbgTimerName = "Debug Info Emission";
static const char *const EHTimerName = "DWARF Exception Writer";
static const char *const CodeViewLineTablesGroupName = "CodeView Line Tables";

STATISTIC(EmittedInsts, "Number of machine instrs printed");

char AsmPrinter::ID = 0;

typedef DenseMap<GCStrategy*, std::unique_ptr<GCMetadataPrinter>> gcp_map_type;
static gcp_map_type &getGCMap(void *&P) {
  if (!P)
    P = new gcp_map_type();
  return *(gcp_map_type*)P;
}


/// getGVAlignmentLog2 - Return the alignment to use for the specified global
/// value in log2 form.  This rounds up to the preferred alignment if possible
/// and legal.
static unsigned getGVAlignmentLog2(const GlobalValue *GV, const DataLayout &TD,
                                   unsigned InBits = 0) {
  unsigned NumBits = 0;
  if (const GlobalVariable *GVar = dyn_cast<GlobalVariable>(GV))
    NumBits = TD.getPreferredAlignmentLog(GVar);

  // If InBits is specified, round it to it.
  if (InBits > NumBits)
    NumBits = InBits;

  // If the GV has a specified alignment, take it into account.
  if (GV->getAlignment() == 0)
    return NumBits;

  unsigned GVAlign = Log2_32(GV->getAlignment());

  // If the GVAlign is larger than NumBits, or if we are required to obey
  // NumBits because the GV has an assigned section, obey it.
  if (GVAlign > NumBits || GV->hasSection())
    NumBits = GVAlign;
  return NumBits;
}

AsmPrinter::AsmPrinter(TargetMachine &tm, MCStreamer &Streamer)
    : MachineFunctionPass(ID), TM(tm), MAI(tm.getMCAsmInfo()),
      MII(tm.getSubtargetImpl()->getInstrInfo()),
      OutContext(Streamer.getContext()), OutStreamer(Streamer), LastMI(nullptr),
      LastFn(0), Counter(~0U), SetCounter(0) {
  DD = nullptr; MMI = nullptr; LI = nullptr; MF = nullptr;
  CurrentFnSym = CurrentFnSymForSize = nullptr;
  GCMetadataPrinters = nullptr;
  VerboseAsm = Streamer.isVerboseAsm();
}

AsmPrinter::~AsmPrinter() {
  assert(!DD && Handlers.empty() && "Debug/EH info didn't get finalized");

  if (GCMetadataPrinters) {
    gcp_map_type &GCMap = getGCMap(GCMetadataPrinters);

    delete &GCMap;
    GCMetadataPrinters = nullptr;
  }

  delete &OutStreamer;
}

/// getFunctionNumber - Return a unique ID for the current function.
///
unsigned AsmPrinter::getFunctionNumber() const {
  return MF->getFunctionNumber();
}

const TargetLoweringObjectFile &AsmPrinter::getObjFileLowering() const {
  return TM.getSubtargetImpl()->getTargetLowering()->getObjFileLowering();
}

/// getDataLayout - Return information about data layout.
const DataLayout &AsmPrinter::getDataLayout() const {
  return *TM.getSubtargetImpl()->getDataLayout();
}

const MCSubtargetInfo &AsmPrinter::getSubtargetInfo() const {
  return TM.getSubtarget<MCSubtargetInfo>();
}

void AsmPrinter::EmitToStreamer(MCStreamer &S, const MCInst &Inst) {
  S.EmitInstruction(Inst, getSubtargetInfo());
}

StringRef AsmPrinter::getTargetTriple() const {
  return TM.getTargetTriple();
}

/// getCurrentSection() - Return the current section we are emitting to.
const MCSection *AsmPrinter::getCurrentSection() const {
  return OutStreamer.getCurrentSection().first;
}



void AsmPrinter::getAnalysisUsage(AnalysisUsage &AU) const {
  AU.setPreservesAll();
  MachineFunctionPass::getAnalysisUsage(AU);
  AU.addRequired<MachineModuleInfo>();
  AU.addRequired<GCModuleInfo>();
  if (isVerbose())
    AU.addRequired<MachineLoopInfo>();
}

bool AsmPrinter::doInitialization(Module &M) {
  MMI = getAnalysisIfAvailable<MachineModuleInfo>();
  MMI->AnalyzeModule(M);

  // Initialize TargetLoweringObjectFile.
  const_cast<TargetLoweringObjectFile&>(getObjFileLowering())
    .Initialize(OutContext, TM);

  OutStreamer.InitSections(false);

  Mang = new Mangler(TM.getSubtargetImpl()->getDataLayout());

  // Emit the version-min deplyment target directive if needed.
  //
  // FIXME: If we end up with a collection of these sorts of Darwin-specific
  // or ELF-specific things, it may make sense to have a platform helper class
  // that will work with the target helper class. For now keep it here, as the
  // alternative is duplicated code in each of the target asm printers that
  // use the directive, where it would need the same conditionalization
  // anyway.
  Triple TT(getTargetTriple());
  if (TT.isOSDarwin()) {
    unsigned Major, Minor, Update;
    TT.getOSVersion(Major, Minor, Update);
    // If there is a version specified, Major will be non-zero.
    if (Major)
      OutStreamer.EmitVersionMin((TT.isMacOSX() ?
                                  MCVM_OSXVersionMin : MCVM_IOSVersionMin),
                                 Major, Minor, Update);
  }

  // Allow the target to emit any magic that it wants at the start of the file.
  EmitStartOfAsmFile(M);

  // Very minimal debug info. It is ignored if we emit actual debug info. If we
  // don't, this at least helps the user find where a global came from.
  if (MAI->hasSingleParameterDotFile()) {
    // .file "foo.c"
    OutStreamer.EmitFileDirective(M.getModuleIdentifier());
  }

  GCModuleInfo *MI = getAnalysisIfAvailable<GCModuleInfo>();
  assert(MI && "AsmPrinter didn't require GCModuleInfo?");
  for (auto &I : *MI)
    if (GCMetadataPrinter *MP = GetOrCreateGCPrinter(*I))
      MP->beginAssembly(*this);

  // Emit module-level inline asm if it exists.
  if (!M.getModuleInlineAsm().empty()) {
    OutStreamer.AddComment("Start of file scope inline assembly");
    OutStreamer.AddBlankLine();
    EmitInlineAsm(M.getModuleInlineAsm()+"\n");
    OutStreamer.AddComment("End of file scope inline assembly");
    OutStreamer.AddBlankLine();
  }

  if (MAI->doesSupportDebugInformation()) {
    if (Triple(TM.getTargetTriple()).isKnownWindowsMSVCEnvironment()) {
      Handlers.push_back(HandlerInfo(new WinCodeViewLineTables(this),
                                     DbgTimerName,
                                     CodeViewLineTablesGroupName));
    } else {
      DD = new DwarfDebug(this, &M);
      Handlers.push_back(HandlerInfo(DD, DbgTimerName, DWARFGroupName));
    }
  }

  EHStreamer *ES = nullptr;
  switch (MAI->getExceptionHandlingType()) {
  case ExceptionHandling::None:
    break;
  case ExceptionHandling::SjLj:
  case ExceptionHandling::DwarfCFI:
    ES = new DwarfCFIException(this);
    break;
  case ExceptionHandling::ARM:
    ES = new ARMException(this);
    break;
  case ExceptionHandling::WinEH:
    switch (MAI->getWinEHEncodingType()) {
    default: llvm_unreachable("unsupported unwinding information encoding");
    case WinEH::EncodingType::Itanium:
      ES = new Win64Exception(this);
      break;
    }
    break;
  }
  if (ES)
    Handlers.push_back(HandlerInfo(ES, EHTimerName, DWARFGroupName));
  return false;
}

static bool canBeHidden(const GlobalValue *GV, const MCAsmInfo &MAI) {
  if (!MAI.hasWeakDefCanBeHiddenDirective())
    return false;

  return canBeOmittedFromSymbolTable(GV);
}

void AsmPrinter::EmitLinkage(const GlobalValue *GV, MCSymbol *GVSym) const {
  GlobalValue::LinkageTypes Linkage = GV->getLinkage();
  switch (Linkage) {
  case GlobalValue::CommonLinkage:
  case GlobalValue::LinkOnceAnyLinkage:
  case GlobalValue::LinkOnceODRLinkage:
  case GlobalValue::WeakAnyLinkage:
  case GlobalValue::WeakODRLinkage:
    if (MAI->hasWeakDefDirective()) {
      // .globl _foo
      OutStreamer.EmitSymbolAttribute(GVSym, MCSA_Global);

      if (!canBeHidden(GV, *MAI))
        // .weak_definition _foo
        OutStreamer.EmitSymbolAttribute(GVSym, MCSA_WeakDefinition);
      else
        OutStreamer.EmitSymbolAttribute(GVSym, MCSA_WeakDefAutoPrivate);
    } else if (MAI->hasLinkOnceDirective()) {
      // .globl _foo
      OutStreamer.EmitSymbolAttribute(GVSym, MCSA_Global);
      //NOTE: linkonce is handled by the section the symbol was assigned to.
    } else {
      // .weak _foo
      OutStreamer.EmitSymbolAttribute(GVSym, MCSA_Weak);
    }
    return;
  case GlobalValue::AppendingLinkage:
    // FIXME: appending linkage variables should go into a section of
    // their name or something.  For now, just emit them as external.
  case GlobalValue::ExternalLinkage:
    // If external or appending, declare as a global symbol.
    // .globl _foo
    OutStreamer.EmitSymbolAttribute(GVSym, MCSA_Global);
    return;
  case GlobalValue::PrivateLinkage:
  case GlobalValue::InternalLinkage:
    return;
  case GlobalValue::AvailableExternallyLinkage:
    llvm_unreachable("Should never emit this");
  case GlobalValue::ExternalWeakLinkage:
    llvm_unreachable("Don't know how to emit these");
  }
  llvm_unreachable("Unknown linkage type!");
}

void AsmPrinter::getNameWithPrefix(SmallVectorImpl<char> &Name,
                                   const GlobalValue *GV) const {
  TM.getNameWithPrefix(Name, GV, *Mang);
}

MCSymbol *AsmPrinter::getSymbol(const GlobalValue *GV) const {
  return TM.getSymbol(GV, *Mang);
}

/// EmitGlobalVariable - Emit the specified global variable to the .s file.
void AsmPrinter::EmitGlobalVariable(const GlobalVariable *GV) {
  if (GV->hasInitializer()) {
    // Check to see if this is a special global used by LLVM, if so, emit it.
    if (EmitSpecialLLVMGlobal(GV))
      return;

    if (isVerbose()) {
      GV->printAsOperand(OutStreamer.GetCommentOS(),
                     /*PrintType=*/false, GV->getParent());
      OutStreamer.GetCommentOS() << '\n';
    }
  }

  MCSymbol *GVSym = getSymbol(GV);
  EmitVisibility(GVSym, GV->getVisibility(), !GV->isDeclaration());

  if (!GV->hasInitializer())   // External globals require no extra code.
    return;

  if (MAI->hasDotTypeDotSizeDirective())
    OutStreamer.EmitSymbolAttribute(GVSym, MCSA_ELF_TypeObject);

  SectionKind GVKind = TargetLoweringObjectFile::getKindForGlobal(GV, TM);

  const DataLayout *DL = TM.getSubtargetImpl()->getDataLayout();
  uint64_t Size = DL->getTypeAllocSize(GV->getType()->getElementType());

  // If the alignment is specified, we *must* obey it.  Overaligning a global
  // with a specified alignment is a prompt way to break globals emitted to
  // sections and expected to be contiguous (e.g. ObjC metadata).
  unsigned AlignLog = getGVAlignmentLog2(GV, *DL);

  for (const HandlerInfo &HI : Handlers) {
    NamedRegionTimer T(HI.TimerName, HI.TimerGroupName, TimePassesIsEnabled);
    HI.Handler->setSymbolSize(GVSym, Size);
  }

  // Handle common and BSS local symbols (.lcomm).
  if (GVKind.isCommon() || GVKind.isBSSLocal()) {
    if (Size == 0) Size = 1;   // .comm Foo, 0 is undefined, avoid it.
    unsigned Align = 1 << AlignLog;

    // Handle common symbols.
    if (GVKind.isCommon()) {
      if (!getObjFileLowering().getCommDirectiveSupportsAlignment())
        Align = 0;

      // .comm _foo, 42, 4
      OutStreamer.EmitCommonSymbol(GVSym, Size, Align);
      return;
    }

    // Handle local BSS symbols.
    if (MAI->hasMachoZeroFillDirective()) {
      const MCSection *TheSection =
        getObjFileLowering().SectionForGlobal(GV, GVKind, *Mang, TM);
      // .zerofill __DATA, __bss, _foo, 400, 5
      OutStreamer.EmitZerofill(TheSection, GVSym, Size, Align);
      return;
    }

    // Use .lcomm only if it supports user-specified alignment.
    // Otherwise, while it would still be correct to use .lcomm in some
    // cases (e.g. when Align == 1), the external assembler might enfore
    // some -unknown- default alignment behavior, which could cause
    // spurious differences between external and integrated assembler.
    // Prefer to simply fall back to .local / .comm in this case.
    if (MAI->getLCOMMDirectiveAlignmentType() != LCOMM::NoAlignment) {
      // .lcomm _foo, 42
      OutStreamer.EmitLocalCommonSymbol(GVSym, Size, Align);
      return;
    }

    if (!getObjFileLowering().getCommDirectiveSupportsAlignment())
      Align = 0;

    // .local _foo
    OutStreamer.EmitSymbolAttribute(GVSym, MCSA_Local);
    // .comm _foo, 42, 4
    OutStreamer.EmitCommonSymbol(GVSym, Size, Align);
    return;
  }

  const MCSection *TheSection =
    getObjFileLowering().SectionForGlobal(GV, GVKind, *Mang, TM);

  // Handle the zerofill directive on darwin, which is a special form of BSS
  // emission.
  if (GVKind.isBSSExtern() && MAI->hasMachoZeroFillDirective()) {
    if (Size == 0) Size = 1;  // zerofill of 0 bytes is undefined.

    // .globl _foo
    OutStreamer.EmitSymbolAttribute(GVSym, MCSA_Global);
    // .zerofill __DATA, __common, _foo, 400, 5
    OutStreamer.EmitZerofill(TheSection, GVSym, Size, 1 << AlignLog);
    return;
  }

  // Handle thread local data for mach-o which requires us to output an
  // additional structure of data and mangle the original symbol so that we
  // can reference it later.
  //
  // TODO: This should become an "emit thread local global" method on TLOF.
  // All of this macho specific stuff should be sunk down into TLOFMachO and
  // stuff like "TLSExtraDataSection" should no longer be part of the parent
  // TLOF class.  This will also make it more obvious that stuff like
  // MCStreamer::EmitTBSSSymbol is macho specific and only called from macho
  // specific code.
  if (GVKind.isThreadLocal() && MAI->hasMachoTBSSDirective()) {
    // Emit the .tbss symbol
    MCSymbol *MangSym =
      OutContext.GetOrCreateSymbol(GVSym->getName() + Twine("$tlv$init"));

    if (GVKind.isThreadBSS()) {
      TheSection = getObjFileLowering().getTLSBSSSection();
      OutStreamer.EmitTBSSSymbol(TheSection, MangSym, Size, 1 << AlignLog);
    } else if (GVKind.isThreadData()) {
      OutStreamer.SwitchSection(TheSection);

      EmitAlignment(AlignLog, GV);
      OutStreamer.EmitLabel(MangSym);

      EmitGlobalConstant(GV->getInitializer());
    }

    OutStreamer.AddBlankLine();

    // Emit the variable struct for the runtime.
    const MCSection *TLVSect
      = getObjFileLowering().getTLSExtraDataSection();

    OutStreamer.SwitchSection(TLVSect);
    // Emit the linkage here.
    EmitLinkage(GV, GVSym);
    OutStreamer.EmitLabel(GVSym);

    // Three pointers in size:
    //   - __tlv_bootstrap - used to make sure support exists
    //   - spare pointer, used when mapped by the runtime
    //   - pointer to mangled symbol above with initializer
    unsigned PtrSize = DL->getPointerTypeSize(GV->getType());
    OutStreamer.EmitSymbolValue(GetExternalSymbolSymbol("_tlv_bootstrap"),
                                PtrSize);
    OutStreamer.EmitIntValue(0, PtrSize);
    OutStreamer.EmitSymbolValue(MangSym, PtrSize);

    OutStreamer.AddBlankLine();
    return;
  }

  OutStreamer.SwitchSection(TheSection);

  EmitLinkage(GV, GVSym);
  EmitAlignment(AlignLog, GV);

  OutStreamer.EmitLabel(GVSym);

  EmitGlobalConstant(GV->getInitializer());

  if (MAI->hasDotTypeDotSizeDirective())
    // .size foo, 42
    OutStreamer.EmitELFSize(GVSym, MCConstantExpr::Create(Size, OutContext));

  OutStreamer.AddBlankLine();
}

/// EmitFunctionHeader - This method emits the header for the current
/// function.
void AsmPrinter::EmitFunctionHeader() {
  // Print out constants referenced by the function
  EmitConstantPool();

  // Print the 'header' of function.
  const Function *F = MF->getFunction();

  OutStreamer.SwitchSection(
      getObjFileLowering().SectionForGlobal(F, *Mang, TM));
  EmitVisibility(CurrentFnSym, F->getVisibility());

  EmitLinkage(F, CurrentFnSym);
  EmitAlignment(MF->getAlignment(), F);

  if (MAI->hasDotTypeDotSizeDirective())
    OutStreamer.EmitSymbolAttribute(CurrentFnSym, MCSA_ELF_TypeFunction);

  if (isVerbose()) {
    F->printAsOperand(OutStreamer.GetCommentOS(),
                   /*PrintType=*/false, F->getParent());
    OutStreamer.GetCommentOS() << '\n';
  }

  // Emit the CurrentFnSym.  This is a virtual function to allow targets to
  // do their wild and crazy things as required.
  EmitFunctionEntryLabel();

  // If the function had address-taken blocks that got deleted, then we have
  // references to the dangling symbols.  Emit them at the start of the function
  // so that we don't get references to undefined symbols.
  std::vector<MCSymbol*> DeadBlockSyms;
  MMI->takeDeletedSymbolsForFunction(F, DeadBlockSyms);
  for (unsigned i = 0, e = DeadBlockSyms.size(); i != e; ++i) {
    OutStreamer.AddComment("Address taken block that was later removed");
    OutStreamer.EmitLabel(DeadBlockSyms[i]);
  }

  // Emit pre-function debug and/or EH information.
  for (const HandlerInfo &HI : Handlers) {
    NamedRegionTimer T(HI.TimerName, HI.TimerGroupName, TimePassesIsEnabled);
    HI.Handler->beginFunction(MF);
  }

  // Emit the prefix data.
  if (F->hasPrefixData())
    EmitGlobalConstant(F->getPrefixData());
}

/// EmitFunctionEntryLabel - Emit the label that is the entrypoint for the
/// function.  This can be overridden by targets as required to do custom stuff.
void AsmPrinter::EmitFunctionEntryLabel() {
  // The function label could have already been emitted if two symbols end up
  // conflicting due to asm renaming.  Detect this and emit an error.
  if (CurrentFnSym->isUndefined())
    return OutStreamer.EmitLabel(CurrentFnSym);

  report_fatal_error("'" + Twine(CurrentFnSym->getName()) +
                     "' label emitted multiple times to assembly file");
}

/// emitComments - Pretty-print comments for instructions.
static void emitComments(const MachineInstr &MI, raw_ostream &CommentOS) {
  const MachineFunction *MF = MI.getParent()->getParent();
  const TargetMachine &TM = MF->getTarget();

  // Check for spills and reloads
  int FI;

  const MachineFrameInfo *FrameInfo = MF->getFrameInfo();

  // We assume a single instruction only has a spill or reload, not
  // both.
  const MachineMemOperand *MMO;
  if (TM.getSubtargetImpl()->getInstrInfo()->isLoadFromStackSlotPostFE(&MI,
                                                                       FI)) {
    if (FrameInfo->isSpillSlotObjectIndex(FI)) {
      MMO = *MI.memoperands_begin();
      CommentOS << MMO->getSize() << "-byte Reload\n";
    }
  } else if (TM.getSubtargetImpl()->getInstrInfo()->hasLoadFromStackSlot(
                 &MI, MMO, FI)) {
    if (FrameInfo->isSpillSlotObjectIndex(FI))
      CommentOS << MMO->getSize() << "-byte Folded Reload\n";
  } else if (TM.getSubtargetImpl()->getInstrInfo()->isStoreToStackSlotPostFE(
                 &MI, FI)) {
    if (FrameInfo->isSpillSlotObjectIndex(FI)) {
      MMO = *MI.memoperands_begin();
      CommentOS << MMO->getSize() << "-byte Spill\n";
    }
  } else if (TM.getSubtargetImpl()->getInstrInfo()->hasStoreToStackSlot(
                 &MI, MMO, FI)) {
    if (FrameInfo->isSpillSlotObjectIndex(FI))
      CommentOS << MMO->getSize() << "-byte Folded Spill\n";
  }

  // Check for spill-induced copies
  if (MI.getAsmPrinterFlag(MachineInstr::ReloadReuse))
    CommentOS << " Reload Reuse\n";
}

/// emitImplicitDef - This method emits the specified machine instruction
/// that is an implicit def.
void AsmPrinter::emitImplicitDef(const MachineInstr *MI) const {
  unsigned RegNo = MI->getOperand(0).getReg();
  OutStreamer.AddComment(
      Twine("implicit-def: ") +
      TM.getSubtargetImpl()->getRegisterInfo()->getName(RegNo));
  OutStreamer.AddBlankLine();
}

static void emitKill(const MachineInstr *MI, AsmPrinter &AP) {
  std::string Str = "kill:";
  for (unsigned i = 0, e = MI->getNumOperands(); i != e; ++i) {
    const MachineOperand &Op = MI->getOperand(i);
    assert(Op.isReg() && "KILL instruction must have only register operands");
    Str += ' ';
    Str += AP.TM.getSubtargetImpl()->getRegisterInfo()->getName(Op.getReg());
    Str += (Op.isDef() ? "<def>" : "<kill>");
  }
  AP.OutStreamer.AddComment(Str);
  AP.OutStreamer.AddBlankLine();
}

/// emitDebugValueComment - This method handles the target-independent form
/// of DBG_VALUE, returning true if it was able to do so.  A false return
/// means the target will need to handle MI in EmitInstruction.
static bool emitDebugValueComment(const MachineInstr *MI, AsmPrinter &AP) {
  // This code handles only the 4-operand target-independent form.
  if (MI->getNumOperands() != 4)
    return false;

  SmallString<128> Str;
  raw_svector_ostream OS(Str);
  OS << "DEBUG_VALUE: ";

  DIVariable V = MI->getDebugVariable();
  if (V.getContext().isSubprogram()) {
    StringRef Name = DISubprogram(V.getContext()).getDisplayName();
    if (!Name.empty())
      OS << Name << ":";
  }
  OS << V.getName();

  DIExpression Expr = MI->getDebugExpression();
  if (Expr.isVariablePiece())
    OS << " [piece offset=" << Expr.getPieceOffset()
       << " size=" << Expr.getPieceSize() << "]";
  OS << " <- ";

  // The second operand is only an offset if it's an immediate.
  bool Deref = MI->getOperand(0).isReg() && MI->getOperand(1).isImm();
  int64_t Offset = Deref ? MI->getOperand(1).getImm() : 0;

  // Register or immediate value. Register 0 means undef.
  if (MI->getOperand(0).isFPImm()) {
    APFloat APF = APFloat(MI->getOperand(0).getFPImm()->getValueAPF());
    if (MI->getOperand(0).getFPImm()->getType()->isFloatTy()) {
      OS << (double)APF.convertToFloat();
    } else if (MI->getOperand(0).getFPImm()->getType()->isDoubleTy()) {
      OS << APF.convertToDouble();
    } else {
      // There is no good way to print long double.  Convert a copy to
      // double.  Ah well, it's only a comment.
      bool ignored;
      APF.convert(APFloat::IEEEdouble, APFloat::rmNearestTiesToEven,
                  &ignored);
      OS << "(long double) " << APF.convertToDouble();
    }
  } else if (MI->getOperand(0).isImm()) {
    OS << MI->getOperand(0).getImm();
  } else if (MI->getOperand(0).isCImm()) {
    MI->getOperand(0).getCImm()->getValue().print(OS, false /*isSigned*/);
  } else {
    unsigned Reg;
    if (MI->getOperand(0).isReg()) {
      Reg = MI->getOperand(0).getReg();
    } else {
      assert(MI->getOperand(0).isFI() && "Unknown operand type");
      const TargetFrameLowering *TFI =
          AP.TM.getSubtargetImpl()->getFrameLowering();
      Offset += TFI->getFrameIndexReference(*AP.MF,
                                            MI->getOperand(0).getIndex(), Reg);
      Deref = true;
    }
    if (Reg == 0) {
      // Suppress offset, it is not meaningful here.
      OS << "undef";
      // NOTE: Want this comment at start of line, don't emit with AddComment.
      AP.OutStreamer.emitRawComment(OS.str());
      return true;
    }
    if (Deref)
      OS << '[';
    OS << AP.TM.getSubtargetImpl()->getRegisterInfo()->getName(Reg);
  }

  if (Deref)
    OS << '+' << Offset << ']';

  // NOTE: Want this comment at start of line, don't emit with AddComment.
  AP.OutStreamer.emitRawComment(OS.str());
  return true;
}

AsmPrinter::CFIMoveType AsmPrinter::needsCFIMoves() {
  if (MAI->getExceptionHandlingType() == ExceptionHandling::DwarfCFI &&
      MF->getFunction()->needsUnwindTableEntry())
    return CFI_M_EH;

  if (MMI->hasDebugInfo())
    return CFI_M_Debug;

  return CFI_M_None;
}

bool AsmPrinter::needsSEHMoves() {
  return MAI->getExceptionHandlingType() == ExceptionHandling::WinEH &&
    MF->getFunction()->needsUnwindTableEntry();
}

void AsmPrinter::emitCFIInstruction(const MachineInstr &MI) {
  ExceptionHandling ExceptionHandlingType = MAI->getExceptionHandlingType();
  if (ExceptionHandlingType != ExceptionHandling::DwarfCFI &&
      ExceptionHandlingType != ExceptionHandling::ARM)
    return;

  if (needsCFIMoves() == CFI_M_None)
    return;

  const MachineModuleInfo &MMI = MF->getMMI();
  const std::vector<MCCFIInstruction> &Instrs = MMI.getFrameInstructions();
  unsigned CFIIndex = MI.getOperand(0).getCFIIndex();
  const MCCFIInstruction &CFI = Instrs[CFIIndex];
  emitCFIInstruction(CFI);
}

/// EmitFunctionBody - This method emits the body and trailer for a
/// function.
void AsmPrinter::EmitFunctionBody() {
  // Emit target-specific gunk before the function body.
  EmitFunctionBodyStart();

  bool ShouldPrintDebugScopes = MMI->hasDebugInfo();

  // Print out code for the function.
  bool HasAnyRealCode = false;
  for (auto &MBB : *MF) {
    // Print a label for the basic block.
    EmitBasicBlockStart(MBB);
    for (auto &MI : MBB) {

      // Print the assembly for the instruction.
      if (!MI.isPosition() && !MI.isImplicitDef() && !MI.isKill() &&
          !MI.isDebugValue()) {
        HasAnyRealCode = true;
        ++EmittedInsts;
      }

      if (ShouldPrintDebugScopes) {
        for (const HandlerInfo &HI : Handlers) {
          NamedRegionTimer T(HI.TimerName, HI.TimerGroupName,
                             TimePassesIsEnabled);
          HI.Handler->beginInstruction(&MI);
        }
      }

      if (isVerbose())
        emitComments(MI, OutStreamer.GetCommentOS());

      switch (MI.getOpcode()) {
      case TargetOpcode::CFI_INSTRUCTION:
        emitCFIInstruction(MI);
        break;

      case TargetOpcode::EH_LABEL:
      case TargetOpcode::GC_LABEL: {
        // @LOCALMOD-START
        if (unsigned LabelAlign = GetTargetLabelAlign(&MI))
          EmitAlignment(LabelAlign);
        // @LOCALMOD-END
        OutStreamer.EmitLabel(MI.getOperand(0).getMCSymbol());
        break;
      }
      case TargetOpcode::INLINEASM:
        EmitInlineAsm(&MI);
        break;
      case TargetOpcode::DBG_VALUE:
        if (isVerbose()) {
          if (!emitDebugValueComment(&MI, *this))
            EmitInstruction(&MI);
        }
        break;
      case TargetOpcode::IMPLICIT_DEF:
        if (isVerbose()) emitImplicitDef(&MI);
        break;
      case TargetOpcode::KILL:
        if (isVerbose()) emitKill(&MI, *this);
        break;
      default:
        EmitInstruction(&MI);
        break;
      }

      if (ShouldPrintDebugScopes) {
        for (const HandlerInfo &HI : Handlers) {
          NamedRegionTimer T(HI.TimerName, HI.TimerGroupName,
                             TimePassesIsEnabled);
          HI.Handler->endInstruction();
        }
      }
    }

    EmitBasicBlockEnd(MBB);
  }

  // If the function is empty and the object file uses .subsections_via_symbols,
  // then we need to emit *something* to the function body to prevent the
  // labels from collapsing together.  Just emit a noop.
  if ((MAI->hasSubsectionsViaSymbols() && !HasAnyRealCode)) {
    MCInst Noop;
    TM.getSubtargetImpl()->getInstrInfo()->getNoopForMachoTarget(Noop);
    OutStreamer.AddComment("avoids zero-length function");

    // Targets can opt-out of emitting the noop here by leaving the opcode
    // unspecified.
    if (Noop.getOpcode())
      OutStreamer.EmitInstruction(Noop, getSubtargetInfo());
  }

  const Function *F = MF->getFunction();
  for (const auto &BB : *F) {
    if (!BB.hasAddressTaken())
      continue;
    MCSymbol *Sym = GetBlockAddressSymbol(&BB);
    if (Sym->isDefined())
      continue;
    OutStreamer.AddComment("Address of block that was removed by CodeGen");
    OutStreamer.EmitLabel(Sym);
  }

  // Emit target-specific gunk after the function body.
  EmitFunctionBodyEnd();

  // If the target wants a .size directive for the size of the function, emit
  // it.
  if (MAI->hasDotTypeDotSizeDirective()) {
    // Create a symbol for the end of function, so we can get the size as
    // difference between the function label and the temp label.
    MCSymbol *FnEndLabel = OutContext.CreateTempSymbol();
    OutStreamer.EmitLabel(FnEndLabel);

    const MCExpr *SizeExp =
      MCBinaryExpr::CreateSub(MCSymbolRefExpr::Create(FnEndLabel, OutContext),
                              MCSymbolRefExpr::Create(CurrentFnSymForSize,
                                                      OutContext),
                              OutContext);
    OutStreamer.EmitELFSize(CurrentFnSym, SizeExp);
  }

  // Emit post-function debug and/or EH information.
  for (const HandlerInfo &HI : Handlers) {
    NamedRegionTimer T(HI.TimerName, HI.TimerGroupName, TimePassesIsEnabled);
    HI.Handler->endFunction(MF);
  }
  MMI->EndFunction();

  // Print out jump tables referenced by the function.
  EmitJumpTableInfo();

  OutStreamer.AddBlankLine();
}

static const MCExpr *lowerConstant(const Constant *CV, AsmPrinter &AP);

bool AsmPrinter::doFinalization(Module &M) {
  // Emit global variables.
  for (const auto &G : M.globals())
    EmitGlobalVariable(&G);

  // Emit visibility info for declarations
  for (const Function &F : M) {
    if (!F.isDeclaration())
      continue;
    GlobalValue::VisibilityTypes V = F.getVisibility();
    if (V == GlobalValue::DefaultVisibility)
      continue;

    MCSymbol *Name = getSymbol(&F);
    EmitVisibility(Name, V, false);
  }

  // Get information about jump-instruction tables to print.
  JumpInstrTableInfo *JITI = getAnalysisIfAvailable<JumpInstrTableInfo>();

  if (JITI && !JITI->getTables().empty()) {
    unsigned Arch = Triple(getTargetTriple()).getArch();
    bool IsThumb = (Arch == Triple::thumb || Arch == Triple::thumbeb);
    MCInst TrapInst;
    TM.getSubtargetImpl()->getInstrInfo()->getTrap(TrapInst);
    for (const auto &KV : JITI->getTables()) {
      uint64_t Count = 0;
      for (const auto &FunPair : KV.second) {
        // Emit the function labels to make this be a function entry point.
        MCSymbol *FunSym =
          OutContext.GetOrCreateSymbol(FunPair.second->getName());
        OutStreamer.EmitSymbolAttribute(FunSym, MCSA_Global);
        // FIXME: JumpTableInstrInfo should store information about the required
        // alignment of table entries and the size of the padding instruction.
        EmitAlignment(3);
        if (IsThumb)
          OutStreamer.EmitThumbFunc(FunSym);
        if (MAI->hasDotTypeDotSizeDirective())
          OutStreamer.EmitSymbolAttribute(FunSym, MCSA_ELF_TypeFunction);
        OutStreamer.EmitLabel(FunSym);

        // Emit the jump instruction to transfer control to the original
        // function.
        MCInst JumpToFun;
        MCSymbol *TargetSymbol =
          OutContext.GetOrCreateSymbol(FunPair.first->getName());
        const MCSymbolRefExpr *TargetSymRef =
          MCSymbolRefExpr::Create(TargetSymbol, MCSymbolRefExpr::VK_PLT,
                                  OutContext);
        TM.getSubtargetImpl()->getInstrInfo()->getUnconditionalBranch(
            JumpToFun, TargetSymRef);
        OutStreamer.EmitInstruction(JumpToFun, getSubtargetInfo());
        ++Count;
      }

      // Emit enough padding instructions to fill up to the next power of two.
      // This assumes that the trap instruction takes 8 bytes or fewer.
      uint64_t Remaining = NextPowerOf2(Count) - Count;
      for (uint64_t C = 0; C < Remaining; ++C) {
        EmitAlignment(3);
        OutStreamer.EmitInstruction(TrapInst, getSubtargetInfo());
      }

    }
  }

  // Emit module flags.
  SmallVector<Module::ModuleFlagEntry, 8> ModuleFlags;
  M.getModuleFlagsMetadata(ModuleFlags);
  if (!ModuleFlags.empty())
    getObjFileLowering().emitModuleFlags(OutStreamer, ModuleFlags, *Mang, TM);

  // Make sure we wrote out everything we need.
  OutStreamer.Flush();

  // Finalize debug and EH information.
  for (const HandlerInfo &HI : Handlers) {
    NamedRegionTimer T(HI.TimerName, HI.TimerGroupName,
                       TimePassesIsEnabled);
    HI.Handler->endModule();
    delete HI.Handler;
  }
  Handlers.clear();
  DD = nullptr;

  // If the target wants to know about weak references, print them all.
  if (MAI->getWeakRefDirective()) {
    // FIXME: This is not lazy, it would be nice to only print weak references
    // to stuff that is actually used.  Note that doing so would require targets
    // to notice uses in operands (due to constant exprs etc).  This should
    // happen with the MC stuff eventually.

    // Print out module-level global variables here.
    for (const auto &G : M.globals()) {
      if (!G.hasExternalWeakLinkage())
        continue;
      OutStreamer.EmitSymbolAttribute(getSymbol(&G), MCSA_WeakReference);
    }

    for (const auto &F : M) {
      if (!F.hasExternalWeakLinkage())
        continue;
      OutStreamer.EmitSymbolAttribute(getSymbol(&F), MCSA_WeakReference);
    }
  }

  OutStreamer.AddBlankLine();
  for (const auto &Alias : M.aliases()) {
    MCSymbol *Name = getSymbol(&Alias);

    if (Alias.hasExternalLinkage() || !MAI->getWeakRefDirective())
      OutStreamer.EmitSymbolAttribute(Name, MCSA_Global);
    else if (Alias.hasWeakLinkage() || Alias.hasLinkOnceLinkage())
      OutStreamer.EmitSymbolAttribute(Name, MCSA_WeakReference);
    else
      assert(Alias.hasLocalLinkage() && "Invalid alias linkage");

    EmitVisibility(Name, Alias.getVisibility());

    // Emit the directives as assignments aka .set:
    OutStreamer.EmitAssignment(Name, lowerConstant(Alias.getAliasee(), *this));
  }

  GCModuleInfo *MI = getAnalysisIfAvailable<GCModuleInfo>();
  assert(MI && "AsmPrinter didn't require GCModuleInfo?");
  for (GCModuleInfo::iterator I = MI->end(), E = MI->begin(); I != E; )
    if (GCMetadataPrinter *MP = GetOrCreateGCPrinter(**--I))
      MP->finishAssembly(*this);

  // Emit llvm.ident metadata in an '.ident' directive.
  EmitModuleIdents(M);

  // If we don't have any trampolines, then we don't require stack memory
  // to be executable. Some targets have a directive to declare this.
  Function *InitTrampolineIntrinsic = M.getFunction("llvm.init.trampoline");
  if (!InitTrampolineIntrinsic || InitTrampolineIntrinsic->use_empty())
    if (const MCSection *S = MAI->getNonexecutableStackSection(OutContext))
      OutStreamer.SwitchSection(S);

  // Allow the target to emit any magic that it wants at the end of the file,
  // after everything else has gone out.
  EmitEndOfAsmFile(M);

  delete Mang; Mang = nullptr;
  MMI = nullptr;

  OutStreamer.Finish();
  OutStreamer.reset();

  return false;
}

void AsmPrinter::SetupMachineFunction(MachineFunction &MF) {
  this->MF = &MF;
  // Get the function symbol.
  CurrentFnSym = getSymbol(MF.getFunction());
  CurrentFnSymForSize = CurrentFnSym;

  if (isVerbose())
    LI = &getAnalysis<MachineLoopInfo>();
}

namespace {
  // SectionCPs - Keep track the alignment, constpool entries per Section.
  struct SectionCPs {
    const MCSection *S;
    unsigned Alignment;
    SmallVector<unsigned, 4> CPEs;
    SectionCPs(const MCSection *s, unsigned a) : S(s), Alignment(a) {}
  };
}

/// EmitConstantPool - Print to the current output stream assembly
/// representations of the constants in the constant pool MCP. This is
/// used to print out constants which have been "spilled to memory" by
/// the code generator.
///
void AsmPrinter::EmitConstantPool() {
  const MachineConstantPool *MCP = MF->getConstantPool();
  const std::vector<MachineConstantPoolEntry> &CP = MCP->getConstants();
  if (CP.empty()) return;

  // Calculate sections for constant pool entries. We collect entries to go into
  // the same section together to reduce amount of section switch statements.
  SmallVector<SectionCPs, 4> CPSections;
  for (unsigned i = 0, e = CP.size(); i != e; ++i) {
    const MachineConstantPoolEntry &CPE = CP[i];
    unsigned Align = CPE.getAlignment();

    SectionKind Kind =
        CPE.getSectionKind(TM.getSubtargetImpl()->getDataLayout());

    const Constant *C = nullptr;
    if (!CPE.isMachineConstantPoolEntry())
      C = CPE.Val.ConstVal;

    const MCSection *S = getObjFileLowering().getSectionForConstant(Kind, C);

    // The number of sections are small, just do a linear search from the
    // last section to the first.
    bool Found = false;
    unsigned SecIdx = CPSections.size();
    while (SecIdx != 0) {
      if (CPSections[--SecIdx].S == S) {
        Found = true;
        break;
      }
    }
    if (!Found) {
      SecIdx = CPSections.size();
      CPSections.push_back(SectionCPs(S, Align));
    }

    if (Align > CPSections[SecIdx].Alignment)
      CPSections[SecIdx].Alignment = Align;
    CPSections[SecIdx].CPEs.push_back(i);
  }

  // Now print stuff into the calculated sections.
  const MCSection *CurSection = nullptr;
  unsigned Offset = 0;
  for (unsigned i = 0, e = CPSections.size(); i != e; ++i) {
    for (unsigned j = 0, ee = CPSections[i].CPEs.size(); j != ee; ++j) {
      unsigned CPI = CPSections[i].CPEs[j];
      MCSymbol *Sym = GetCPISymbol(CPI);
      if (!Sym->isUndefined())
        continue;

      if (CurSection != CPSections[i].S) {
        OutStreamer.SwitchSection(CPSections[i].S);
        EmitAlignment(Log2_32(CPSections[i].Alignment));
        CurSection = CPSections[i].S;
        Offset = 0;
      }

      MachineConstantPoolEntry CPE = CP[CPI];

      // Emit inter-object padding for alignment.
      unsigned AlignMask = CPE.getAlignment() - 1;
      unsigned NewOffset = (Offset + AlignMask) & ~AlignMask;
      OutStreamer.EmitZeros(NewOffset - Offset);

      Type *Ty = CPE.getType();
      Offset = NewOffset +
               TM.getSubtargetImpl()->getDataLayout()->getTypeAllocSize(Ty);

      OutStreamer.EmitLabel(Sym);
      if (CPE.isMachineConstantPoolEntry())
        EmitMachineConstantPoolValue(CPE.Val.MachineCPVal);
      else
        EmitGlobalConstant(CPE.Val.ConstVal);
    }
  }
}

/// EmitJumpTableInfo - Print assembly representations of the jump tables used
/// by the current function to the current output stream.
///
void AsmPrinter::EmitJumpTableInfo() {
  const DataLayout *DL = MF->getSubtarget().getDataLayout();
  const MachineJumpTableInfo *MJTI = MF->getJumpTableInfo();
  if (!MJTI) return;
  if (MJTI->getEntryKind() == MachineJumpTableInfo::EK_Inline) return;
  const std::vector<MachineJumpTableEntry> &JT = MJTI->getJumpTables();
  if (JT.empty()) return;

  // Pick the directive to use to print the jump table entries, and switch to
  // the appropriate section.
  const Function *F = MF->getFunction();
  bool JTInDiffSection = false;
  if (// In PIC mode, we need to emit the jump table to the same section as the
      // function body itself, otherwise the label differences won't make sense.
      // FIXME: Need a better predicate for this: what about custom entries?
      (MJTI->getEntryKind() == MachineJumpTableInfo::EK_LabelDifference32 ||
      // We should also do if the section name is NULL or function is declared
      // in discardable section
      // FIXME: this isn't the right predicate, should be based on the MCSection
      // for the function.
      // @LOCALMOD-START
      // the original code is a hack
      // jumptables usually end up in .rodata
      // but for functions with weak linkage there is a chance that the are
      // not needed. So in order to be discard the function AND the jumptable
      // they keep them both in .text. This fix only works if we never discard
      // weak functions. This is guaranteed because the bitcode linker already
      // throws out unused ones.
      // TODO: Investigate the other case of concern -- PIC code.
      // Concern is about jumptables being in a different section: can the
      // rodata and text be too far apart for a RIP-relative offset?
       F->isWeakForLinker())
      && !UseReadOnlyJumpTables()) {
    OutStreamer.SwitchSection(
        getObjFileLowering().SectionForGlobal(F, *Mang, TM));
  } else {
    // Otherwise, drop it in the readonly section.
    // (localmod: pick a readonly section based on the properties of F, which
    // means a unique readonly section if F gets a unique text section)
    const MCSection *ReadOnlySection =
        getObjFileLowering().SectionForGlobal(
            F, SectionKind::getReadOnly(), *Mang, TM);
    // @LOCALMOD-END
    OutStreamer.SwitchSection(ReadOnlySection);
    JTInDiffSection = true;
  }

  EmitAlignment(Log2_32(
      MJTI->getEntryAlignment(*TM.getSubtargetImpl()->getDataLayout())));

  // Jump tables in code sections are marked with a data_region directive
  // where that's supported.
  if (!JTInDiffSection)
    OutStreamer.EmitDataRegion(MCDR_DataRegionJT32);

  for (unsigned JTI = 0, e = JT.size(); JTI != e; ++JTI) {
    const std::vector<MachineBasicBlock*> &JTBBs = JT[JTI].MBBs;

    // If this jump table was deleted, ignore it.
    if (JTBBs.empty()) continue;

    // For the EK_LabelDifference32 entry, if using .set avoids a relocation,
    /// emit a .set directive for each unique entry.
    if (MJTI->getEntryKind() == MachineJumpTableInfo::EK_LabelDifference32 &&
<<<<<<< HEAD
        MAI->hasSetDirective() && !UseReadOnlyJumpTables()) { // @LOCALMOD
=======
        MAI->doesSetDirectiveSuppressesReloc()) {
>>>>>>> 7ffc5bb5
      SmallPtrSet<const MachineBasicBlock*, 16> EmittedSets;
      const TargetLowering *TLI = TM.getSubtargetImpl()->getTargetLowering();
      const MCExpr *Base = TLI->getPICJumpTableRelocBaseExpr(MF,JTI,OutContext);
      for (unsigned ii = 0, ee = JTBBs.size(); ii != ee; ++ii) {
        const MachineBasicBlock *MBB = JTBBs[ii];
        if (!EmittedSets.insert(MBB)) continue;

        // .set LJTSet, LBB32-base
        const MCExpr *LHS =
          MCSymbolRefExpr::Create(MBB->getSymbol(), OutContext);
        OutStreamer.EmitAssignment(GetJTSetSymbol(JTI, MBB->getNumber()),
                                MCBinaryExpr::CreateSub(LHS, Base, OutContext));
      }
    }

    // On some targets (e.g. Darwin) we want to emit two consecutive labels
    // before each jump table.  The first label is never referenced, but tells
    // the assembler and linker the extents of the jump table object.  The
    // second label is actually referenced by the code.
    if (JTInDiffSection && DL->hasLinkerPrivateGlobalPrefix())
      // FIXME: This doesn't have to have any specific name, just any randomly
      // named and numbered 'l' label would work.  Simplify GetJTISymbol.
      OutStreamer.EmitLabel(GetJTISymbol(JTI, true));

    OutStreamer.EmitLabel(GetJTISymbol(JTI));

    for (unsigned ii = 0, ee = JTBBs.size(); ii != ee; ++ii)
      EmitJumpTableEntry(MJTI, JTBBs[ii], JTI);
  }
  if (!JTInDiffSection)
    OutStreamer.EmitDataRegion(MCDR_DataRegionEnd);
}

/// EmitJumpTableEntry - Emit a jump table entry for the specified MBB to the
/// current stream.
void AsmPrinter::EmitJumpTableEntry(const MachineJumpTableInfo *MJTI,
                                    const MachineBasicBlock *MBB,
                                    unsigned UID) const {
  assert(MBB && MBB->getNumber() >= 0 && "Invalid basic block");
  const MCExpr *Value = nullptr;
  switch (MJTI->getEntryKind()) {
  case MachineJumpTableInfo::EK_Inline:
    llvm_unreachable("Cannot emit EK_Inline jump table entry");
  case MachineJumpTableInfo::EK_Custom32:
    Value =
        TM.getSubtargetImpl()->getTargetLowering()->LowerCustomJumpTableEntry(
            MJTI, MBB, UID, OutContext);
    break;
  case MachineJumpTableInfo::EK_BlockAddress:
    // EK_BlockAddress - Each entry is a plain address of block, e.g.:
    //     .word LBB123
    Value = MCSymbolRefExpr::Create(MBB->getSymbol(), OutContext);
    break;
  case MachineJumpTableInfo::EK_GPRel32BlockAddress: {
    // EK_GPRel32BlockAddress - Each entry is an address of block, encoded
    // with a relocation as gp-relative, e.g.:
    //     .gprel32 LBB123
    MCSymbol *MBBSym = MBB->getSymbol();
    OutStreamer.EmitGPRel32Value(MCSymbolRefExpr::Create(MBBSym, OutContext));
    return;
  }

  case MachineJumpTableInfo::EK_GPRel64BlockAddress: {
    // EK_GPRel64BlockAddress - Each entry is an address of block, encoded
    // with a relocation as gp-relative, e.g.:
    //     .gpdword LBB123
    MCSymbol *MBBSym = MBB->getSymbol();
    OutStreamer.EmitGPRel64Value(MCSymbolRefExpr::Create(MBBSym, OutContext));
    return;
  }

  case MachineJumpTableInfo::EK_LabelDifference32: {
    // Each entry is the address of the block minus the address of the jump
    // table. This is used for PIC jump tables where gprel32 is not supported.
    // e.g.:
    //      .word LBB123 - LJTI1_2
    // If the .set directive avoids relocations, this is emitted as:
    //      .set L4_5_set_123, LBB123 - LJTI1_2
    //      .word L4_5_set_123
<<<<<<< HEAD

    // If we have emitted set directives for the jump table entries, print
    // them rather than the entries themselves.  If we're emitting PIC, then
    // emit the table entries as differences between two text section labels.
    if (MAI->hasSetDirective() && !UseReadOnlyJumpTables()) { // @LOCALMOD
      // If we used .set, reference the .set's symbol.
=======
    if (MAI->doesSetDirectiveSuppressesReloc()) {
>>>>>>> 7ffc5bb5
      Value = MCSymbolRefExpr::Create(GetJTSetSymbol(UID, MBB->getNumber()),
                                      OutContext);
      break;
    }
    Value = MCSymbolRefExpr::Create(MBB->getSymbol(), OutContext);
    const MCExpr *JTI = MCSymbolRefExpr::Create(GetJTISymbol(UID), OutContext);
    Value = MCBinaryExpr::CreateSub(Value, JTI, OutContext);
    break;
  }
  }

  assert(Value && "Unknown entry kind!");

  unsigned EntrySize =
      MJTI->getEntrySize(*TM.getSubtargetImpl()->getDataLayout());
  OutStreamer.EmitValue(Value, EntrySize);
}


/// EmitSpecialLLVMGlobal - Check to see if the specified global is a
/// special global used by LLVM.  If so, emit it and return true, otherwise
/// do nothing and return false.
bool AsmPrinter::EmitSpecialLLVMGlobal(const GlobalVariable *GV) {
  if (GV->getName() == "llvm.used") {
    if (MAI->hasNoDeadStrip())    // No need to emit this at all.
      EmitLLVMUsedList(cast<ConstantArray>(GV->getInitializer()));
    return true;
  }

  // Ignore debug and non-emitted data.  This handles llvm.compiler.used.
  if (StringRef(GV->getSection()) == "llvm.metadata" ||
      GV->hasAvailableExternallyLinkage())
    return true;

  if (!GV->hasAppendingLinkage()) return false;

  assert(GV->hasInitializer() && "Not a special LLVM global!");

  if (GV->getName() == "llvm.global_ctors") {
    EmitXXStructorList(GV->getInitializer(), /* isCtor */ true);

    if (TM.getRelocationModel() == Reloc::Static &&
        MAI->hasStaticCtorDtorReferenceInStaticMode()) {
      StringRef Sym(".constructors_used");
      OutStreamer.EmitSymbolAttribute(OutContext.GetOrCreateSymbol(Sym),
                                      MCSA_Reference);
    }
    return true;
  }

  if (GV->getName() == "llvm.global_dtors") {
    EmitXXStructorList(GV->getInitializer(), /* isCtor */ false);

    if (TM.getRelocationModel() == Reloc::Static &&
        MAI->hasStaticCtorDtorReferenceInStaticMode()) {
      StringRef Sym(".destructors_used");
      OutStreamer.EmitSymbolAttribute(OutContext.GetOrCreateSymbol(Sym),
                                      MCSA_Reference);
    }
    return true;
  }

  return false;
}

/// EmitLLVMUsedList - For targets that define a MAI::UsedDirective, mark each
/// global in the specified llvm.used list for which emitUsedDirectiveFor
/// is true, as being used with this directive.
void AsmPrinter::EmitLLVMUsedList(const ConstantArray *InitList) {
  // Should be an array of 'i8*'.
  for (unsigned i = 0, e = InitList->getNumOperands(); i != e; ++i) {
    const GlobalValue *GV =
      dyn_cast<GlobalValue>(InitList->getOperand(i)->stripPointerCasts());
    if (GV)
      OutStreamer.EmitSymbolAttribute(getSymbol(GV), MCSA_NoDeadStrip);
  }
}

namespace {
struct Structor {
  Structor() : Priority(0), Func(nullptr), ComdatKey(nullptr) {}
  int Priority;
  llvm::Constant *Func;
  llvm::GlobalValue *ComdatKey;
};
} // end namespace

/// EmitXXStructorList - Emit the ctor or dtor list taking into account the init
/// priority.
void AsmPrinter::EmitXXStructorList(const Constant *List, bool isCtor) {
  // Should be an array of '{ int, void ()* }' structs.  The first value is the
  // init priority.
  if (!isa<ConstantArray>(List)) return;

  // Sanity check the structors list.
  const ConstantArray *InitList = dyn_cast<ConstantArray>(List);
  if (!InitList) return; // Not an array!
  StructType *ETy = dyn_cast<StructType>(InitList->getType()->getElementType());
  // FIXME: Only allow the 3-field form in LLVM 4.0.
  if (!ETy || ETy->getNumElements() < 2 || ETy->getNumElements() > 3)
    return; // Not an array of two or three elements!
  if (!isa<IntegerType>(ETy->getTypeAtIndex(0U)) ||
      !isa<PointerType>(ETy->getTypeAtIndex(1U))) return; // Not (int, ptr).
  if (ETy->getNumElements() == 3 && !isa<PointerType>(ETy->getTypeAtIndex(2U)))
    return; // Not (int, ptr, ptr).

  // Gather the structors in a form that's convenient for sorting by priority.
  SmallVector<Structor, 8> Structors;
  for (Value *O : InitList->operands()) {
    ConstantStruct *CS = dyn_cast<ConstantStruct>(O);
    if (!CS) continue; // Malformed.
    if (CS->getOperand(1)->isNullValue())
      break;  // Found a null terminator, skip the rest.
    ConstantInt *Priority = dyn_cast<ConstantInt>(CS->getOperand(0));
    if (!Priority) continue; // Malformed.
    Structors.push_back(Structor());
    Structor &S = Structors.back();
    S.Priority = Priority->getLimitedValue(65535);
    S.Func = CS->getOperand(1);
    if (ETy->getNumElements() == 3 && !CS->getOperand(2)->isNullValue())
      S.ComdatKey = dyn_cast<GlobalValue>(CS->getOperand(2)->stripPointerCasts());
  }

  // Emit the function pointers in the target-specific order
  const DataLayout *DL = TM.getSubtargetImpl()->getDataLayout();
  unsigned Align = Log2_32(DL->getPointerPrefAlignment());
  std::stable_sort(Structors.begin(), Structors.end(),
                   [](const Structor &L,
                      const Structor &R) { return L.Priority < R.Priority; });
  for (Structor &S : Structors) {
    const TargetLoweringObjectFile &Obj = getObjFileLowering();
    const MCSymbol *KeySym = nullptr;
    if (GlobalValue *GV = S.ComdatKey) {
      if (GV->hasAvailableExternallyLinkage())
        // If the associated variable is available_externally, some other TU
        // will provide its dynamic initializer.
        continue;

      KeySym = getSymbol(GV);
    }
    const MCSection *OutputSection =
        (isCtor ? Obj.getStaticCtorSection(S.Priority, KeySym)
                : Obj.getStaticDtorSection(S.Priority, KeySym));
    OutStreamer.SwitchSection(OutputSection);
    if (OutStreamer.getCurrentSection() != OutStreamer.getPreviousSection())
      EmitAlignment(Align);
    EmitXXStructor(S.Func);
  }
}

void AsmPrinter::EmitModuleIdents(Module &M) {
  if (!MAI->hasIdentDirective())
    return;

  if (const NamedMDNode *NMD = M.getNamedMetadata("llvm.ident")) {
    for (unsigned i = 0, e = NMD->getNumOperands(); i != e; ++i) {
      const MDNode *N = NMD->getOperand(i);
      assert(N->getNumOperands() == 1 &&
             "llvm.ident metadata entry can have only one operand");
      const MDString *S = cast<MDString>(N->getOperand(0));
      OutStreamer.EmitIdent(S->getString());
    }
  }
}

//===--------------------------------------------------------------------===//
// Emission and print routines
//

/// EmitInt8 - Emit a byte directive and value.
///
void AsmPrinter::EmitInt8(int Value) const {
  OutStreamer.EmitIntValue(Value, 1);
}

/// EmitInt16 - Emit a short directive and value.
///
void AsmPrinter::EmitInt16(int Value) const {
  OutStreamer.EmitIntValue(Value, 2);
}

/// EmitInt32 - Emit a long directive and value.
///
void AsmPrinter::EmitInt32(int Value) const {
  OutStreamer.EmitIntValue(Value, 4);
}

/// Emit something like ".long Hi-Lo" where the size in bytes of the directive
/// is specified by Size and Hi/Lo specify the labels. This implicitly uses
/// .set if it avoids relocations.
void AsmPrinter::EmitLabelDifference(const MCSymbol *Hi, const MCSymbol *Lo,
                                     unsigned Size) const {
  // Get the Hi-Lo expression.
  const MCExpr *Diff =
    MCBinaryExpr::CreateSub(MCSymbolRefExpr::Create(Hi, OutContext),
                            MCSymbolRefExpr::Create(Lo, OutContext),
                            OutContext);

  if (!MAI->doesSetDirectiveSuppressesReloc()) {
    OutStreamer.EmitValue(Diff, Size);
    return;
  }

  // Otherwise, emit with .set (aka assignment).
  MCSymbol *SetLabel = GetTempSymbol("set", SetCounter++);
  OutStreamer.EmitAssignment(SetLabel, Diff);
  OutStreamer.EmitSymbolValue(SetLabel, Size);
}

/// EmitLabelPlusOffset - Emit something like ".long Label+Offset"
/// where the size in bytes of the directive is specified by Size and Label
/// specifies the label.  This implicitly uses .set if it is available.
void AsmPrinter::EmitLabelPlusOffset(const MCSymbol *Label, uint64_t Offset,
                                     unsigned Size,
                                     bool IsSectionRelative) const {
  if (MAI->needsDwarfSectionOffsetDirective() && IsSectionRelative) {
    OutStreamer.EmitCOFFSecRel32(Label);
    return;
  }

  // Emit Label+Offset (or just Label if Offset is zero)
  const MCExpr *Expr = MCSymbolRefExpr::Create(Label, OutContext);
  if (Offset)
    Expr = MCBinaryExpr::CreateAdd(
        Expr, MCConstantExpr::Create(Offset, OutContext), OutContext);

  OutStreamer.EmitValue(Expr, Size);
}

//===----------------------------------------------------------------------===//

// EmitAlignment - Emit an alignment directive to the specified power of
// two boundary.  For example, if you pass in 3 here, you will get an 8
// byte alignment.  If a global value is specified, and if that global has
// an explicit alignment requested, it will override the alignment request
// if required for correctness.
//
void AsmPrinter::EmitAlignment(unsigned NumBits, const GlobalObject *GV) const {
  if (GV)
    NumBits = getGVAlignmentLog2(GV, *TM.getSubtargetImpl()->getDataLayout(),
                                 NumBits);

  if (NumBits == 0) return;   // 1-byte aligned: no need to emit alignment.

  if (getCurrentSection()->getKind().isText())
    OutStreamer.EmitCodeAlignment(1 << NumBits);
  else
    OutStreamer.EmitValueToAlignment(1 << NumBits);
}

//===----------------------------------------------------------------------===//
// Constant emission.
//===----------------------------------------------------------------------===//

/// lowerConstant - Lower the specified LLVM Constant to an MCExpr.
///
static const MCExpr *lowerConstant(const Constant *CV, AsmPrinter &AP) {
  MCContext &Ctx = AP.OutContext;

  if (CV->isNullValue() || isa<UndefValue>(CV))
    return MCConstantExpr::Create(0, Ctx);

  if (const ConstantInt *CI = dyn_cast<ConstantInt>(CV))
    return MCConstantExpr::Create(CI->getZExtValue(), Ctx);

  if (const GlobalValue *GV = dyn_cast<GlobalValue>(CV))
    return MCSymbolRefExpr::Create(AP.getSymbol(GV), Ctx);

  if (const BlockAddress *BA = dyn_cast<BlockAddress>(CV))
    return MCSymbolRefExpr::Create(AP.GetBlockAddressSymbol(BA), Ctx);

  const ConstantExpr *CE = dyn_cast<ConstantExpr>(CV);
  if (!CE) {
    llvm_unreachable("Unknown constant value to lower!");
  }

  if (const MCExpr *RelocExpr =
          AP.getObjFileLowering().getExecutableRelativeSymbol(CE, *AP.Mang,
                                                              AP.TM))
    return RelocExpr;

  switch (CE->getOpcode()) {
  default:
    // If the code isn't optimized, there may be outstanding folding
    // opportunities. Attempt to fold the expression using DataLayout as a
    // last resort before giving up.
    if (Constant *C = ConstantFoldConstantExpression(
            CE, AP.TM.getSubtargetImpl()->getDataLayout()))
      if (C != CE)
        return lowerConstant(C, AP);

    // Otherwise report the problem to the user.
    {
      std::string S;
      raw_string_ostream OS(S);
      OS << "Unsupported expression in static initializer: ";
      CE->printAsOperand(OS, /*PrintType=*/false,
                     !AP.MF ? nullptr : AP.MF->getFunction()->getParent());
      report_fatal_error(OS.str());
    }
  case Instruction::GetElementPtr: {
    const DataLayout &DL = *AP.TM.getSubtargetImpl()->getDataLayout();
    // Generate a symbolic expression for the byte address
    APInt OffsetAI(DL.getPointerTypeSizeInBits(CE->getType()), 0);
    cast<GEPOperator>(CE)->accumulateConstantOffset(DL, OffsetAI);

    const MCExpr *Base = lowerConstant(CE->getOperand(0), AP);
    if (!OffsetAI)
      return Base;

    int64_t Offset = OffsetAI.getSExtValue();
    return MCBinaryExpr::CreateAdd(Base, MCConstantExpr::Create(Offset, Ctx),
                                   Ctx);
  }

  case Instruction::Trunc:
    // We emit the value and depend on the assembler to truncate the generated
    // expression properly.  This is important for differences between
    // blockaddress labels.  Since the two labels are in the same function, it
    // is reasonable to treat their delta as a 32-bit value.
    // FALL THROUGH.
  case Instruction::BitCast:
    return lowerConstant(CE->getOperand(0), AP);

  case Instruction::IntToPtr: {
    const DataLayout &DL = *AP.TM.getSubtargetImpl()->getDataLayout();
    // Handle casts to pointers by changing them into casts to the appropriate
    // integer type.  This promotes constant folding and simplifies this code.
    Constant *Op = CE->getOperand(0);
    Op = ConstantExpr::getIntegerCast(Op, DL.getIntPtrType(CV->getType()),
                                      false/*ZExt*/);
    return lowerConstant(Op, AP);
  }

  case Instruction::PtrToInt: {
    const DataLayout &DL = *AP.TM.getSubtargetImpl()->getDataLayout();
    // Support only foldable casts to/from pointers that can be eliminated by
    // changing the pointer to the appropriately sized integer type.
    Constant *Op = CE->getOperand(0);
    Type *Ty = CE->getType();

    const MCExpr *OpExpr = lowerConstant(Op, AP);

    // We can emit the pointer value into this slot if the slot is an
    // integer slot equal to the size of the pointer.
    if (DL.getTypeAllocSize(Ty) == DL.getTypeAllocSize(Op->getType()))
      return OpExpr;

    // Otherwise the pointer is smaller than the resultant integer, mask off
    // the high bits so we are sure to get a proper truncation if the input is
    // a constant expr.
    unsigned InBits = DL.getTypeAllocSizeInBits(Op->getType());
    const MCExpr *MaskExpr = MCConstantExpr::Create(~0ULL >> (64-InBits), Ctx);
    return MCBinaryExpr::CreateAnd(OpExpr, MaskExpr, Ctx);
  }

  // The MC library also has a right-shift operator, but it isn't consistently
  // signed or unsigned between different targets.
  case Instruction::Add:
  case Instruction::Sub:
  case Instruction::Mul:
  case Instruction::SDiv:
  case Instruction::SRem:
  case Instruction::Shl:
  case Instruction::And:
  case Instruction::Or:
  case Instruction::Xor: {
    const MCExpr *LHS = lowerConstant(CE->getOperand(0), AP);
    const MCExpr *RHS = lowerConstant(CE->getOperand(1), AP);
    switch (CE->getOpcode()) {
    default: llvm_unreachable("Unknown binary operator constant cast expr");
    case Instruction::Add: return MCBinaryExpr::CreateAdd(LHS, RHS, Ctx);
    case Instruction::Sub: return MCBinaryExpr::CreateSub(LHS, RHS, Ctx);
    case Instruction::Mul: return MCBinaryExpr::CreateMul(LHS, RHS, Ctx);
    case Instruction::SDiv: return MCBinaryExpr::CreateDiv(LHS, RHS, Ctx);
    case Instruction::SRem: return MCBinaryExpr::CreateMod(LHS, RHS, Ctx);
    case Instruction::Shl: return MCBinaryExpr::CreateShl(LHS, RHS, Ctx);
    case Instruction::And: return MCBinaryExpr::CreateAnd(LHS, RHS, Ctx);
    case Instruction::Or:  return MCBinaryExpr::CreateOr (LHS, RHS, Ctx);
    case Instruction::Xor: return MCBinaryExpr::CreateXor(LHS, RHS, Ctx);
    }
  }
  }
}

static void emitGlobalConstantImpl(const Constant *C, AsmPrinter &AP);

/// isRepeatedByteSequence - Determine whether the given value is
/// composed of a repeated sequence of identical bytes and return the
/// byte value.  If it is not a repeated sequence, return -1.
static int isRepeatedByteSequence(const ConstantDataSequential *V) {
  StringRef Data = V->getRawDataValues();
  assert(!Data.empty() && "Empty aggregates should be CAZ node");
  char C = Data[0];
  for (unsigned i = 1, e = Data.size(); i != e; ++i)
    if (Data[i] != C) return -1;
  return static_cast<uint8_t>(C); // Ensure 255 is not returned as -1.
}


/// isRepeatedByteSequence - Determine whether the given value is
/// composed of a repeated sequence of identical bytes and return the
/// byte value.  If it is not a repeated sequence, return -1.
static int isRepeatedByteSequence(const Value *V, TargetMachine &TM) {

  if (const ConstantInt *CI = dyn_cast<ConstantInt>(V)) {
    if (CI->getBitWidth() > 64) return -1;

    uint64_t Size =
        TM.getSubtargetImpl()->getDataLayout()->getTypeAllocSize(V->getType());
    uint64_t Value = CI->getZExtValue();

    // Make sure the constant is at least 8 bits long and has a power
    // of 2 bit width.  This guarantees the constant bit width is
    // always a multiple of 8 bits, avoiding issues with padding out
    // to Size and other such corner cases.
    if (CI->getBitWidth() < 8 || !isPowerOf2_64(CI->getBitWidth())) return -1;

    uint8_t Byte = static_cast<uint8_t>(Value);

    for (unsigned i = 1; i < Size; ++i) {
      Value >>= 8;
      if (static_cast<uint8_t>(Value) != Byte) return -1;
    }
    return Byte;
  }
  if (const ConstantArray *CA = dyn_cast<ConstantArray>(V)) {
    // Make sure all array elements are sequences of the same repeated
    // byte.
    assert(CA->getNumOperands() != 0 && "Should be a CAZ");
    int Byte = isRepeatedByteSequence(CA->getOperand(0), TM);
    if (Byte == -1) return -1;

    for (unsigned i = 1, e = CA->getNumOperands(); i != e; ++i) {
      int ThisByte = isRepeatedByteSequence(CA->getOperand(i), TM);
      if (ThisByte == -1) return -1;
      if (Byte != ThisByte) return -1;
    }
    return Byte;
  }

  if (const ConstantDataSequential *CDS = dyn_cast<ConstantDataSequential>(V))
    return isRepeatedByteSequence(CDS);

  return -1;
}

static void emitGlobalConstantDataSequential(const ConstantDataSequential *CDS,
                                             AsmPrinter &AP){

  // See if we can aggregate this into a .fill, if so, emit it as such.
  int Value = isRepeatedByteSequence(CDS, AP.TM);
  if (Value != -1) {
    uint64_t Bytes =
        AP.TM.getSubtargetImpl()->getDataLayout()->getTypeAllocSize(
            CDS->getType());
    // Don't emit a 1-byte object as a .fill.
    if (Bytes > 1)
      return AP.OutStreamer.EmitFill(Bytes, Value);
  }

  // If this can be emitted with .ascii/.asciz, emit it as such.
  if (CDS->isString())
    return AP.OutStreamer.EmitBytes(CDS->getAsString());

  // Otherwise, emit the values in successive locations.
  unsigned ElementByteSize = CDS->getElementByteSize();
  if (isa<IntegerType>(CDS->getElementType())) {
    for (unsigned i = 0, e = CDS->getNumElements(); i != e; ++i) {
      if (AP.isVerbose())
        AP.OutStreamer.GetCommentOS() << format("0x%" PRIx64 "\n",
                                                CDS->getElementAsInteger(i));
      AP.OutStreamer.EmitIntValue(CDS->getElementAsInteger(i),
                                  ElementByteSize);
    }
  } else if (ElementByteSize == 4) {
    // FP Constants are printed as integer constants to avoid losing
    // precision.
    assert(CDS->getElementType()->isFloatTy());
    for (unsigned i = 0, e = CDS->getNumElements(); i != e; ++i) {
      union {
        float F;
        uint32_t I;
      };

      F = CDS->getElementAsFloat(i);
      if (AP.isVerbose())
        AP.OutStreamer.GetCommentOS() << "float " << F << '\n';
      AP.OutStreamer.EmitIntValue(I, 4);
    }
  } else {
    assert(CDS->getElementType()->isDoubleTy());
    for (unsigned i = 0, e = CDS->getNumElements(); i != e; ++i) {
      union {
        double F;
        uint64_t I;
      };

      F = CDS->getElementAsDouble(i);
      if (AP.isVerbose())
        AP.OutStreamer.GetCommentOS() << "double " << F << '\n';
      AP.OutStreamer.EmitIntValue(I, 8);
    }
  }

  const DataLayout &DL = *AP.TM.getSubtargetImpl()->getDataLayout();
  unsigned Size = DL.getTypeAllocSize(CDS->getType());
  unsigned EmittedSize = DL.getTypeAllocSize(CDS->getType()->getElementType()) *
                        CDS->getNumElements();
  if (unsigned Padding = Size - EmittedSize)
    AP.OutStreamer.EmitZeros(Padding);

}

static void emitGlobalConstantArray(const ConstantArray *CA, AsmPrinter &AP) {
  // See if we can aggregate some values.  Make sure it can be
  // represented as a series of bytes of the constant value.
  int Value = isRepeatedByteSequence(CA, AP.TM);

  if (Value != -1) {
    uint64_t Bytes =
        AP.TM.getSubtargetImpl()->getDataLayout()->getTypeAllocSize(
            CA->getType());
    AP.OutStreamer.EmitFill(Bytes, Value);
  }
  else {
    for (unsigned i = 0, e = CA->getNumOperands(); i != e; ++i)
      emitGlobalConstantImpl(CA->getOperand(i), AP);
  }
}

static void emitGlobalConstantVector(const ConstantVector *CV, AsmPrinter &AP) {
  for (unsigned i = 0, e = CV->getType()->getNumElements(); i != e; ++i)
    emitGlobalConstantImpl(CV->getOperand(i), AP);

  const DataLayout &DL = *AP.TM.getSubtargetImpl()->getDataLayout();
  unsigned Size = DL.getTypeAllocSize(CV->getType());
  unsigned EmittedSize = DL.getTypeAllocSize(CV->getType()->getElementType()) *
                         CV->getType()->getNumElements();
  if (unsigned Padding = Size - EmittedSize)
    AP.OutStreamer.EmitZeros(Padding);
}

static void emitGlobalConstantStruct(const ConstantStruct *CS, AsmPrinter &AP) {
  // Print the fields in successive locations. Pad to align if needed!
  const DataLayout *DL = AP.TM.getSubtargetImpl()->getDataLayout();
  unsigned Size = DL->getTypeAllocSize(CS->getType());
  const StructLayout *Layout = DL->getStructLayout(CS->getType());
  uint64_t SizeSoFar = 0;
  for (unsigned i = 0, e = CS->getNumOperands(); i != e; ++i) {
    const Constant *Field = CS->getOperand(i);

    // Check if padding is needed and insert one or more 0s.
    uint64_t FieldSize = DL->getTypeAllocSize(Field->getType());
    uint64_t PadSize = ((i == e-1 ? Size : Layout->getElementOffset(i+1))
                        - Layout->getElementOffset(i)) - FieldSize;
    SizeSoFar += FieldSize + PadSize;

    // Now print the actual field value.
    emitGlobalConstantImpl(Field, AP);

    // Insert padding - this may include padding to increase the size of the
    // current field up to the ABI size (if the struct is not packed) as well
    // as padding to ensure that the next field starts at the right offset.
    AP.OutStreamer.EmitZeros(PadSize);
  }
  assert(SizeSoFar == Layout->getSizeInBytes() &&
         "Layout of constant struct may be incorrect!");
}

static void emitGlobalConstantFP(const ConstantFP *CFP, AsmPrinter &AP) {
  APInt API = CFP->getValueAPF().bitcastToAPInt();

  // First print a comment with what we think the original floating-point value
  // should have been.
  if (AP.isVerbose()) {
    SmallString<8> StrVal;
    CFP->getValueAPF().toString(StrVal);

    if (CFP->getType())
      CFP->getType()->print(AP.OutStreamer.GetCommentOS());
    else
      AP.OutStreamer.GetCommentOS() << "Printing <null> Type";
    AP.OutStreamer.GetCommentOS() << ' ' << StrVal << '\n';
  }

  // Now iterate through the APInt chunks, emitting them in endian-correct
  // order, possibly with a smaller chunk at beginning/end (e.g. for x87 80-bit
  // floats).
  unsigned NumBytes = API.getBitWidth() / 8;
  unsigned TrailingBytes = NumBytes % sizeof(uint64_t);
  const uint64_t *p = API.getRawData();

  // PPC's long double has odd notions of endianness compared to how LLVM
  // handles it: p[0] goes first for *big* endian on PPC.
  if (AP.TM.getSubtargetImpl()->getDataLayout()->isBigEndian() &&
      !CFP->getType()->isPPC_FP128Ty()) {
    int Chunk = API.getNumWords() - 1;

    if (TrailingBytes)
      AP.OutStreamer.EmitIntValue(p[Chunk--], TrailingBytes);

    for (; Chunk >= 0; --Chunk)
      AP.OutStreamer.EmitIntValue(p[Chunk], sizeof(uint64_t));
  } else {
    unsigned Chunk;
    for (Chunk = 0; Chunk < NumBytes / sizeof(uint64_t); ++Chunk)
      AP.OutStreamer.EmitIntValue(p[Chunk], sizeof(uint64_t));

    if (TrailingBytes)
      AP.OutStreamer.EmitIntValue(p[Chunk], TrailingBytes);
  }

  // Emit the tail padding for the long double.
  const DataLayout &DL = *AP.TM.getSubtargetImpl()->getDataLayout();
  AP.OutStreamer.EmitZeros(DL.getTypeAllocSize(CFP->getType()) -
                           DL.getTypeStoreSize(CFP->getType()));
}

static void emitGlobalConstantLargeInt(const ConstantInt *CI, AsmPrinter &AP) {
  const DataLayout *DL = AP.TM.getSubtargetImpl()->getDataLayout();
  unsigned BitWidth = CI->getBitWidth();

  // Copy the value as we may massage the layout for constants whose bit width
  // is not a multiple of 64-bits.
  APInt Realigned(CI->getValue());
  uint64_t ExtraBits = 0;
  unsigned ExtraBitsSize = BitWidth & 63;

  if (ExtraBitsSize) {
    // The bit width of the data is not a multiple of 64-bits.
    // The extra bits are expected to be at the end of the chunk of the memory.
    // Little endian:
    // * Nothing to be done, just record the extra bits to emit.
    // Big endian:
    // * Record the extra bits to emit.
    // * Realign the raw data to emit the chunks of 64-bits.
    if (DL->isBigEndian()) {
      // Basically the structure of the raw data is a chunk of 64-bits cells:
      //    0        1         BitWidth / 64
      // [chunk1][chunk2] ... [chunkN].
      // The most significant chunk is chunkN and it should be emitted first.
      // However, due to the alignment issue chunkN contains useless bits.
      // Realign the chunks so that they contain only useless information:
      // ExtraBits     0       1       (BitWidth / 64) - 1
      //       chu[nk1 chu][nk2 chu] ... [nkN-1 chunkN]
      ExtraBits = Realigned.getRawData()[0] &
        (((uint64_t)-1) >> (64 - ExtraBitsSize));
      Realigned = Realigned.lshr(ExtraBitsSize);
    } else
      ExtraBits = Realigned.getRawData()[BitWidth / 64];
  }

  // We don't expect assemblers to support integer data directives
  // for more than 64 bits, so we emit the data in at most 64-bit
  // quantities at a time.
  const uint64_t *RawData = Realigned.getRawData();
  for (unsigned i = 0, e = BitWidth / 64; i != e; ++i) {
    uint64_t Val = DL->isBigEndian() ? RawData[e - i - 1] : RawData[i];
    AP.OutStreamer.EmitIntValue(Val, 8);
  }

  if (ExtraBitsSize) {
    // Emit the extra bits after the 64-bits chunks.

    // Emit a directive that fills the expected size.
    uint64_t Size = AP.TM.getSubtargetImpl()->getDataLayout()->getTypeAllocSize(
        CI->getType());
    Size -= (BitWidth / 64) * 8;
    assert(Size && Size * 8 >= ExtraBitsSize &&
           (ExtraBits & (((uint64_t)-1) >> (64 - ExtraBitsSize)))
           == ExtraBits && "Directive too small for extra bits.");
    AP.OutStreamer.EmitIntValue(ExtraBits, Size);
  }
}

static void emitGlobalConstantImpl(const Constant *CV, AsmPrinter &AP) {
  const DataLayout *DL = AP.TM.getSubtargetImpl()->getDataLayout();
  uint64_t Size = DL->getTypeAllocSize(CV->getType());
  if (isa<ConstantAggregateZero>(CV) || isa<UndefValue>(CV))
    return AP.OutStreamer.EmitZeros(Size);

  if (const ConstantInt *CI = dyn_cast<ConstantInt>(CV)) {
    switch (Size) {
    case 1:
    case 2:
    case 4:
    case 8:
      if (AP.isVerbose())
        AP.OutStreamer.GetCommentOS() << format("0x%" PRIx64 "\n",
                                                CI->getZExtValue());
      AP.OutStreamer.EmitIntValue(CI->getZExtValue(), Size);
      return;
    default:
      emitGlobalConstantLargeInt(CI, AP);
      return;
    }
  }

  if (const ConstantFP *CFP = dyn_cast<ConstantFP>(CV))
    return emitGlobalConstantFP(CFP, AP);

  if (isa<ConstantPointerNull>(CV)) {
    AP.OutStreamer.EmitIntValue(0, Size);
    return;
  }

  if (const ConstantDataSequential *CDS = dyn_cast<ConstantDataSequential>(CV))
    return emitGlobalConstantDataSequential(CDS, AP);

  if (const ConstantArray *CVA = dyn_cast<ConstantArray>(CV))
    return emitGlobalConstantArray(CVA, AP);

  if (const ConstantStruct *CVS = dyn_cast<ConstantStruct>(CV))
    return emitGlobalConstantStruct(CVS, AP);

  if (const ConstantExpr *CE = dyn_cast<ConstantExpr>(CV)) {
    // Look through bitcasts, which might not be able to be MCExpr'ized (e.g. of
    // vectors).
    if (CE->getOpcode() == Instruction::BitCast)
      return emitGlobalConstantImpl(CE->getOperand(0), AP);

    if (Size > 8) {
      // If the constant expression's size is greater than 64-bits, then we have
      // to emit the value in chunks. Try to constant fold the value and emit it
      // that way.
      Constant *New = ConstantFoldConstantExpression(CE, DL);
      if (New && New != CE)
        return emitGlobalConstantImpl(New, AP);
    }
  }

  if (const ConstantVector *V = dyn_cast<ConstantVector>(CV))
    return emitGlobalConstantVector(V, AP);

  // Otherwise, it must be a ConstantExpr.  Lower it to an MCExpr, then emit it
  // thread the streamer with EmitValue.
  AP.OutStreamer.EmitValue(lowerConstant(CV, AP), Size);
}

/// EmitGlobalConstant - Print a general LLVM constant to the .s file.
void AsmPrinter::EmitGlobalConstant(const Constant *CV) {
  uint64_t Size =
      TM.getSubtargetImpl()->getDataLayout()->getTypeAllocSize(CV->getType());
  if (Size)
    emitGlobalConstantImpl(CV, *this);
  else if (MAI->hasSubsectionsViaSymbols()) {
    // If the global has zero size, emit a single byte so that two labels don't
    // look like they are at the same location.
    OutStreamer.EmitIntValue(0, 1);
  }
}

void AsmPrinter::EmitMachineConstantPoolValue(MachineConstantPoolValue *MCPV) {
  // Target doesn't support this yet!
  llvm_unreachable("Target does not support EmitMachineConstantPoolValue");
}

void AsmPrinter::printOffset(int64_t Offset, raw_ostream &OS) const {
  if (Offset > 0)
    OS << '+' << Offset;
  else if (Offset < 0)
    OS << Offset;
}

//===----------------------------------------------------------------------===//
// Symbol Lowering Routines.
//===----------------------------------------------------------------------===//

/// GetTempSymbol - Return the MCSymbol corresponding to the assembler
/// temporary label with the specified stem and unique ID.
MCSymbol *AsmPrinter::GetTempSymbol(Twine Name, unsigned ID) const {
  const DataLayout *DL = TM.getSubtargetImpl()->getDataLayout();
  return OutContext.GetOrCreateSymbol(Twine(DL->getPrivateGlobalPrefix()) +
                                      Name + Twine(ID));
}

/// GetTempSymbol - Return an assembler temporary label with the specified
/// stem.
MCSymbol *AsmPrinter::GetTempSymbol(Twine Name) const {
  const DataLayout *DL = TM.getSubtargetImpl()->getDataLayout();
  return OutContext.GetOrCreateSymbol(Twine(DL->getPrivateGlobalPrefix())+
                                      Name);
}


MCSymbol *AsmPrinter::GetBlockAddressSymbol(const BlockAddress *BA) const {
  return MMI->getAddrLabelSymbol(BA->getBasicBlock());
}

MCSymbol *AsmPrinter::GetBlockAddressSymbol(const BasicBlock *BB) const {
  return MMI->getAddrLabelSymbol(BB);
}

/// GetCPISymbol - Return the symbol for the specified constant pool entry.
MCSymbol *AsmPrinter::GetCPISymbol(unsigned CPID) const {
  const DataLayout *DL = TM.getSubtargetImpl()->getDataLayout();
  return OutContext.GetOrCreateSymbol
    (Twine(DL->getPrivateGlobalPrefix()) + "CPI" + Twine(getFunctionNumber())
     + "_" + Twine(CPID));
}

/// GetJTISymbol - Return the symbol for the specified jump table entry.
MCSymbol *AsmPrinter::GetJTISymbol(unsigned JTID, bool isLinkerPrivate) const {
  return MF->getJTISymbol(JTID, OutContext, isLinkerPrivate);
}

/// GetJTSetSymbol - Return the symbol for the specified jump table .set
/// FIXME: privatize to AsmPrinter.
MCSymbol *AsmPrinter::GetJTSetSymbol(unsigned UID, unsigned MBBID) const {
  const DataLayout *DL = TM.getSubtargetImpl()->getDataLayout();
  return OutContext.GetOrCreateSymbol
  (Twine(DL->getPrivateGlobalPrefix()) + Twine(getFunctionNumber()) + "_" +
   Twine(UID) + "_set_" + Twine(MBBID));
}

MCSymbol *AsmPrinter::getSymbolWithGlobalValueBase(const GlobalValue *GV,
                                                   StringRef Suffix) const {
  return getObjFileLowering().getSymbolWithGlobalValueBase(GV, Suffix, *Mang,
                                                           TM);
}

/// GetExternalSymbolSymbol - Return the MCSymbol for the specified
/// ExternalSymbol.
MCSymbol *AsmPrinter::GetExternalSymbolSymbol(StringRef Sym) const {
  SmallString<60> NameStr;
  Mang->getNameWithPrefix(NameStr, Sym);
  return OutContext.GetOrCreateSymbol(NameStr.str());
}



/// PrintParentLoopComment - Print comments about parent loops of this one.
static void PrintParentLoopComment(raw_ostream &OS, const MachineLoop *Loop,
                                   unsigned FunctionNumber) {
  if (!Loop) return;
  PrintParentLoopComment(OS, Loop->getParentLoop(), FunctionNumber);
  OS.indent(Loop->getLoopDepth()*2)
    << "Parent Loop BB" << FunctionNumber << "_"
    << Loop->getHeader()->getNumber()
    << " Depth=" << Loop->getLoopDepth() << '\n';
}


/// PrintChildLoopComment - Print comments about child loops within
/// the loop for this basic block, with nesting.
static void PrintChildLoopComment(raw_ostream &OS, const MachineLoop *Loop,
                                  unsigned FunctionNumber) {
  // Add child loop information
  for (const MachineLoop *CL : *Loop) {
    OS.indent(CL->getLoopDepth()*2)
      << "Child Loop BB" << FunctionNumber << "_"
      << CL->getHeader()->getNumber() << " Depth " << CL->getLoopDepth()
      << '\n';
    PrintChildLoopComment(OS, CL, FunctionNumber);
  }
}

/// emitBasicBlockLoopComments - Pretty-print comments for basic blocks.
static void emitBasicBlockLoopComments(const MachineBasicBlock &MBB,
                                       const MachineLoopInfo *LI,
                                       const AsmPrinter &AP) {
  // Add loop depth information
  const MachineLoop *Loop = LI->getLoopFor(&MBB);
  if (!Loop) return;

  MachineBasicBlock *Header = Loop->getHeader();
  assert(Header && "No header for loop");

  // If this block is not a loop header, just print out what is the loop header
  // and return.
  if (Header != &MBB) {
    AP.OutStreamer.AddComment("  in Loop: Header=BB" +
                              Twine(AP.getFunctionNumber())+"_" +
                              Twine(Loop->getHeader()->getNumber())+
                              " Depth="+Twine(Loop->getLoopDepth()));
    return;
  }

  // Otherwise, it is a loop header.  Print out information about child and
  // parent loops.
  raw_ostream &OS = AP.OutStreamer.GetCommentOS();

  PrintParentLoopComment(OS, Loop->getParentLoop(), AP.getFunctionNumber());

  OS << "=>";
  OS.indent(Loop->getLoopDepth()*2-2);

  OS << "This ";
  if (Loop->empty())
    OS << "Inner ";
  OS << "Loop Header: Depth=" + Twine(Loop->getLoopDepth()) << '\n';

  PrintChildLoopComment(OS, Loop, AP.getFunctionNumber());
}


/// EmitBasicBlockStart - This method prints the label for the specified
/// MachineBasicBlock, an alignment (if present) and a comment describing
/// it if appropriate.
void AsmPrinter::EmitBasicBlockStart(const MachineBasicBlock &MBB) const {
  // Emit an alignment directive for this block, if needed.
  if (unsigned Align = MBB.getAlignment())
    EmitAlignment(Align);

  // If the block has its address taken, emit any labels that were used to
  // reference the block.  It is possible that there is more than one label
  // here, because multiple LLVM BB's may have been RAUW'd to this block after
  // the references were generated.
  if (MBB.hasAddressTaken()) {
    const BasicBlock *BB = MBB.getBasicBlock();
    if (isVerbose())
      OutStreamer.AddComment("Block address taken");

    std::vector<MCSymbol*> Symbols = MMI->getAddrLabelSymbolToEmit(BB);
    for (auto *Sym : Symbols)
      OutStreamer.EmitLabel(Sym);
  }

  // Print some verbose block comments.
  if (isVerbose()) {
    if (const BasicBlock *BB = MBB.getBasicBlock())
      if (BB->hasName())
        OutStreamer.AddComment("%" + BB->getName());
    emitBasicBlockLoopComments(MBB, LI, *this);
  }

  // Print the main label for the block.
  if (MBB.pred_empty() || isBlockOnlyReachableByFallthrough(&MBB)) {
    if (isVerbose()) {
      // NOTE: Want this comment at start of line, don't emit with AddComment.
      OutStreamer.emitRawComment(" BB#" + Twine(MBB.getNumber()) + ":", false);
    }
  } else {
    OutStreamer.EmitLabel(MBB.getSymbol());
  }
}

void AsmPrinter::EmitVisibility(MCSymbol *Sym, unsigned Visibility,
                                bool IsDefinition) const {
  MCSymbolAttr Attr = MCSA_Invalid;

  switch (Visibility) {
  default: break;
  case GlobalValue::HiddenVisibility:
    if (IsDefinition)
      Attr = MAI->getHiddenVisibilityAttr();
    else
      Attr = MAI->getHiddenDeclarationVisibilityAttr();
    break;
  case GlobalValue::ProtectedVisibility:
    Attr = MAI->getProtectedVisibilityAttr();
    break;
  }

  if (Attr != MCSA_Invalid)
    OutStreamer.EmitSymbolAttribute(Sym, Attr);
}

/// isBlockOnlyReachableByFallthough - Return true if the basic block has
/// exactly one predecessor and the control transfer mechanism between
/// the predecessor and this block is a fall-through.
bool AsmPrinter::
isBlockOnlyReachableByFallthrough(const MachineBasicBlock *MBB) const {
  // If this is a landing pad, it isn't a fall through.  If it has no preds,
  // then nothing falls through to it.
  if (MBB->isLandingPad() || MBB->pred_empty())
    return false;

  // If there isn't exactly one predecessor, it can't be a fall through.
  if (MBB->pred_size() > 1)
    return false;

  // The predecessor has to be immediately before this block.
  MachineBasicBlock *Pred = *MBB->pred_begin();
  if (!Pred->isLayoutSuccessor(MBB))
    return false;

  // If the block is completely empty, then it definitely does fall through.
  if (Pred->empty())
    return true;

  // Check the terminators in the previous blocks
  for (const auto &MI : Pred->terminators()) {
    // If it is not a simple branch, we are in a table somewhere.
    if (!MI.isBranch() || MI.isIndirectBranch())
      return false;

    // If we are the operands of one of the branches, this is not a fall
    // through. Note that targets with delay slots will usually bundle
    // terminators with the delay slot instruction.
    for (ConstMIBundleOperands OP(&MI); OP.isValid(); ++OP) {
      if (OP->isJTI())
        return false;
      if (OP->isMBB() && OP->getMBB() == MBB)
        return false;
    }
  }

  return true;
}



GCMetadataPrinter *AsmPrinter::GetOrCreateGCPrinter(GCStrategy &S) {
  if (!S.usesMetadata())
    return nullptr;

  gcp_map_type &GCMap = getGCMap(GCMetadataPrinters);
  gcp_map_type::iterator GCPI = GCMap.find(&S);
  if (GCPI != GCMap.end())
    return GCPI->second.get();

  const char *Name = S.getName().c_str();

  for (GCMetadataPrinterRegistry::iterator
         I = GCMetadataPrinterRegistry::begin(),
         E = GCMetadataPrinterRegistry::end(); I != E; ++I)
    if (strcmp(Name, I->getName()) == 0) {
      std::unique_ptr<GCMetadataPrinter> GMP = I->instantiate();
      GMP->S = &S;
      auto IterBool = GCMap.insert(std::make_pair(&S, std::move(GMP)));
      return IterBool.first->second.get();
    }

  report_fatal_error("no GCMetadataPrinter registered for GC: " + Twine(Name));
}

/// Pin vtable to this file.
AsmPrinterHandler::~AsmPrinterHandler() {}<|MERGE_RESOLUTION|>--- conflicted
+++ resolved
@@ -1183,11 +1183,8 @@
     // For the EK_LabelDifference32 entry, if using .set avoids a relocation,
     /// emit a .set directive for each unique entry.
     if (MJTI->getEntryKind() == MachineJumpTableInfo::EK_LabelDifference32 &&
-<<<<<<< HEAD
-        MAI->hasSetDirective() && !UseReadOnlyJumpTables()) { // @LOCALMOD
-=======
-        MAI->doesSetDirectiveSuppressesReloc()) {
->>>>>>> 7ffc5bb5
+        MAI->doesSetDirectiveSuppressesReloc() &&
+        !UseReadOnlyJumpTables()) { // @LOCALMOD
       SmallPtrSet<const MachineBasicBlock*, 16> EmittedSets;
       const TargetLowering *TLI = TM.getSubtargetImpl()->getTargetLowering();
       const MCExpr *Base = TLI->getPICJumpTableRelocBaseExpr(MF,JTI,OutContext);
@@ -1267,16 +1264,8 @@
     // If the .set directive avoids relocations, this is emitted as:
     //      .set L4_5_set_123, LBB123 - LJTI1_2
     //      .word L4_5_set_123
-<<<<<<< HEAD
-
-    // If we have emitted set directives for the jump table entries, print
-    // them rather than the entries themselves.  If we're emitting PIC, then
-    // emit the table entries as differences between two text section labels.
-    if (MAI->hasSetDirective() && !UseReadOnlyJumpTables()) { // @LOCALMOD
-      // If we used .set, reference the .set's symbol.
-=======
-    if (MAI->doesSetDirectiveSuppressesReloc()) {
->>>>>>> 7ffc5bb5
+    if (MAI->doesSetDirectiveSuppressesReloc() &&
+        !UseReadOnlyJumpTables()) { // @LOCALMOD
       Value = MCSymbolRefExpr::Create(GetJTSetSymbol(UID, MBB->getNumber()),
                                       OutContext);
       break;
