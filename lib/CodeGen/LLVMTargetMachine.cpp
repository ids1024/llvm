//===-- LLVMTargetMachine.cpp - Implement the LLVMTargetMachine class -----===//
//
//                     The LLVM Compiler Infrastructure
//
// This file is distributed under the University of Illinois Open Source
// License. See LICENSE.TXT for details.
//
//===----------------------------------------------------------------------===//
//
// This file implements the LLVMTargetMachine class.
//
//===----------------------------------------------------------------------===//

#include "llvm/Target/TargetMachine.h"

#include "llvm/Analysis/JumpInstrTableInfo.h"
#include "llvm/Analysis/Passes.h"
#include "llvm/CodeGen/AsmPrinter.h"
#include "llvm/CodeGen/ForwardControlFlowIntegrity.h"
#include "llvm/CodeGen/JumpInstrTables.h"
#include "llvm/CodeGen/MachineFunctionAnalysis.h"
#include "llvm/CodeGen/MachineModuleInfo.h"
#include "llvm/CodeGen/Passes.h"
#include "llvm/IR/IRPrintingPasses.h"
#include "llvm/IR/Verifier.h"
#include "llvm/MC/MCAsmInfo.h"
#include "llvm/MC/MCContext.h"
#include "llvm/MC/MCInstrInfo.h"
#include "llvm/MC/MCStreamer.h"
#include "llvm/MC/MCSubtargetInfo.h"
#include "llvm/PassManager.h"
#include "llvm/Support/CommandLine.h"
#include "llvm/Support/ErrorHandling.h"
#include "llvm/Support/FormattedStream.h"
#include "llvm/Support/TargetRegistry.h"
#include "llvm/Target/TargetInstrInfo.h"
#include "llvm/Target/TargetLowering.h"
#include "llvm/Target/TargetLoweringObjectFile.h"
#include "llvm/Target/TargetOptions.h"
#include "llvm/Target/TargetRegisterInfo.h"
#include "llvm/Target/TargetSubtargetInfo.h"
#include "llvm/Transforms/Scalar.h"
using namespace llvm;

// Enable or disable FastISel. Both options are needed, because
// FastISel is enabled by default with -fast, and we wish to be
// able to enable or disable fast-isel independently from -O0.
static cl::opt<cl::boolOrDefault>
EnableFastISelOption("fast-isel", cl::Hidden,
  cl::desc("Enable the \"fast\" instruction selector"));

void LLVMTargetMachine::initAsmInfo() {
  MCAsmInfo *TmpAsmInfo = TheTarget.createMCAsmInfo(
      *getSubtargetImpl()->getRegisterInfo(), getTargetTriple());
  // TargetSelect.h moved to a different directory between LLVM 2.9 and 3.0,
  // and if the old one gets included then MCAsmInfo will be NULL and
  // we'll crash later.
  // Provide the user with a useful error message about what's wrong.
  assert(TmpAsmInfo && "MCAsmInfo not initialized. "
         "Make sure you include the correct TargetSelect.h"
         "and that InitializeAllTargetMCs() is being invoked!");

  if (Options.DisableIntegratedAS)
    TmpAsmInfo->setUseIntegratedAssembler(false);

  if (Options.CompressDebugSections)
    TmpAsmInfo->setCompressDebugSections(true);

  AsmInfo = TmpAsmInfo;
}

LLVMTargetMachine::LLVMTargetMachine(const Target &T, StringRef Triple,
                                     StringRef CPU, StringRef FS,
                                     TargetOptions Options,
                                     Reloc::Model RM, CodeModel::Model CM,
                                     CodeGenOpt::Level OL)
  : TargetMachine(T, Triple, CPU, FS, Options) {
  CodeGenInfo = T.createMCCodeGenInfo(Triple, RM, CM, OL);
}

void LLVMTargetMachine::addAnalysisPasses(PassManagerBase &PM) {
  PM.add(createBasicTargetTransformInfoPass(this));
}

/// addPassesToX helper drives creation and initialization of TargetPassConfig.
static MCContext *addPassesToGenerateCode(LLVMTargetMachine *TM,
                                          PassManagerBase &PM,
                                          bool DisableVerify,
                                          AnalysisID StartAfter,
                                          AnalysisID StopAfter) {

  // Add internal analysis passes from the target machine.
  TM->addAnalysisPasses(PM);

  // Targets may override createPassConfig to provide a target-specific
  // subclass.
  TargetPassConfig *PassConfig = TM->createPassConfig(PM);
  PassConfig->setStartStopPasses(StartAfter, StopAfter);

  // Set PassConfig options provided by TargetMachine.
  PassConfig->setDisableVerify(DisableVerify);

  PM.add(PassConfig);

  PassConfig->addIRPasses();

  PassConfig->addCodeGenPrepare();

  PassConfig->addPassesToHandleExceptions();

  PassConfig->addISelPrepare();

  // Install a MachineModuleInfo class, which is an immutable pass that holds
  // all the per-module stuff we're generating, including MCContext.
  MachineModuleInfo *MMI = new MachineModuleInfo(
      *TM->getMCAsmInfo(), *TM->getSubtargetImpl()->getRegisterInfo(),
      &TM->getSubtargetImpl()->getTargetLowering()->getObjFileLowering());
  PM.add(MMI);

  // Set up a MachineFunction for the rest of CodeGen to work on.
  PM.add(new MachineFunctionAnalysis(*TM));

  // Enable FastISel with -fast, but allow that to be overridden.
  if (EnableFastISelOption == cl::BOU_TRUE ||
      (TM->getOptLevel() == CodeGenOpt::None &&
       EnableFastISelOption != cl::BOU_FALSE))
    TM->setFastISel(true);

  // Ask the target for an isel.
  if (PassConfig->addInstSelector())
    return nullptr;

  PassConfig->addMachinePasses();

  PassConfig->setInitialized();

  return &MMI->getContext();
}

bool LLVMTargetMachine::addPassesToEmitFile(PassManagerBase &PM,
                                            formatted_raw_ostream &Out,
                                            CodeGenFileType FileType,
                                            bool DisableVerify,
                                            AnalysisID StartAfter,
                                            AnalysisID StopAfter) {
  // Passes to handle jumptable function annotations. These can't be handled at
  // JIT time, so we don't add them directly to addPassesToGenerateCode.
<<<<<<< HEAD
  // @LOCALMOD: When there is no ModulePassManager in the PMStack, the
  // JumpInstrTablesPass will silently be dropped and not added to the pass
  // manager, because it is a module pass.
  PM.add(createJumpInstrTableInfoPass());
=======
  PM.add(createJumpInstrTableInfoPass(
      getSubtargetImpl()->getInstrInfo()->getJumpInstrTableEntryBound()));
>>>>>>> 51c1c423
  PM.add(createJumpInstrTablesPass(Options.JTType));
  if (Options.FCFI)
    PM.add(createForwardControlFlowIntegrityPass(
        Options.JTType, Options.CFIType, Options.CFIEnforcing,
        Options.getCFIFuncName()));

  // Add common CodeGen passes.
  MCContext *Context = addPassesToGenerateCode(this, PM, DisableVerify,
                                               StartAfter, StopAfter);
  if (!Context)
    return true;

  if (StopAfter) {
    // FIXME: The intent is that this should eventually write out a YAML file,
    // containing the LLVM IR, the machine-level IR (when stopping after a
    // machine-level pass), and whatever other information is needed to
    // deserialize the code and resume compilation.  For now, just write the
    // LLVM IR.
    PM.add(createPrintModulePass(Out));
    return false;
  }

  if (Options.MCOptions.MCSaveTempLabels)
    Context->setAllowTemporaryLabels(false);

  const MCSubtargetInfo &STI = getSubtarget<MCSubtargetInfo>();
  const MCAsmInfo &MAI = *getMCAsmInfo();
  const MCRegisterInfo &MRI = *getSubtargetImpl()->getRegisterInfo();
  const MCInstrInfo &MII = *getSubtargetImpl()->getInstrInfo();
  std::unique_ptr<MCStreamer> AsmStreamer;

  switch (FileType) {
  case CGFT_AssemblyFile: {
    MCInstPrinter *InstPrinter =
      getTarget().createMCInstPrinter(MAI.getAssemblerDialect(), MAI,
                                      MII, MRI, STI);

    // Create a code emitter if asked to show the encoding.
    MCCodeEmitter *MCE = nullptr;
    if (Options.MCOptions.ShowMCEncoding)
      MCE = getTarget().createMCCodeEmitter(MII, MRI, STI, *Context);

    MCAsmBackend *MAB = getTarget().createMCAsmBackend(MRI, getTargetTriple(),
                                                       TargetCPU);
    MCStreamer *S = getTarget().createAsmStreamer(
        *Context, Out, Options.MCOptions.AsmVerbose,
        Options.MCOptions.MCUseDwarfDirectory, InstPrinter, MCE, MAB,
        Options.MCOptions.ShowMCInst);
    AsmStreamer.reset(S);
    break;
  }
  case CGFT_ObjectFile: {
    // Create the code emitter for the target if it exists.  If not, .o file
    // emission fails.
    MCCodeEmitter *MCE = getTarget().createMCCodeEmitter(MII, MRI, STI,
                                                         *Context);
    MCAsmBackend *MAB = getTarget().createMCAsmBackend(MRI, getTargetTriple(),
                                                       TargetCPU);
    if (!MCE || !MAB)
      return true;

    AsmStreamer.reset(
        getTarget()
            .createMCObjectStreamer(getTargetTriple(), *Context, *MAB, Out, MCE,
                                    STI, Options.MCOptions.MCRelaxAll));
    break;
  }
  case CGFT_Null:
    // The Null output is intended for use for performance analysis and testing,
    // not real users.
    AsmStreamer.reset(getTarget().createNullStreamer(*Context));
    break;
  }

  // Create the AsmPrinter, which takes ownership of AsmStreamer if successful.
  FunctionPass *Printer = getTarget().createAsmPrinter(*this, *AsmStreamer);
  if (!Printer)
    return true;

  // If successful, createAsmPrinter took ownership of AsmStreamer.
  AsmStreamer.release();

  PM.add(Printer);

  return false;
}

/// addPassesToEmitMC - Add passes to the specified pass manager to get
/// machine code emitted with the MCJIT. This method returns true if machine
/// code is not supported. It fills the MCContext Ctx pointer which can be
/// used to build custom MCStreamer.
///
bool LLVMTargetMachine::addPassesToEmitMC(PassManagerBase &PM,
                                          MCContext *&Ctx,
                                          raw_ostream &Out,
                                          bool DisableVerify) {
  // Add common CodeGen passes.
  Ctx = addPassesToGenerateCode(this, PM, DisableVerify, nullptr, nullptr);
  if (!Ctx)
    return true;

  if (Options.MCOptions.MCSaveTempLabels)
    Ctx->setAllowTemporaryLabels(false);

  // Create the code emitter for the target if it exists.  If not, .o file
  // emission fails.
  const MCRegisterInfo &MRI = *getSubtargetImpl()->getRegisterInfo();
  const MCSubtargetInfo &STI = getSubtarget<MCSubtargetInfo>();
  MCCodeEmitter *MCE = getTarget().createMCCodeEmitter(
      *getSubtargetImpl()->getInstrInfo(), MRI, STI, *Ctx);
  MCAsmBackend *MAB = getTarget().createMCAsmBackend(MRI, getTargetTriple(),
                                                     TargetCPU);
  if (!MCE || !MAB)
    return true;

  std::unique_ptr<MCStreamer> AsmStreamer;
  AsmStreamer.reset(getTarget()
                        .createMCObjectStreamer(getTargetTriple(), *Ctx, *MAB,
                                                Out, MCE, STI,
                                                Options.MCOptions.MCRelaxAll));

  // Create the AsmPrinter, which takes ownership of AsmStreamer if successful.
  FunctionPass *Printer = getTarget().createAsmPrinter(*this, *AsmStreamer);
  if (!Printer)
    return true;

  // If successful, createAsmPrinter took ownership of AsmStreamer.
  AsmStreamer.release();

  PM.add(Printer);

  return false; // success!
}<|MERGE_RESOLUTION|>--- conflicted
+++ resolved
@@ -145,15 +145,11 @@
                                             AnalysisID StopAfter) {
   // Passes to handle jumptable function annotations. These can't be handled at
   // JIT time, so we don't add them directly to addPassesToGenerateCode.
-<<<<<<< HEAD
   // @LOCALMOD: When there is no ModulePassManager in the PMStack, the
   // JumpInstrTablesPass will silently be dropped and not added to the pass
   // manager, because it is a module pass.
-  PM.add(createJumpInstrTableInfoPass());
-=======
   PM.add(createJumpInstrTableInfoPass(
       getSubtargetImpl()->getInstrInfo()->getJumpInstrTableEntryBound()));
->>>>>>> 51c1c423
   PM.add(createJumpInstrTablesPass(Options.JTType));
   if (Options.FCFI)
     PM.add(createForwardControlFlowIntegrityPass(
