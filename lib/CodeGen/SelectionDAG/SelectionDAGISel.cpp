//===-- SelectionDAGISel.cpp - Implement the SelectionDAGISel class -------===//
//
//                     The LLVM Compiler Infrastructure
//
// This file is distributed under the University of Illinois Open Source
// License. See LICENSE.TXT for details.
//
//===----------------------------------------------------------------------===//
//
// This implements the SelectionDAGISel class.
//
//===----------------------------------------------------------------------===//

#define DEBUG_TYPE "isel"
#include "llvm/CodeGen/SelectionDAGISel.h"
#include "ScheduleDAGSDNodes.h"
#include "SelectionDAGBuilder.h"
#include "llvm/ADT/PostOrderIterator.h"
#include "llvm/ADT/Statistic.h"
#include "llvm/Analysis/AliasAnalysis.h"
#include "llvm/Analysis/BranchProbabilityInfo.h"
#include "llvm/Analysis/CFG.h"
#include "llvm/Analysis/TargetTransformInfo.h"
#include "llvm/CodeGen/FastISel.h"
#include "llvm/CodeGen/FunctionLoweringInfo.h"
#include "llvm/CodeGen/GCMetadata.h"
#include "llvm/CodeGen/GCStrategy.h"
#include "llvm/CodeGen/MachineFrameInfo.h"
#include "llvm/CodeGen/MachineFunction.h"
#include "llvm/CodeGen/MachineInstrBuilder.h"
#include "llvm/CodeGen/MachineModuleInfo.h"
#include "llvm/CodeGen/MachineRegisterInfo.h"
#include "llvm/CodeGen/ScheduleHazardRecognizer.h"
#include "llvm/CodeGen/SchedulerRegistry.h"
#include "llvm/CodeGen/SelectionDAG.h"
#include "llvm/DebugInfo.h"
#include "llvm/IR/Constants.h"
#include "llvm/IR/Function.h"
#include "llvm/IR/InlineAsm.h"
#include "llvm/IR/Instructions.h"
#include "llvm/IR/IntrinsicInst.h"
#include "llvm/IR/Intrinsics.h"
#include "llvm/IR/LLVMContext.h"
#include "llvm/IR/Module.h"
#include "llvm/Support/Compiler.h"
#include "llvm/Support/Debug.h"
#include "llvm/Support/ErrorHandling.h"
#include "llvm/Support/Timer.h"
#include "llvm/Support/raw_ostream.h"
#include "llvm/Target/TargetInstrInfo.h"
#include "llvm/Target/TargetIntrinsicInfo.h"
#include "llvm/Target/TargetLibraryInfo.h"
#include "llvm/Target/TargetLowering.h"
#include "llvm/Target/TargetMachine.h"
#include "llvm/Target/TargetOptions.h"
#include "llvm/Target/TargetRegisterInfo.h"
#include "llvm/Target/TargetSubtargetInfo.h"
#include "llvm/Transforms/Utils/BasicBlockUtils.h"
#include <algorithm>
using namespace llvm;

STATISTIC(NumFastIselFailures, "Number of instructions fast isel failed on");
STATISTIC(NumFastIselSuccess, "Number of instructions fast isel selected");
STATISTIC(NumFastIselBlocks, "Number of blocks selected entirely by fast isel");
STATISTIC(NumDAGBlocks, "Number of blocks selected using DAG");
STATISTIC(NumDAGIselRetries,"Number of times dag isel has to try another path");
STATISTIC(NumEntryBlocks, "Number of entry blocks encountered");
STATISTIC(NumFastIselFailLowerArguments,
          "Number of entry blocks where fast isel failed to lower arguments");

#ifndef NDEBUG
static cl::opt<bool>
EnableFastISelVerbose2("fast-isel-verbose2", cl::Hidden,
          cl::desc("Enable extra verbose messages in the \"fast\" "
                   "instruction selector"));

  // Terminators
STATISTIC(NumFastIselFailRet,"Fast isel fails on Ret");
STATISTIC(NumFastIselFailBr,"Fast isel fails on Br");
STATISTIC(NumFastIselFailSwitch,"Fast isel fails on Switch");
STATISTIC(NumFastIselFailIndirectBr,"Fast isel fails on IndirectBr");
STATISTIC(NumFastIselFailInvoke,"Fast isel fails on Invoke");
STATISTIC(NumFastIselFailResume,"Fast isel fails on Resume");
STATISTIC(NumFastIselFailUnreachable,"Fast isel fails on Unreachable");

  // Standard binary operators...
STATISTIC(NumFastIselFailAdd,"Fast isel fails on Add");
STATISTIC(NumFastIselFailFAdd,"Fast isel fails on FAdd");
STATISTIC(NumFastIselFailSub,"Fast isel fails on Sub");
STATISTIC(NumFastIselFailFSub,"Fast isel fails on FSub");
STATISTIC(NumFastIselFailMul,"Fast isel fails on Mul");
STATISTIC(NumFastIselFailFMul,"Fast isel fails on FMul");
STATISTIC(NumFastIselFailUDiv,"Fast isel fails on UDiv");
STATISTIC(NumFastIselFailSDiv,"Fast isel fails on SDiv");
STATISTIC(NumFastIselFailFDiv,"Fast isel fails on FDiv");
STATISTIC(NumFastIselFailURem,"Fast isel fails on URem");
STATISTIC(NumFastIselFailSRem,"Fast isel fails on SRem");
STATISTIC(NumFastIselFailFRem,"Fast isel fails on FRem");

  // Logical operators...
STATISTIC(NumFastIselFailAnd,"Fast isel fails on And");
STATISTIC(NumFastIselFailOr,"Fast isel fails on Or");
STATISTIC(NumFastIselFailXor,"Fast isel fails on Xor");

  // Memory instructions...
STATISTIC(NumFastIselFailAlloca,"Fast isel fails on Alloca");
STATISTIC(NumFastIselFailLoad,"Fast isel fails on Load");
STATISTIC(NumFastIselFailStore,"Fast isel fails on Store");
STATISTIC(NumFastIselFailAtomicCmpXchg,"Fast isel fails on AtomicCmpXchg");
STATISTIC(NumFastIselFailAtomicRMW,"Fast isel fails on AtomicRWM");
STATISTIC(NumFastIselFailFence,"Fast isel fails on Frence");
STATISTIC(NumFastIselFailGetElementPtr,"Fast isel fails on GetElementPtr");

  // Convert instructions...
STATISTIC(NumFastIselFailTrunc,"Fast isel fails on Trunc");
STATISTIC(NumFastIselFailZExt,"Fast isel fails on ZExt");
STATISTIC(NumFastIselFailSExt,"Fast isel fails on SExt");
STATISTIC(NumFastIselFailFPTrunc,"Fast isel fails on FPTrunc");
STATISTIC(NumFastIselFailFPExt,"Fast isel fails on FPExt");
STATISTIC(NumFastIselFailFPToUI,"Fast isel fails on FPToUI");
STATISTIC(NumFastIselFailFPToSI,"Fast isel fails on FPToSI");
STATISTIC(NumFastIselFailUIToFP,"Fast isel fails on UIToFP");
STATISTIC(NumFastIselFailSIToFP,"Fast isel fails on SIToFP");
STATISTIC(NumFastIselFailIntToPtr,"Fast isel fails on IntToPtr");
STATISTIC(NumFastIselFailPtrToInt,"Fast isel fails on PtrToInt");
STATISTIC(NumFastIselFailBitCast,"Fast isel fails on BitCast");

  // Other instructions...
STATISTIC(NumFastIselFailICmp,"Fast isel fails on ICmp");
STATISTIC(NumFastIselFailFCmp,"Fast isel fails on FCmp");
STATISTIC(NumFastIselFailPHI,"Fast isel fails on PHI");
STATISTIC(NumFastIselFailSelect,"Fast isel fails on Select");
STATISTIC(NumFastIselFailCall,"Fast isel fails on Call");
STATISTIC(NumFastIselFailShl,"Fast isel fails on Shl");
STATISTIC(NumFastIselFailLShr,"Fast isel fails on LShr");
STATISTIC(NumFastIselFailAShr,"Fast isel fails on AShr");
STATISTIC(NumFastIselFailVAArg,"Fast isel fails on VAArg");
STATISTIC(NumFastIselFailExtractElement,"Fast isel fails on ExtractElement");
STATISTIC(NumFastIselFailInsertElement,"Fast isel fails on InsertElement");
STATISTIC(NumFastIselFailShuffleVector,"Fast isel fails on ShuffleVector");
STATISTIC(NumFastIselFailExtractValue,"Fast isel fails on ExtractValue");
STATISTIC(NumFastIselFailInsertValue,"Fast isel fails on InsertValue");
STATISTIC(NumFastIselFailLandingPad,"Fast isel fails on LandingPad");
#endif

static cl::opt<bool>
EnableFastISelVerbose("fast-isel-verbose", cl::Hidden,
          cl::desc("Enable verbose messages in the \"fast\" "
                   "instruction selector"));
static cl::opt<bool>
EnableFastISelAbort("fast-isel-abort", cl::Hidden,
          cl::desc("Enable abort calls when \"fast\" instruction selection "
                   "fails to lower an instruction"));
static cl::opt<bool>
EnableFastISelAbortArgs("fast-isel-abort-args", cl::Hidden,
          cl::desc("Enable abort calls when \"fast\" instruction selection "
                   "fails to lower a formal argument"));

static cl::opt<bool>
UseMBPI("use-mbpi",
        cl::desc("use Machine Branch Probability Info"),
        cl::init(true), cl::Hidden);

#ifndef NDEBUG
static cl::opt<bool>
ViewDAGCombine1("view-dag-combine1-dags", cl::Hidden,
          cl::desc("Pop up a window to show dags before the first "
                   "dag combine pass"));
static cl::opt<bool>
ViewLegalizeTypesDAGs("view-legalize-types-dags", cl::Hidden,
          cl::desc("Pop up a window to show dags before legalize types"));
static cl::opt<bool>
ViewLegalizeDAGs("view-legalize-dags", cl::Hidden,
          cl::desc("Pop up a window to show dags before legalize"));
static cl::opt<bool>
ViewDAGCombine2("view-dag-combine2-dags", cl::Hidden,
          cl::desc("Pop up a window to show dags before the second "
                   "dag combine pass"));
static cl::opt<bool>
ViewDAGCombineLT("view-dag-combine-lt-dags", cl::Hidden,
          cl::desc("Pop up a window to show dags before the post legalize types"
                   " dag combine pass"));
static cl::opt<bool>
ViewISelDAGs("view-isel-dags", cl::Hidden,
          cl::desc("Pop up a window to show isel dags as they are selected"));
static cl::opt<bool>
ViewSchedDAGs("view-sched-dags", cl::Hidden,
          cl::desc("Pop up a window to show sched dags as they are processed"));
static cl::opt<bool>
ViewSUnitDAGs("view-sunit-dags", cl::Hidden,
      cl::desc("Pop up a window to show SUnit dags after they are processed"));
#else
static const bool ViewDAGCombine1 = false,
                  ViewLegalizeTypesDAGs = false, ViewLegalizeDAGs = false,
                  ViewDAGCombine2 = false,
                  ViewDAGCombineLT = false,
                  ViewISelDAGs = false, ViewSchedDAGs = false,
                  ViewSUnitDAGs = false;
#endif

//===---------------------------------------------------------------------===//
///
/// RegisterScheduler class - Track the registration of instruction schedulers.
///
//===---------------------------------------------------------------------===//
MachinePassRegistry RegisterScheduler::Registry;

//===---------------------------------------------------------------------===//
///
/// ISHeuristic command line option for instruction schedulers.
///
//===---------------------------------------------------------------------===//
static cl::opt<RegisterScheduler::FunctionPassCtor, false,
               RegisterPassParser<RegisterScheduler> >
ISHeuristic("pre-RA-sched",
            cl::init(&createDefaultScheduler),
            cl::desc("Instruction schedulers available (before register"
                     " allocation):"));

static RegisterScheduler
defaultListDAGScheduler("default", "Best scheduler for the target",
                        createDefaultScheduler);

namespace llvm {
  //===--------------------------------------------------------------------===//
  /// createDefaultScheduler - This creates an instruction scheduler appropriate
  /// for the target.
  ScheduleDAGSDNodes* createDefaultScheduler(SelectionDAGISel *IS,
                                             CodeGenOpt::Level OptLevel) {
    const TargetLowering *TLI = IS->getTargetLowering();
    const TargetSubtargetInfo &ST = IS->TM.getSubtarget<TargetSubtargetInfo>();

    if (OptLevel == CodeGenOpt::None || ST.useMachineScheduler() ||
        TLI->getSchedulingPreference() == Sched::Source)
      return createSourceListDAGScheduler(IS, OptLevel);
    if (TLI->getSchedulingPreference() == Sched::RegPressure)
      return createBURRListDAGScheduler(IS, OptLevel);
    if (TLI->getSchedulingPreference() == Sched::Hybrid)
      return createHybridListDAGScheduler(IS, OptLevel);
    if (TLI->getSchedulingPreference() == Sched::VLIW)
      return createVLIWDAGScheduler(IS, OptLevel);
    assert(TLI->getSchedulingPreference() == Sched::ILP &&
           "Unknown sched type!");
    return createILPListDAGScheduler(IS, OptLevel);
  }
}

// EmitInstrWithCustomInserter - This method should be implemented by targets
// that mark instructions with the 'usesCustomInserter' flag.  These
// instructions are special in various ways, which require special support to
// insert.  The specified MachineInstr is created but not inserted into any
// basic blocks, and this method is called to expand it into a sequence of
// instructions, potentially also creating new basic blocks and control flow.
// When new basic blocks are inserted and the edges from MBB to its successors
// are modified, the method should insert pairs of <OldSucc, NewSucc> into the
// DenseMap.
MachineBasicBlock *
TargetLowering::EmitInstrWithCustomInserter(MachineInstr *MI,
                                            MachineBasicBlock *MBB) const {
#ifndef NDEBUG
  dbgs() << "If a target marks an instruction with "
          "'usesCustomInserter', it must implement "
          "TargetLowering::EmitInstrWithCustomInserter!";
#endif
  llvm_unreachable(0);
}

void TargetLowering::AdjustInstrPostInstrSelection(MachineInstr *MI,
                                                   SDNode *Node) const {
  assert(!MI->hasPostISelHook() &&
         "If a target marks an instruction with 'hasPostISelHook', "
         "it must implement TargetLowering::AdjustInstrPostInstrSelection!");
}

//===----------------------------------------------------------------------===//
// SelectionDAGISel code
//===----------------------------------------------------------------------===//

SelectionDAGISel::SelectionDAGISel(TargetMachine &tm,
                                   CodeGenOpt::Level OL) :
  MachineFunctionPass(ID), TM(tm),
  FuncInfo(new FunctionLoweringInfo(TM)),
  CurDAG(new SelectionDAG(tm, OL)),
  SDB(new SelectionDAGBuilder(*CurDAG, *FuncInfo, OL)),
  GFI(),
  OptLevel(OL),
  DAGSize(0) {
    initializeGCModuleInfoPass(*PassRegistry::getPassRegistry());
    initializeAliasAnalysisAnalysisGroup(*PassRegistry::getPassRegistry());
    initializeBranchProbabilityInfoPass(*PassRegistry::getPassRegistry());
    initializeTargetLibraryInfoPass(*PassRegistry::getPassRegistry());
  }

SelectionDAGISel::~SelectionDAGISel() {
  delete SDB;
  delete CurDAG;
  delete FuncInfo;
}

void SelectionDAGISel::getAnalysisUsage(AnalysisUsage &AU) const {
  AU.addRequired<AliasAnalysis>();
  AU.addPreserved<AliasAnalysis>();
  AU.addRequired<GCModuleInfo>();
  AU.addPreserved<GCModuleInfo>();
  AU.addRequired<TargetLibraryInfo>();
  if (UseMBPI && OptLevel != CodeGenOpt::None)
    AU.addRequired<BranchProbabilityInfo>();
  MachineFunctionPass::getAnalysisUsage(AU);
}

/// SplitCriticalSideEffectEdges - Look for critical edges with a PHI value that
/// may trap on it.  In this case we have to split the edge so that the path
/// through the predecessor block that doesn't go to the phi block doesn't
/// execute the possibly trapping instruction.
///
/// This is required for correctness, so it must be done at -O0.
///
static void SplitCriticalSideEffectEdges(Function &Fn, Pass *SDISel) {
  // Loop for blocks with phi nodes.
  for (Function::iterator BB = Fn.begin(), E = Fn.end(); BB != E; ++BB) {
    PHINode *PN = dyn_cast<PHINode>(BB->begin());
    if (PN == 0) continue;

  ReprocessBlock:
    // For each block with a PHI node, check to see if any of the input values
    // are potentially trapping constant expressions.  Constant expressions are
    // the only potentially trapping value that can occur as the argument to a
    // PHI.
    for (BasicBlock::iterator I = BB->begin(); (PN = dyn_cast<PHINode>(I)); ++I)
      for (unsigned i = 0, e = PN->getNumIncomingValues(); i != e; ++i) {
        ConstantExpr *CE = dyn_cast<ConstantExpr>(PN->getIncomingValue(i));
        if (CE == 0 || !CE->canTrap()) continue;

        // The only case we have to worry about is when the edge is critical.
        // Since this block has a PHI Node, we assume it has multiple input
        // edges: check to see if the pred has multiple successors.
        BasicBlock *Pred = PN->getIncomingBlock(i);
        if (Pred->getTerminator()->getNumSuccessors() == 1)
          continue;

        // Okay, we have to split this edge.
        SplitCriticalEdge(Pred->getTerminator(),
                          GetSuccessorNumber(Pred, BB), SDISel, true);
        goto ReprocessBlock;
      }
  }
}

bool SelectionDAGISel::runOnMachineFunction(MachineFunction &mf) {
  // Do some sanity-checking on the command-line options.
  assert((!EnableFastISelVerbose || TM.Options.EnableFastISel) &&
         "-fast-isel-verbose requires -fast-isel");
  assert((!EnableFastISelAbort || TM.Options.EnableFastISel) &&
         "-fast-isel-abort requires -fast-isel");

  const Function &Fn = *mf.getFunction();
  const TargetInstrInfo &TII = *TM.getInstrInfo();
  const TargetRegisterInfo &TRI = *TM.getRegisterInfo();

  MF = &mf;
  RegInfo = &MF->getRegInfo();
  AA = &getAnalysis<AliasAnalysis>();
  LibInfo = &getAnalysis<TargetLibraryInfo>();
  TTI = getAnalysisIfAvailable<TargetTransformInfo>();
  GFI = Fn.hasGC() ? &getAnalysis<GCModuleInfo>().getFunctionInfo(Fn) : 0;

  TargetSubtargetInfo &ST =
    const_cast<TargetSubtargetInfo&>(TM.getSubtarget<TargetSubtargetInfo>());
  ST.resetSubtargetFeatures(MF);
  TM.resetTargetOptions(MF);

  DEBUG(dbgs() << "\n\n\n=== " << Fn.getName() << "\n");

  SplitCriticalSideEffectEdges(const_cast<Function&>(Fn), this);

  CurDAG->init(*MF, TTI);
  FuncInfo->set(Fn, *MF);

  if (UseMBPI && OptLevel != CodeGenOpt::None)
    FuncInfo->BPI = &getAnalysis<BranchProbabilityInfo>();
  else
    FuncInfo->BPI = 0;

  SDB->init(GFI, *AA, LibInfo);

  MF->setHasMSInlineAsm(false);
  SelectAllBasicBlocks(Fn);

  // If the first basic block in the function has live ins that need to be
  // copied into vregs, emit the copies into the top of the block before
  // emitting the code for the block.
  MachineBasicBlock *EntryMBB = MF->begin();
  RegInfo->EmitLiveInCopies(EntryMBB, TRI, TII);

  DenseMap<unsigned, unsigned> LiveInMap;
  if (!FuncInfo->ArgDbgValues.empty())
    for (MachineRegisterInfo::livein_iterator LI = RegInfo->livein_begin(),
           E = RegInfo->livein_end(); LI != E; ++LI)
      if (LI->second)
        LiveInMap.insert(std::make_pair(LI->first, LI->second));

  // Insert DBG_VALUE instructions for function arguments to the entry block.
  for (unsigned i = 0, e = FuncInfo->ArgDbgValues.size(); i != e; ++i) {
    MachineInstr *MI = FuncInfo->ArgDbgValues[e-i-1];
    bool hasFI = MI->getOperand(0).isFI();
    unsigned Reg = hasFI ? TRI.getFrameRegister(*MF) : MI->getOperand(0).getReg();
    if (TargetRegisterInfo::isPhysicalRegister(Reg))
      EntryMBB->insert(EntryMBB->begin(), MI);
    else {
      MachineInstr *Def = RegInfo->getVRegDef(Reg);
      if (Def) {
        MachineBasicBlock::iterator InsertPos = Def;
        // FIXME: VR def may not be in entry block.
        Def->getParent()->insert(llvm::next(InsertPos), MI);
      } else
        DEBUG(dbgs() << "Dropping debug info for dead vreg"
              << TargetRegisterInfo::virtReg2Index(Reg) << "\n");
    }

    // If Reg is live-in then update debug info to track its copy in a vreg.
    DenseMap<unsigned, unsigned>::iterator LDI = LiveInMap.find(Reg);
    if (LDI != LiveInMap.end()) {
      assert(!hasFI && "There's no handling of frame pointer updating here yet "
                       "- add if needed");
      MachineInstr *Def = RegInfo->getVRegDef(LDI->second);
      MachineBasicBlock::iterator InsertPos = Def;
      const MDNode *Variable =
        MI->getOperand(MI->getNumOperands()-1).getMetadata();
      bool IsIndirect = MI->isIndirectDebugValue();
      unsigned Offset = IsIndirect ? MI->getOperand(1).getImm() : 0;
      // Def is never a terminator here, so it is ok to increment InsertPos.
      BuildMI(*EntryMBB, ++InsertPos, MI->getDebugLoc(),
              TII.get(TargetOpcode::DBG_VALUE),
              IsIndirect,
              LDI->second, Offset, Variable);

      // If this vreg is directly copied into an exported register then
      // that COPY instructions also need DBG_VALUE, if it is the only
      // user of LDI->second.
      MachineInstr *CopyUseMI = NULL;
      for (MachineRegisterInfo::use_iterator
             UI = RegInfo->use_begin(LDI->second);
           MachineInstr *UseMI = UI.skipInstruction();) {
        if (UseMI->isDebugValue()) continue;
        if (UseMI->isCopy() && !CopyUseMI && UseMI->getParent() == EntryMBB) {
          CopyUseMI = UseMI; continue;
        }
        // Otherwise this is another use or second copy use.
        CopyUseMI = NULL; break;
      }
      if (CopyUseMI) {
        MachineInstr *NewMI =
          BuildMI(*MF, CopyUseMI->getDebugLoc(),
                  TII.get(TargetOpcode::DBG_VALUE),
                  IsIndirect,
                  CopyUseMI->getOperand(0).getReg(),
                  Offset, Variable);
        MachineBasicBlock::iterator Pos = CopyUseMI;
        EntryMBB->insertAfter(Pos, NewMI);
      }
    }
  }

  // Determine if there are any calls in this machine function.
  MachineFrameInfo *MFI = MF->getFrameInfo();
  for (MachineFunction::const_iterator I = MF->begin(), E = MF->end(); I != E;
       ++I) {

    if (MFI->hasCalls() && MF->hasMSInlineAsm())
      break;

    const MachineBasicBlock *MBB = I;
    for (MachineBasicBlock::const_iterator II = MBB->begin(), IE = MBB->end();
         II != IE; ++II) {
      const MCInstrDesc &MCID = TM.getInstrInfo()->get(II->getOpcode());
      if ((MCID.isCall() && !MCID.isReturn()) ||
          II->isStackAligningInlineAsm()) {
        MFI->setHasCalls(true);
      }
      if (II->isMSInlineAsm()) {
        MF->setHasMSInlineAsm(true);
      }
    }
  }

  // Determine if there is a call to setjmp in the machine function.
  MF->setExposesReturnsTwice(Fn.callsFunctionThatReturnsTwice());

  // Replace forward-declared registers with the registers containing
  // the desired value.
  MachineRegisterInfo &MRI = MF->getRegInfo();
  for (DenseMap<unsigned, unsigned>::iterator
       I = FuncInfo->RegFixups.begin(), E = FuncInfo->RegFixups.end();
       I != E; ++I) {
    unsigned From = I->first;
    unsigned To = I->second;
    // If To is also scheduled to be replaced, find what its ultimate
    // replacement is.
    for (;;) {
      DenseMap<unsigned, unsigned>::iterator J = FuncInfo->RegFixups.find(To);
      if (J == E) break;
      To = J->second;
    }
    // Make sure the new register has a sufficiently constrained register class.
    if (TargetRegisterInfo::isVirtualRegister(From) &&
        TargetRegisterInfo::isVirtualRegister(To))
      MRI.constrainRegClass(To, MRI.getRegClass(From));
    // Replace it.
    MRI.replaceRegWith(From, To);
  }

  // Freeze the set of reserved registers now that MachineFrameInfo has been
  // set up. All the information required by getReservedRegs() should be
  // available now.
  MRI.freezeReservedRegs(*MF);

  // Release function-specific state. SDB and CurDAG are already cleared
  // at this point.
  FuncInfo->clear();

  return true;
}

void SelectionDAGISel::SelectBasicBlock(BasicBlock::const_iterator Begin,
                                        BasicBlock::const_iterator End,
                                        bool &HadTailCall) {
  // Lower all of the non-terminator instructions. If a call is emitted
  // as a tail call, cease emitting nodes for this block. Terminators
  // are handled below.
  for (BasicBlock::const_iterator I = Begin; I != End && !SDB->HasTailCall; ++I)
    SDB->visit(*I);

  // Make sure the root of the DAG is up-to-date.
  CurDAG->setRoot(SDB->getControlRoot());
  HadTailCall = SDB->HasTailCall;
  SDB->clear();

  // Final step, emit the lowered DAG as machine code.
  CodeGenAndEmitDAG();
}

void SelectionDAGISel::ComputeLiveOutVRegInfo() {
  SmallPtrSet<SDNode*, 128> VisitedNodes;
  SmallVector<SDNode*, 128> Worklist;

  Worklist.push_back(CurDAG->getRoot().getNode());

  APInt KnownZero;
  APInt KnownOne;

  do {
    SDNode *N = Worklist.pop_back_val();

    // If we've already seen this node, ignore it.
    if (!VisitedNodes.insert(N))
      continue;

    // Otherwise, add all chain operands to the worklist.
    for (unsigned i = 0, e = N->getNumOperands(); i != e; ++i)
      if (N->getOperand(i).getValueType() == MVT::Other)
        Worklist.push_back(N->getOperand(i).getNode());

    // If this is a CopyToReg with a vreg dest, process it.
    if (N->getOpcode() != ISD::CopyToReg)
      continue;

    unsigned DestReg = cast<RegisterSDNode>(N->getOperand(1))->getReg();
    if (!TargetRegisterInfo::isVirtualRegister(DestReg))
      continue;

    // Ignore non-scalar or non-integer values.
    SDValue Src = N->getOperand(2);
    EVT SrcVT = Src.getValueType();
    if (!SrcVT.isInteger() || SrcVT.isVector())
      continue;

    unsigned NumSignBits = CurDAG->ComputeNumSignBits(Src);
    CurDAG->ComputeMaskedBits(Src, KnownZero, KnownOne);
    FuncInfo->AddLiveOutRegInfo(DestReg, NumSignBits, KnownZero, KnownOne);
  } while (!Worklist.empty());
}

void SelectionDAGISel::CodeGenAndEmitDAG() {
  std::string GroupName;
  if (TimePassesIsEnabled)
    GroupName = "Instruction Selection and Scheduling";
  std::string BlockName;
  int BlockNumber = -1;
  (void)BlockNumber;
#ifdef NDEBUG
  if (ViewDAGCombine1 || ViewLegalizeTypesDAGs || ViewLegalizeDAGs ||
      ViewDAGCombine2 || ViewDAGCombineLT || ViewISelDAGs || ViewSchedDAGs ||
      ViewSUnitDAGs)
#endif
  {
    BlockNumber = FuncInfo->MBB->getNumber();
    BlockName = MF->getName().str() + ":" +
                FuncInfo->MBB->getBasicBlock()->getName().str();
  }
  DEBUG(dbgs() << "Initial selection DAG: BB#" << BlockNumber
        << " '" << BlockName << "'\n"; CurDAG->dump());
  if (ViewDAGCombine1) CurDAG->viewGraph("dag-combine1 input for " + BlockName);

  // Run the DAG combiner in pre-legalize mode.
  {
    NamedRegionTimer T("DAG Combining 1", GroupName, TimePassesIsEnabled);
    CurDAG->Combine(BeforeLegalizeTypes, *AA, OptLevel);
  }

  DEBUG(dbgs() << "Optimized lowered selection DAG: BB#" << BlockNumber
        << " '" << BlockName << "'\n"; CurDAG->dump());

  // Second step, hack on the DAG until it only uses operations and types that
  // the target supports.
  if (ViewLegalizeTypesDAGs) CurDAG->viewGraph("legalize-types input for " +
                                               BlockName);

  bool Changed;
  {
    NamedRegionTimer T("Type Legalization", GroupName, TimePassesIsEnabled);
    Changed = CurDAG->LegalizeTypes();
  }

  DEBUG(dbgs() << "Type-legalized selection DAG: BB#" << BlockNumber
        << " '" << BlockName << "'\n"; CurDAG->dump());

  if (Changed) {
    if (ViewDAGCombineLT)
      CurDAG->viewGraph("dag-combine-lt input for " + BlockName);
    // Run the DAG combiner in post-type-legalize mode.
    {
      NamedRegionTimer T("DAG Combining after legalize types", GroupName,
                         TimePassesIsEnabled);
      CurDAG->Combine(AfterLegalizeTypes, *AA, OptLevel);
    }

    DEBUG(dbgs() << "Optimized type-legalized selection DAG: BB#" << BlockNumber
          << " '" << BlockName << "'\n"; CurDAG->dump());

  }

  {
    NamedRegionTimer T("Vector Legalization", GroupName, TimePassesIsEnabled);
    Changed = CurDAG->LegalizeVectors();
  }

  if (Changed) {
    {
      NamedRegionTimer T("Type Legalization 2", GroupName, TimePassesIsEnabled);
      CurDAG->LegalizeTypes();
    }
    if (ViewDAGCombineLT)
      CurDAG->viewGraph("dag-combine-lv input for " + BlockName);
    // Run the DAG combiner in post-type-legalize mode.
    {
      NamedRegionTimer T("DAG Combining after legalize vectors", GroupName,
                         TimePassesIsEnabled);
      CurDAG->Combine(AfterLegalizeVectorOps, *AA, OptLevel);
    }

    DEBUG(dbgs() << "Optimized vector-legalized selection DAG: BB#"
          << BlockNumber << " '" << BlockName << "'\n"; CurDAG->dump());
  }
<<<<<<< HEAD
=======

  CurDAG->NewNodesMustHaveLegalTypes = true;

>>>>>>> 5b8f1242
  if (ViewLegalizeDAGs) CurDAG->viewGraph("legalize input for " + BlockName);
  {
    NamedRegionTimer T("DAG Legalization", GroupName, TimePassesIsEnabled);
    CurDAG->Legalize();
  }
  DEBUG(dbgs() << "Legalized selection DAG: BB#" << BlockNumber
        << " '" << BlockName << "'\n"; CurDAG->dump());

  if (ViewDAGCombine2) CurDAG->viewGraph("dag-combine2 input for " + BlockName);
  // Run the DAG combiner in post-legalize mode.
  {
    NamedRegionTimer T("DAG Combining 2", GroupName, TimePassesIsEnabled);
    CurDAG->Combine(AfterLegalizeDAG, *AA, OptLevel);
  }

  DEBUG(dbgs() << "Optimized legalized selection DAG: BB#" << BlockNumber
        << " '" << BlockName << "'\n"; CurDAG->dump());

  if (OptLevel != CodeGenOpt::None)
    ComputeLiveOutVRegInfo();

  if (ViewISelDAGs) CurDAG->viewGraph("isel input for " + BlockName);

  // Third, instruction select all of the operations to machine code, adding the
  // code to the MachineBasicBlock.
  {
    NamedRegionTimer T("Instruction Selection", GroupName, TimePassesIsEnabled);
    DoInstructionSelection();
  }

  DEBUG(dbgs() << "Selected selection DAG: BB#" << BlockNumber
        << " '" << BlockName << "'\n"; CurDAG->dump());

  if (ViewSchedDAGs) CurDAG->viewGraph("scheduler input for " + BlockName);

  // Schedule machine code.
  ScheduleDAGSDNodes *Scheduler = CreateScheduler();
  {
    NamedRegionTimer T("Instruction Scheduling", GroupName,
                       TimePassesIsEnabled);
    Scheduler->Run(CurDAG, FuncInfo->MBB);
  }

  if (ViewSUnitDAGs) Scheduler->viewGraph();

  // Emit machine code to BB.  This can change 'BB' to the last block being
  // inserted into.
  MachineBasicBlock *FirstMBB = FuncInfo->MBB, *LastMBB;
  {
    NamedRegionTimer T("Instruction Creation", GroupName, TimePassesIsEnabled);

    // FuncInfo->InsertPt is passed by reference and set to the end of the
    // scheduled instructions.
    LastMBB = FuncInfo->MBB = Scheduler->EmitSchedule(FuncInfo->InsertPt);
  }

  // If the block was split, make sure we update any references that are used to
  // update PHI nodes later on.
  if (FirstMBB != LastMBB)
    SDB->UpdateSplitBlock(FirstMBB, LastMBB);

  // Free the scheduler state.
  {
    NamedRegionTimer T("Instruction Scheduling Cleanup", GroupName,
                       TimePassesIsEnabled);
    delete Scheduler;
  }

  // Free the SelectionDAG state, now that we're finished with it.
  CurDAG->clear();
}

namespace {
/// ISelUpdater - helper class to handle updates of the instruction selection
/// graph.
class ISelUpdater : public SelectionDAG::DAGUpdateListener {
  SelectionDAG::allnodes_iterator &ISelPosition;
public:
  ISelUpdater(SelectionDAG &DAG, SelectionDAG::allnodes_iterator &isp)
    : SelectionDAG::DAGUpdateListener(DAG), ISelPosition(isp) {}

  /// NodeDeleted - Handle nodes deleted from the graph. If the node being
  /// deleted is the current ISelPosition node, update ISelPosition.
  ///
  virtual void NodeDeleted(SDNode *N, SDNode *E) {
    if (ISelPosition == SelectionDAG::allnodes_iterator(N))
      ++ISelPosition;
  }
};
} // end anonymous namespace

void SelectionDAGISel::DoInstructionSelection() {
  DEBUG(dbgs() << "===== Instruction selection begins: BB#"
        << FuncInfo->MBB->getNumber()
        << " '" << FuncInfo->MBB->getName() << "'\n");

  PreprocessISelDAG();

  // Select target instructions for the DAG.
  {
    // Number all nodes with a topological order and set DAGSize.
    DAGSize = CurDAG->AssignTopologicalOrder();

    // Create a dummy node (which is not added to allnodes), that adds
    // a reference to the root node, preventing it from being deleted,
    // and tracking any changes of the root.
    HandleSDNode Dummy(CurDAG->getRoot());
    SelectionDAG::allnodes_iterator ISelPosition (CurDAG->getRoot().getNode());
    ++ISelPosition;

    // Make sure that ISelPosition gets properly updated when nodes are deleted
    // in calls made from this function.
    ISelUpdater ISU(*CurDAG, ISelPosition);

    // The AllNodes list is now topological-sorted. Visit the
    // nodes by starting at the end of the list (the root of the
    // graph) and preceding back toward the beginning (the entry
    // node).
    while (ISelPosition != CurDAG->allnodes_begin()) {
      SDNode *Node = --ISelPosition;
      // Skip dead nodes. DAGCombiner is expected to eliminate all dead nodes,
      // but there are currently some corner cases that it misses. Also, this
      // makes it theoretically possible to disable the DAGCombiner.
      if (Node->use_empty())
        continue;

      SDNode *ResNode = Select(Node);

      // FIXME: This is pretty gross.  'Select' should be changed to not return
      // anything at all and this code should be nuked with a tactical strike.

      // If node should not be replaced, continue with the next one.
      if (ResNode == Node || Node->getOpcode() == ISD::DELETED_NODE)
        continue;
      // Replace node.
      if (ResNode) {
        ReplaceUses(Node, ResNode);
      }

      // If after the replacement this node is not used any more,
      // remove this dead node.
      if (Node->use_empty()) // Don't delete EntryToken, etc.
        CurDAG->RemoveDeadNode(Node);
    }

    CurDAG->setRoot(Dummy.getValue());
  }

  DEBUG(dbgs() << "===== Instruction selection ends:\n");

  PostprocessISelDAG();
}

/// PrepareEHLandingPad - Emit an EH_LABEL, set up live-in registers, and
/// do other setup for EH landing-pad blocks.
void SelectionDAGISel::PrepareEHLandingPad() {
  MachineBasicBlock *MBB = FuncInfo->MBB;

  // Add a label to mark the beginning of the landing pad.  Deletion of the
  // landing pad can thus be detected via the MachineModuleInfo.
  MCSymbol *Label = MF->getMMI().addLandingPad(MBB);

  // Assign the call site to the landing pad's begin label.
  MF->getMMI().setCallSiteLandingPad(Label, SDB->LPadToCallSiteMap[MBB]);

  const MCInstrDesc &II = TM.getInstrInfo()->get(TargetOpcode::EH_LABEL);
  BuildMI(*MBB, FuncInfo->InsertPt, SDB->getCurDebugLoc(), II)
    .addSym(Label);

  // Mark exception register as live in.
  const TargetLowering *TLI = getTargetLowering();
  const TargetRegisterClass *PtrRC = TLI->getRegClassFor(TLI->getPointerTy());
  if (unsigned Reg = TLI->getExceptionPointerRegister())
    FuncInfo->ExceptionPointerVirtReg = MBB->addLiveIn(Reg, PtrRC);

  // Mark exception selector register as live in.
  if (unsigned Reg = TLI->getExceptionSelectorRegister())
    FuncInfo->ExceptionSelectorVirtReg = MBB->addLiveIn(Reg, PtrRC);
}

/// isFoldedOrDeadInstruction - Return true if the specified instruction is
/// side-effect free and is either dead or folded into a generated instruction.
/// Return false if it needs to be emitted.
static bool isFoldedOrDeadInstruction(const Instruction *I,
                                      FunctionLoweringInfo *FuncInfo) {
  return !I->mayWriteToMemory() && // Side-effecting instructions aren't folded.
         !isa<TerminatorInst>(I) && // Terminators aren't folded.
         !isa<DbgInfoIntrinsic>(I) &&  // Debug instructions aren't folded.
         !isa<LandingPadInst>(I) &&    // Landingpad instructions aren't folded.
         !FuncInfo->isExportedInst(I); // Exported instrs must be computed.
}

#ifndef NDEBUG
// Collect per Instruction statistics for fast-isel misses.  Only those
// instructions that cause the bail are accounted for.  It does not account for
// instructions higher in the block.  Thus, summing the per instructions stats
// will not add up to what is reported by NumFastIselFailures.
static void collectFailStats(const Instruction *I) {
  switch (I->getOpcode()) {
  default: assert (0 && "<Invalid operator> ");

  // Terminators
  case Instruction::Ret:         NumFastIselFailRet++; return;
  case Instruction::Br:          NumFastIselFailBr++; return;
  case Instruction::Switch:      NumFastIselFailSwitch++; return;
  case Instruction::IndirectBr:  NumFastIselFailIndirectBr++; return;
  case Instruction::Invoke:      NumFastIselFailInvoke++; return;
  case Instruction::Resume:      NumFastIselFailResume++; return;
  case Instruction::Unreachable: NumFastIselFailUnreachable++; return;

  // Standard binary operators...
  case Instruction::Add:  NumFastIselFailAdd++; return;
  case Instruction::FAdd: NumFastIselFailFAdd++; return;
  case Instruction::Sub:  NumFastIselFailSub++; return;
  case Instruction::FSub: NumFastIselFailFSub++; return;
  case Instruction::Mul:  NumFastIselFailMul++; return;
  case Instruction::FMul: NumFastIselFailFMul++; return;
  case Instruction::UDiv: NumFastIselFailUDiv++; return;
  case Instruction::SDiv: NumFastIselFailSDiv++; return;
  case Instruction::FDiv: NumFastIselFailFDiv++; return;
  case Instruction::URem: NumFastIselFailURem++; return;
  case Instruction::SRem: NumFastIselFailSRem++; return;
  case Instruction::FRem: NumFastIselFailFRem++; return;

  // Logical operators...
  case Instruction::And: NumFastIselFailAnd++; return;
  case Instruction::Or:  NumFastIselFailOr++; return;
  case Instruction::Xor: NumFastIselFailXor++; return;

  // Memory instructions...
  case Instruction::Alloca:        NumFastIselFailAlloca++; return;
  case Instruction::Load:          NumFastIselFailLoad++; return;
  case Instruction::Store:         NumFastIselFailStore++; return;
  case Instruction::AtomicCmpXchg: NumFastIselFailAtomicCmpXchg++; return;
  case Instruction::AtomicRMW:     NumFastIselFailAtomicRMW++; return;
  case Instruction::Fence:         NumFastIselFailFence++; return;
  case Instruction::GetElementPtr: NumFastIselFailGetElementPtr++; return;

  // Convert instructions...
  case Instruction::Trunc:    NumFastIselFailTrunc++; return;
  case Instruction::ZExt:     NumFastIselFailZExt++; return;
  case Instruction::SExt:     NumFastIselFailSExt++; return;
  case Instruction::FPTrunc:  NumFastIselFailFPTrunc++; return;
  case Instruction::FPExt:    NumFastIselFailFPExt++; return;
  case Instruction::FPToUI:   NumFastIselFailFPToUI++; return;
  case Instruction::FPToSI:   NumFastIselFailFPToSI++; return;
  case Instruction::UIToFP:   NumFastIselFailUIToFP++; return;
  case Instruction::SIToFP:   NumFastIselFailSIToFP++; return;
  case Instruction::IntToPtr: NumFastIselFailIntToPtr++; return;
  case Instruction::PtrToInt: NumFastIselFailPtrToInt++; return;
  case Instruction::BitCast:  NumFastIselFailBitCast++; return;

  // Other instructions...
  case Instruction::ICmp:           NumFastIselFailICmp++; return;
  case Instruction::FCmp:           NumFastIselFailFCmp++; return;
  case Instruction::PHI:            NumFastIselFailPHI++; return;
  case Instruction::Select:         NumFastIselFailSelect++; return;
  case Instruction::Call:           NumFastIselFailCall++; return;
  case Instruction::Shl:            NumFastIselFailShl++; return;
  case Instruction::LShr:           NumFastIselFailLShr++; return;
  case Instruction::AShr:           NumFastIselFailAShr++; return;
  case Instruction::VAArg:          NumFastIselFailVAArg++; return;
  case Instruction::ExtractElement: NumFastIselFailExtractElement++; return;
  case Instruction::InsertElement:  NumFastIselFailInsertElement++; return;
  case Instruction::ShuffleVector:  NumFastIselFailShuffleVector++; return;
  case Instruction::ExtractValue:   NumFastIselFailExtractValue++; return;
  case Instruction::InsertValue:    NumFastIselFailInsertValue++; return;
  case Instruction::LandingPad:     NumFastIselFailLandingPad++; return;
  }
}
#endif

void SelectionDAGISel::SelectAllBasicBlocks(const Function &Fn) {
  // Initialize the Fast-ISel state, if needed.
  FastISel *FastIS = 0;
  if (TM.Options.EnableFastISel)
    FastIS = getTargetLowering()->createFastISel(*FuncInfo, LibInfo);

  // Iterate over all basic blocks in the function.
  ReversePostOrderTraversal<const Function*> RPOT(&Fn);
  for (ReversePostOrderTraversal<const Function*>::rpo_iterator
       I = RPOT.begin(), E = RPOT.end(); I != E; ++I) {
    const BasicBlock *LLVMBB = *I;

    if (OptLevel != CodeGenOpt::None) {
      bool AllPredsVisited = true;
      for (const_pred_iterator PI = pred_begin(LLVMBB), PE = pred_end(LLVMBB);
           PI != PE; ++PI) {
        if (!FuncInfo->VisitedBBs.count(*PI)) {
          AllPredsVisited = false;
          break;
        }
      }

      if (AllPredsVisited) {
        for (BasicBlock::const_iterator I = LLVMBB->begin();
             const PHINode *PN = dyn_cast<PHINode>(I); ++I)
          FuncInfo->ComputePHILiveOutRegInfo(PN);
      } else {
        for (BasicBlock::const_iterator I = LLVMBB->begin();
             const PHINode *PN = dyn_cast<PHINode>(I); ++I)
          FuncInfo->InvalidatePHILiveOutRegInfo(PN);
      }

      FuncInfo->VisitedBBs.insert(LLVMBB);
    }

    BasicBlock::const_iterator const Begin = LLVMBB->getFirstNonPHI();
    BasicBlock::const_iterator const End = LLVMBB->end();
    BasicBlock::const_iterator BI = End;

    FuncInfo->MBB = FuncInfo->MBBMap[LLVMBB];
    FuncInfo->InsertPt = FuncInfo->MBB->getFirstNonPHI();

    // Setup an EH landing-pad block.
    FuncInfo->ExceptionPointerVirtReg = 0;
    FuncInfo->ExceptionSelectorVirtReg = 0;
    if (FuncInfo->MBB->isLandingPad())
      PrepareEHLandingPad();

    // Before doing SelectionDAG ISel, see if FastISel has been requested.
    if (FastIS) {
      FastIS->startNewBlock();

      // Emit code for any incoming arguments. This must happen before
      // beginning FastISel on the entry block.
      if (LLVMBB == &Fn.getEntryBlock()) {
        ++NumEntryBlocks;

        // Lower any arguments needed in this block if this is the entry block.
        if (!FastIS->LowerArguments()) {
          // Fast isel failed to lower these arguments
          ++NumFastIselFailLowerArguments;
          if (EnableFastISelAbortArgs)
            llvm_unreachable("FastISel didn't lower all arguments");

          // Use SelectionDAG argument lowering
          LowerArguments(Fn);
          CurDAG->setRoot(SDB->getControlRoot());
          SDB->clear();
          CodeGenAndEmitDAG();
        }

        // If we inserted any instructions at the beginning, make a note of
        // where they are, so we can be sure to emit subsequent instructions
        // after them.
        if (FuncInfo->InsertPt != FuncInfo->MBB->begin())
          FastIS->setLastLocalValue(llvm::prior(FuncInfo->InsertPt));
        else
          FastIS->setLastLocalValue(0);
      }

      unsigned NumFastIselRemaining = std::distance(Begin, End);
      // Do FastISel on as many instructions as possible.
      for (; BI != Begin; --BI) {
        const Instruction *Inst = llvm::prior(BI);

        // If we no longer require this instruction, skip it.
        if (isFoldedOrDeadInstruction(Inst, FuncInfo)) {
          --NumFastIselRemaining;
          continue;
        }

        // Bottom-up: reset the insert pos at the top, after any local-value
        // instructions.
        FastIS->recomputeInsertPt();

        // Try to select the instruction with FastISel.
        if (FastIS->SelectInstruction(Inst)) {
          --NumFastIselRemaining;
          ++NumFastIselSuccess;
          // If fast isel succeeded, skip over all the folded instructions, and
          // then see if there is a load right before the selected instructions.
          // Try to fold the load if so.
          const Instruction *BeforeInst = Inst;
          while (BeforeInst != Begin) {
            BeforeInst = llvm::prior(BasicBlock::const_iterator(BeforeInst));
            if (!isFoldedOrDeadInstruction(BeforeInst, FuncInfo))
              break;
          }
          if (BeforeInst != Inst && isa<LoadInst>(BeforeInst) &&
              BeforeInst->hasOneUse() &&
              FastIS->tryToFoldLoad(cast<LoadInst>(BeforeInst), Inst)) {
            // If we succeeded, don't re-select the load.
            BI = llvm::next(BasicBlock::const_iterator(BeforeInst));
            --NumFastIselRemaining;
            ++NumFastIselSuccess;
          }
          continue;
        }

#ifndef NDEBUG
        if (EnableFastISelVerbose2)
          collectFailStats(Inst);
#endif

        // Then handle certain instructions as single-LLVM-Instruction blocks.
        if (isa<CallInst>(Inst)) {

          if (EnableFastISelVerbose || EnableFastISelAbort) {
            dbgs() << "FastISel missed call: ";
            Inst->dump();
          }

          if (!Inst->getType()->isVoidTy() && !Inst->use_empty()) {
            unsigned &R = FuncInfo->ValueMap[Inst];
            if (!R)
              R = FuncInfo->CreateRegs(Inst->getType());
          }

          bool HadTailCall = false;
          MachineBasicBlock::iterator SavedInsertPt = FuncInfo->InsertPt;
          SelectBasicBlock(Inst, BI, HadTailCall);

          // If the call was emitted as a tail call, we're done with the block.
          // We also need to delete any previously emitted instructions.
          if (HadTailCall) {
            FastIS->removeDeadCode(SavedInsertPt, FuncInfo->MBB->end());
            --BI;
            break;
          }

          // Recompute NumFastIselRemaining as Selection DAG instruction
          // selection may have handled the call, input args, etc.
          unsigned RemainingNow = std::distance(Begin, BI);
          NumFastIselFailures += NumFastIselRemaining - RemainingNow;
          NumFastIselRemaining = RemainingNow;
          continue;
        }

        if (isa<TerminatorInst>(Inst) && !isa<BranchInst>(Inst)) {
          // Don't abort, and use a different message for terminator misses.
          NumFastIselFailures += NumFastIselRemaining;
          if (EnableFastISelVerbose || EnableFastISelAbort) {
            dbgs() << "FastISel missed terminator: ";
            Inst->dump();
          }
        } else {
          NumFastIselFailures += NumFastIselRemaining;
          if (EnableFastISelVerbose || EnableFastISelAbort) {
            dbgs() << "FastISel miss: ";
            Inst->dump();
          }
          if (EnableFastISelAbort)
            // The "fast" selector couldn't handle something and bailed.
            // For the purpose of debugging, just abort.
            llvm_unreachable("FastISel didn't select the entire block");
        }
        break;
      }

      FastIS->recomputeInsertPt();
    } else {
      // Lower any arguments needed in this block if this is the entry block.
      if (LLVMBB == &Fn.getEntryBlock()) {
        ++NumEntryBlocks;
        LowerArguments(Fn);
      }
    }

    if (Begin != BI)
      ++NumDAGBlocks;
    else
      ++NumFastIselBlocks;

    if (Begin != BI) {
      // Run SelectionDAG instruction selection on the remainder of the block
      // not handled by FastISel. If FastISel is not run, this is the entire
      // block.
      bool HadTailCall;
      SelectBasicBlock(Begin, BI, HadTailCall);
    }

    FinishBasicBlock();
    FuncInfo->PHINodesToUpdate.clear();
  }

  delete FastIS;
  SDB->clearDanglingDebugInfo();
  SDB->SPDescriptor.resetPerFunctionState();
}

/// Given that the input MI is before a partial terminator sequence TSeq, return
/// true if M + TSeq also a partial terminator sequence.
///
/// A Terminator sequence is a sequence of MachineInstrs which at this point in
/// lowering copy vregs into physical registers, which are then passed into
/// terminator instructors so we can satisfy ABI constraints. A partial
/// terminator sequence is an improper subset of a terminator sequence (i.e. it
/// may be the whole terminator sequence).
static bool MIIsInTerminatorSequence(const MachineInstr *MI) {
  // If we do not have a copy or an implicit def, we return true if and only if
  // MI is a debug value.
  if (!MI->isCopy() && !MI->isImplicitDef())
    // Sometimes DBG_VALUE MI sneak in between the copies from the vregs to the
    // physical registers if there is debug info associated with the terminator
    // of our mbb. We want to include said debug info in our terminator
    // sequence, so we return true in that case.
    return MI->isDebugValue();

  // We have left the terminator sequence if we are not doing one of the
  // following:
  //
  // 1. Copying a vreg into a physical register.
  // 2. Copying a vreg into a vreg.
  // 3. Defining a register via an implicit def.

  // OPI should always be a register definition...
  MachineInstr::const_mop_iterator OPI = MI->operands_begin();
  if (!OPI->isReg() || !OPI->isDef())
    return false;

  // Defining any register via an implicit def is always ok.
  if (MI->isImplicitDef())
    return true;

  // Grab the copy source...
  MachineInstr::const_mop_iterator OPI2 = OPI;
  ++OPI2;
  assert(OPI2 != MI->operands_end()
         && "Should have a copy implying we should have 2 arguments.");

  // Make sure that the copy dest is not a vreg when the copy source is a
  // physical register.
  if (!OPI2->isReg() ||
      (!TargetRegisterInfo::isPhysicalRegister(OPI->getReg()) &&
       TargetRegisterInfo::isPhysicalRegister(OPI2->getReg())))
    return false;

  return true;
}

/// Find the split point at which to splice the end of BB into its success stack
/// protector check machine basic block.
///
/// On many platforms, due to ABI constraints, terminators, even before register
/// allocation, use physical registers. This creates an issue for us since
/// physical registers at this point can not travel across basic
/// blocks. Luckily, selectiondag always moves physical registers into vregs
/// when they enter functions and moves them through a sequence of copies back
/// into the physical registers right before the terminator creating a
/// ``Terminator Sequence''. This function is searching for the beginning of the
/// terminator sequence so that we can ensure that we splice off not just the
/// terminator, but additionally the copies that move the vregs into the
/// physical registers.
static MachineBasicBlock::iterator
FindSplitPointForStackProtector(MachineBasicBlock *BB, DebugLoc DL) {
  MachineBasicBlock::iterator SplitPoint = BB->getFirstTerminator();
  //
  if (SplitPoint == BB->begin())
    return SplitPoint;

  MachineBasicBlock::iterator Start = BB->begin();
  MachineBasicBlock::iterator Previous = SplitPoint;
  --Previous;

  while (MIIsInTerminatorSequence(Previous)) {
    SplitPoint = Previous;
    if (Previous == Start)
      break;
    --Previous;
  }

  return SplitPoint;
}

void
SelectionDAGISel::FinishBasicBlock() {

  DEBUG(dbgs() << "Total amount of phi nodes to update: "
               << FuncInfo->PHINodesToUpdate.size() << "\n";
        for (unsigned i = 0, e = FuncInfo->PHINodesToUpdate.size(); i != e; ++i)
          dbgs() << "Node " << i << " : ("
                 << FuncInfo->PHINodesToUpdate[i].first
                 << ", " << FuncInfo->PHINodesToUpdate[i].second << ")\n");

  const bool MustUpdatePHINodes = SDB->SwitchCases.empty() &&
                                  SDB->JTCases.empty() &&
                                  SDB->BitTestCases.empty();

  // Next, now that we know what the last MBB the LLVM BB expanded is, update
  // PHI nodes in successors.
  if (MustUpdatePHINodes) {
    for (unsigned i = 0, e = FuncInfo->PHINodesToUpdate.size(); i != e; ++i) {
      MachineInstrBuilder PHI(*MF, FuncInfo->PHINodesToUpdate[i].first);
      assert(PHI->isPHI() &&
             "This is not a machine PHI node that we are updating!");
      if (!FuncInfo->MBB->isSuccessor(PHI->getParent()))
        continue;
      PHI.addReg(FuncInfo->PHINodesToUpdate[i].second).addMBB(FuncInfo->MBB);
    }
  }

  // Handle stack protector.
  if (SDB->SPDescriptor.shouldEmitStackProtector()) {
    MachineBasicBlock *ParentMBB = SDB->SPDescriptor.getParentMBB();
    MachineBasicBlock *SuccessMBB = SDB->SPDescriptor.getSuccessMBB();

    // Find the split point to split the parent mbb. At the same time copy all
    // physical registers used in the tail of parent mbb into virtual registers
    // before the split point and back into physical registers after the split
    // point. This prevents us needing to deal with Live-ins and many other
    // register allocation issues caused by us splitting the parent mbb. The
    // register allocator will clean up said virtual copies later on.
    MachineBasicBlock::iterator SplitPoint =
      FindSplitPointForStackProtector(ParentMBB, SDB->getCurDebugLoc());

    // Splice the terminator of ParentMBB into SuccessMBB.
    SuccessMBB->splice(SuccessMBB->end(), ParentMBB,
                       SplitPoint,
                       ParentMBB->end());

    // Add compare/jump on neq/jump to the parent BB.
    FuncInfo->MBB = ParentMBB;
    FuncInfo->InsertPt = ParentMBB->end();
    SDB->visitSPDescriptorParent(SDB->SPDescriptor, ParentMBB);
    CurDAG->setRoot(SDB->getRoot());
    SDB->clear();
    CodeGenAndEmitDAG();

    // CodeGen Failure MBB if we have not codegened it yet.
    MachineBasicBlock *FailureMBB = SDB->SPDescriptor.getFailureMBB();
    if (!FailureMBB->size()) {
      FuncInfo->MBB = FailureMBB;
      FuncInfo->InsertPt = FailureMBB->end();
      SDB->visitSPDescriptorFailure(SDB->SPDescriptor);
      CurDAG->setRoot(SDB->getRoot());
      SDB->clear();
      CodeGenAndEmitDAG();
    }

    // Clear the Per-BB State.
    SDB->SPDescriptor.resetPerBBState();
  }

  // If we updated PHI Nodes, return early.
  if (MustUpdatePHINodes)
    return;

  for (unsigned i = 0, e = SDB->BitTestCases.size(); i != e; ++i) {
    // Lower header first, if it wasn't already lowered
    if (!SDB->BitTestCases[i].Emitted) {
      // Set the current basic block to the mbb we wish to insert the code into
      FuncInfo->MBB = SDB->BitTestCases[i].Parent;
      FuncInfo->InsertPt = FuncInfo->MBB->end();
      // Emit the code
      SDB->visitBitTestHeader(SDB->BitTestCases[i], FuncInfo->MBB);
      CurDAG->setRoot(SDB->getRoot());
      SDB->clear();
      CodeGenAndEmitDAG();
    }

    uint32_t UnhandledWeight = 0;
    for (unsigned j = 0, ej = SDB->BitTestCases[i].Cases.size(); j != ej; ++j)
      UnhandledWeight += SDB->BitTestCases[i].Cases[j].ExtraWeight;

    for (unsigned j = 0, ej = SDB->BitTestCases[i].Cases.size(); j != ej; ++j) {
      UnhandledWeight -= SDB->BitTestCases[i].Cases[j].ExtraWeight;
      // Set the current basic block to the mbb we wish to insert the code into
      FuncInfo->MBB = SDB->BitTestCases[i].Cases[j].ThisBB;
      FuncInfo->InsertPt = FuncInfo->MBB->end();
      // Emit the code
      if (j+1 != ej)
        SDB->visitBitTestCase(SDB->BitTestCases[i],
                              SDB->BitTestCases[i].Cases[j+1].ThisBB,
                              UnhandledWeight,
                              SDB->BitTestCases[i].Reg,
                              SDB->BitTestCases[i].Cases[j],
                              FuncInfo->MBB);
      else
        SDB->visitBitTestCase(SDB->BitTestCases[i],
                              SDB->BitTestCases[i].Default,
                              UnhandledWeight,
                              SDB->BitTestCases[i].Reg,
                              SDB->BitTestCases[i].Cases[j],
                              FuncInfo->MBB);


      CurDAG->setRoot(SDB->getRoot());
      SDB->clear();
      CodeGenAndEmitDAG();
    }

    // Update PHI Nodes
    for (unsigned pi = 0, pe = FuncInfo->PHINodesToUpdate.size();
         pi != pe; ++pi) {
      MachineInstrBuilder PHI(*MF, FuncInfo->PHINodesToUpdate[pi].first);
      MachineBasicBlock *PHIBB = PHI->getParent();
      assert(PHI->isPHI() &&
             "This is not a machine PHI node that we are updating!");
      // This is "default" BB. We have two jumps to it. From "header" BB and
      // from last "case" BB.
      if (PHIBB == SDB->BitTestCases[i].Default)
        PHI.addReg(FuncInfo->PHINodesToUpdate[pi].second)
           .addMBB(SDB->BitTestCases[i].Parent)
           .addReg(FuncInfo->PHINodesToUpdate[pi].second)
           .addMBB(SDB->BitTestCases[i].Cases.back().ThisBB);
      // One of "cases" BB.
      for (unsigned j = 0, ej = SDB->BitTestCases[i].Cases.size();
           j != ej; ++j) {
        MachineBasicBlock* cBB = SDB->BitTestCases[i].Cases[j].ThisBB;
        if (cBB->isSuccessor(PHIBB))
          PHI.addReg(FuncInfo->PHINodesToUpdate[pi].second).addMBB(cBB);
      }
    }
  }
  SDB->BitTestCases.clear();

  // If the JumpTable record is filled in, then we need to emit a jump table.
  // Updating the PHI nodes is tricky in this case, since we need to determine
  // whether the PHI is a successor of the range check MBB or the jump table MBB
  for (unsigned i = 0, e = SDB->JTCases.size(); i != e; ++i) {
    // Lower header first, if it wasn't already lowered
    if (!SDB->JTCases[i].first.Emitted) {
      // Set the current basic block to the mbb we wish to insert the code into
      FuncInfo->MBB = SDB->JTCases[i].first.HeaderBB;
      FuncInfo->InsertPt = FuncInfo->MBB->end();
      // Emit the code
      SDB->visitJumpTableHeader(SDB->JTCases[i].second, SDB->JTCases[i].first,
                                FuncInfo->MBB);
      CurDAG->setRoot(SDB->getRoot());
      SDB->clear();
      CodeGenAndEmitDAG();
    }

    // Set the current basic block to the mbb we wish to insert the code into
    FuncInfo->MBB = SDB->JTCases[i].second.MBB;
    FuncInfo->InsertPt = FuncInfo->MBB->end();
    // Emit the code
    SDB->visitJumpTable(SDB->JTCases[i].second);
    CurDAG->setRoot(SDB->getRoot());
    SDB->clear();
    CodeGenAndEmitDAG();

    // Update PHI Nodes
    for (unsigned pi = 0, pe = FuncInfo->PHINodesToUpdate.size();
         pi != pe; ++pi) {
      MachineInstrBuilder PHI(*MF, FuncInfo->PHINodesToUpdate[pi].first);
      MachineBasicBlock *PHIBB = PHI->getParent();
      assert(PHI->isPHI() &&
             "This is not a machine PHI node that we are updating!");
      // "default" BB. We can go there only from header BB.
      if (PHIBB == SDB->JTCases[i].second.Default)
        PHI.addReg(FuncInfo->PHINodesToUpdate[pi].second)
           .addMBB(SDB->JTCases[i].first.HeaderBB);
      // JT BB. Just iterate over successors here
      if (FuncInfo->MBB->isSuccessor(PHIBB))
        PHI.addReg(FuncInfo->PHINodesToUpdate[pi].second).addMBB(FuncInfo->MBB);
    }
  }
  SDB->JTCases.clear();

  // If the switch block involved a branch to one of the actual successors, we
  // need to update PHI nodes in that block.
  for (unsigned i = 0, e = FuncInfo->PHINodesToUpdate.size(); i != e; ++i) {
    MachineInstrBuilder PHI(*MF, FuncInfo->PHINodesToUpdate[i].first);
    assert(PHI->isPHI() &&
           "This is not a machine PHI node that we are updating!");
    if (FuncInfo->MBB->isSuccessor(PHI->getParent()))
      PHI.addReg(FuncInfo->PHINodesToUpdate[i].second).addMBB(FuncInfo->MBB);
  }

  // If we generated any switch lowering information, build and codegen any
  // additional DAGs necessary.
  for (unsigned i = 0, e = SDB->SwitchCases.size(); i != e; ++i) {
    // Set the current basic block to the mbb we wish to insert the code into
    FuncInfo->MBB = SDB->SwitchCases[i].ThisBB;
    FuncInfo->InsertPt = FuncInfo->MBB->end();

    // Determine the unique successors.
    SmallVector<MachineBasicBlock *, 2> Succs;
    Succs.push_back(SDB->SwitchCases[i].TrueBB);
    if (SDB->SwitchCases[i].TrueBB != SDB->SwitchCases[i].FalseBB)
      Succs.push_back(SDB->SwitchCases[i].FalseBB);

    // Emit the code. Note that this could result in FuncInfo->MBB being split.
    SDB->visitSwitchCase(SDB->SwitchCases[i], FuncInfo->MBB);
    CurDAG->setRoot(SDB->getRoot());
    SDB->clear();
    CodeGenAndEmitDAG();

    // Remember the last block, now that any splitting is done, for use in
    // populating PHI nodes in successors.
    MachineBasicBlock *ThisBB = FuncInfo->MBB;

    // Handle any PHI nodes in successors of this chunk, as if we were coming
    // from the original BB before switch expansion.  Note that PHI nodes can
    // occur multiple times in PHINodesToUpdate.  We have to be very careful to
    // handle them the right number of times.
    for (unsigned i = 0, e = Succs.size(); i != e; ++i) {
      FuncInfo->MBB = Succs[i];
      FuncInfo->InsertPt = FuncInfo->MBB->end();
      // FuncInfo->MBB may have been removed from the CFG if a branch was
      // constant folded.
      if (ThisBB->isSuccessor(FuncInfo->MBB)) {
        for (MachineBasicBlock::iterator
             MBBI = FuncInfo->MBB->begin(), MBBE = FuncInfo->MBB->end();
             MBBI != MBBE && MBBI->isPHI(); ++MBBI) {
          MachineInstrBuilder PHI(*MF, MBBI);
          // This value for this PHI node is recorded in PHINodesToUpdate.
          for (unsigned pn = 0; ; ++pn) {
            assert(pn != FuncInfo->PHINodesToUpdate.size() &&
                   "Didn't find PHI entry!");
            if (FuncInfo->PHINodesToUpdate[pn].first == PHI) {
              PHI.addReg(FuncInfo->PHINodesToUpdate[pn].second).addMBB(ThisBB);
              break;
            }
          }
        }
      }
    }
  }
  SDB->SwitchCases.clear();
}


/// Create the scheduler. If a specific scheduler was specified
/// via the SchedulerRegistry, use it, otherwise select the
/// one preferred by the target.
///
ScheduleDAGSDNodes *SelectionDAGISel::CreateScheduler() {
  RegisterScheduler::FunctionPassCtor Ctor = RegisterScheduler::getDefault();

  if (!Ctor) {
    Ctor = ISHeuristic;
    RegisterScheduler::setDefault(Ctor);
  }

  return Ctor(this, OptLevel);
}

//===----------------------------------------------------------------------===//
// Helper functions used by the generated instruction selector.
//===----------------------------------------------------------------------===//
// Calls to these methods are generated by tblgen.

/// CheckAndMask - The isel is trying to match something like (and X, 255).  If
/// the dag combiner simplified the 255, we still want to match.  RHS is the
/// actual value in the DAG on the RHS of an AND, and DesiredMaskS is the value
/// specified in the .td file (e.g. 255).
bool SelectionDAGISel::CheckAndMask(SDValue LHS, ConstantSDNode *RHS,
                                    int64_t DesiredMaskS) const {
  const APInt &ActualMask = RHS->getAPIntValue();
  const APInt &DesiredMask = APInt(LHS.getValueSizeInBits(), DesiredMaskS);

  // If the actual mask exactly matches, success!
  if (ActualMask == DesiredMask)
    return true;

  // If the actual AND mask is allowing unallowed bits, this doesn't match.
  if (ActualMask.intersects(~DesiredMask))
    return false;

  // Otherwise, the DAG Combiner may have proven that the value coming in is
  // either already zero or is not demanded.  Check for known zero input bits.
  APInt NeededMask = DesiredMask & ~ActualMask;
  if (CurDAG->MaskedValueIsZero(LHS, NeededMask))
    return true;

  // TODO: check to see if missing bits are just not demanded.

  // Otherwise, this pattern doesn't match.
  return false;
}

/// CheckOrMask - The isel is trying to match something like (or X, 255).  If
/// the dag combiner simplified the 255, we still want to match.  RHS is the
/// actual value in the DAG on the RHS of an OR, and DesiredMaskS is the value
/// specified in the .td file (e.g. 255).
bool SelectionDAGISel::CheckOrMask(SDValue LHS, ConstantSDNode *RHS,
                                   int64_t DesiredMaskS) const {
  const APInt &ActualMask = RHS->getAPIntValue();
  const APInt &DesiredMask = APInt(LHS.getValueSizeInBits(), DesiredMaskS);

  // If the actual mask exactly matches, success!
  if (ActualMask == DesiredMask)
    return true;

  // If the actual AND mask is allowing unallowed bits, this doesn't match.
  if (ActualMask.intersects(~DesiredMask))
    return false;

  // Otherwise, the DAG Combiner may have proven that the value coming in is
  // either already zero or is not demanded.  Check for known zero input bits.
  APInt NeededMask = DesiredMask & ~ActualMask;

  APInt KnownZero, KnownOne;
  CurDAG->ComputeMaskedBits(LHS, KnownZero, KnownOne);

  // If all the missing bits in the or are already known to be set, match!
  if ((NeededMask & KnownOne) == NeededMask)
    return true;

  // TODO: check to see if missing bits are just not demanded.

  // Otherwise, this pattern doesn't match.
  return false;
}


/// SelectInlineAsmMemoryOperands - Calls to this are automatically generated
/// by tblgen.  Others should not call it.
void SelectionDAGISel::
SelectInlineAsmMemoryOperands(std::vector<SDValue> &Ops) {
  std::vector<SDValue> InOps;
  std::swap(InOps, Ops);

  Ops.push_back(InOps[InlineAsm::Op_InputChain]); // 0
  Ops.push_back(InOps[InlineAsm::Op_AsmString]);  // 1
  Ops.push_back(InOps[InlineAsm::Op_MDNode]);     // 2, !srcloc
  Ops.push_back(InOps[InlineAsm::Op_ExtraInfo]);  // 3 (SideEffect, AlignStack)

  unsigned i = InlineAsm::Op_FirstOperand, e = InOps.size();
  if (InOps[e-1].getValueType() == MVT::Glue)
    --e;  // Don't process a glue operand if it is here.

  while (i != e) {
    unsigned Flags = cast<ConstantSDNode>(InOps[i])->getZExtValue();
    if (!InlineAsm::isMemKind(Flags)) {
      // Just skip over this operand, copying the operands verbatim.
      Ops.insert(Ops.end(), InOps.begin()+i,
                 InOps.begin()+i+InlineAsm::getNumOperandRegisters(Flags) + 1);
      i += InlineAsm::getNumOperandRegisters(Flags) + 1;
    } else {
      assert(InlineAsm::getNumOperandRegisters(Flags) == 1 &&
             "Memory operand with multiple values?");
      // Otherwise, this is a memory operand.  Ask the target to select it.
      std::vector<SDValue> SelOps;
      if (SelectInlineAsmMemoryOperand(InOps[i+1], 'm', SelOps))
        report_fatal_error("Could not match memory address.  Inline asm"
                           " failure!");

      // Add this to the output node.
      unsigned NewFlags =
        InlineAsm::getFlagWord(InlineAsm::Kind_Mem, SelOps.size());
      Ops.push_back(CurDAG->getTargetConstant(NewFlags, MVT::i32));
      Ops.insert(Ops.end(), SelOps.begin(), SelOps.end());
      i += 2;
    }
  }

  // Add the glue input back if present.
  if (e != InOps.size())
    Ops.push_back(InOps.back());
}

/// findGlueUse - Return use of MVT::Glue value produced by the specified
/// SDNode.
///
static SDNode *findGlueUse(SDNode *N) {
  unsigned FlagResNo = N->getNumValues()-1;
  for (SDNode::use_iterator I = N->use_begin(), E = N->use_end(); I != E; ++I) {
    SDUse &Use = I.getUse();
    if (Use.getResNo() == FlagResNo)
      return Use.getUser();
  }
  return NULL;
}

/// findNonImmUse - Return true if "Use" is a non-immediate use of "Def".
/// This function recursively traverses up the operand chain, ignoring
/// certain nodes.
static bool findNonImmUse(SDNode *Use, SDNode* Def, SDNode *ImmedUse,
                          SDNode *Root, SmallPtrSet<SDNode*, 16> &Visited,
                          bool IgnoreChains) {
  // The NodeID's are given uniques ID's where a node ID is guaranteed to be
  // greater than all of its (recursive) operands.  If we scan to a point where
  // 'use' is smaller than the node we're scanning for, then we know we will
  // never find it.
  //
  // The Use may be -1 (unassigned) if it is a newly allocated node.  This can
  // happen because we scan down to newly selected nodes in the case of glue
  // uses.
  if ((Use->getNodeId() < Def->getNodeId() && Use->getNodeId() != -1))
    return false;

  // Don't revisit nodes if we already scanned it and didn't fail, we know we
  // won't fail if we scan it again.
  if (!Visited.insert(Use))
    return false;

  for (unsigned i = 0, e = Use->getNumOperands(); i != e; ++i) {
    // Ignore chain uses, they are validated by HandleMergeInputChains.
    if (Use->getOperand(i).getValueType() == MVT::Other && IgnoreChains)
      continue;

    SDNode *N = Use->getOperand(i).getNode();
    if (N == Def) {
      if (Use == ImmedUse || Use == Root)
        continue;  // We are not looking for immediate use.
      assert(N != Root);
      return true;
    }

    // Traverse up the operand chain.
    if (findNonImmUse(N, Def, ImmedUse, Root, Visited, IgnoreChains))
      return true;
  }
  return false;
}

/// IsProfitableToFold - Returns true if it's profitable to fold the specific
/// operand node N of U during instruction selection that starts at Root.
bool SelectionDAGISel::IsProfitableToFold(SDValue N, SDNode *U,
                                          SDNode *Root) const {
  if (OptLevel == CodeGenOpt::None) return false;
  return N.hasOneUse();
}

/// IsLegalToFold - Returns true if the specific operand node N of
/// U can be folded during instruction selection that starts at Root.
bool SelectionDAGISel::IsLegalToFold(SDValue N, SDNode *U, SDNode *Root,
                                     CodeGenOpt::Level OptLevel,
                                     bool IgnoreChains) {
  if (OptLevel == CodeGenOpt::None) return false;

  // If Root use can somehow reach N through a path that that doesn't contain
  // U then folding N would create a cycle. e.g. In the following
  // diagram, Root can reach N through X. If N is folded into into Root, then
  // X is both a predecessor and a successor of U.
  //
  //          [N*]           //
  //         ^   ^           //
  //        /     \          //
  //      [U*]    [X]?       //
  //        ^     ^          //
  //         \   /           //
  //          \ /            //
  //         [Root*]         //
  //
  // * indicates nodes to be folded together.
  //
  // If Root produces glue, then it gets (even more) interesting. Since it
  // will be "glued" together with its glue use in the scheduler, we need to
  // check if it might reach N.
  //
  //          [N*]           //
  //         ^   ^           //
  //        /     \          //
  //      [U*]    [X]?       //
  //        ^       ^        //
  //         \       \       //
  //          \      |       //
  //         [Root*] |       //
  //          ^      |       //
  //          f      |       //
  //          |      /       //
  //         [Y]    /        //
  //           ^   /         //
  //           f  /          //
  //           | /           //
  //          [GU]           //
  //
  // If GU (glue use) indirectly reaches N (the load), and Root folds N
  // (call it Fold), then X is a predecessor of GU and a successor of
  // Fold. But since Fold and GU are glued together, this will create
  // a cycle in the scheduling graph.

  // If the node has glue, walk down the graph to the "lowest" node in the
  // glueged set.
  EVT VT = Root->getValueType(Root->getNumValues()-1);
  while (VT == MVT::Glue) {
    SDNode *GU = findGlueUse(Root);
    if (GU == NULL)
      break;
    Root = GU;
    VT = Root->getValueType(Root->getNumValues()-1);

    // If our query node has a glue result with a use, we've walked up it.  If
    // the user (which has already been selected) has a chain or indirectly uses
    // the chain, our WalkChainUsers predicate will not consider it.  Because of
    // this, we cannot ignore chains in this predicate.
    IgnoreChains = false;
  }


  SmallPtrSet<SDNode*, 16> Visited;
  return !findNonImmUse(Root, N.getNode(), U, Root, Visited, IgnoreChains);
}

SDNode *SelectionDAGISel::Select_INLINEASM(SDNode *N) {
  std::vector<SDValue> Ops(N->op_begin(), N->op_end());
  SelectInlineAsmMemoryOperands(Ops);

  EVT VTs[] = { MVT::Other, MVT::Glue };
  SDValue New = CurDAG->getNode(ISD::INLINEASM, SDLoc(N),
                                VTs, &Ops[0], Ops.size());
  New->setNodeId(-1);
  return New.getNode();
}

SDNode *SelectionDAGISel::Select_UNDEF(SDNode *N) {
  return CurDAG->SelectNodeTo(N, TargetOpcode::IMPLICIT_DEF,N->getValueType(0));
}

/// GetVBR - decode a vbr encoding whose top bit is set.
LLVM_ATTRIBUTE_ALWAYS_INLINE static uint64_t
GetVBR(uint64_t Val, const unsigned char *MatcherTable, unsigned &Idx) {
  assert(Val >= 128 && "Not a VBR");
  Val &= 127;  // Remove first vbr bit.

  unsigned Shift = 7;
  uint64_t NextBits;
  do {
    NextBits = MatcherTable[Idx++];
    Val |= (NextBits&127) << Shift;
    Shift += 7;
  } while (NextBits & 128);

  return Val;
}


/// UpdateChainsAndGlue - When a match is complete, this method updates uses of
/// interior glue and chain results to use the new glue and chain results.
void SelectionDAGISel::
UpdateChainsAndGlue(SDNode *NodeToMatch, SDValue InputChain,
                    const SmallVectorImpl<SDNode*> &ChainNodesMatched,
                    SDValue InputGlue,
                    const SmallVectorImpl<SDNode*> &GlueResultNodesMatched,
                    bool isMorphNodeTo) {
  SmallVector<SDNode*, 4> NowDeadNodes;

  // Now that all the normal results are replaced, we replace the chain and
  // glue results if present.
  if (!ChainNodesMatched.empty()) {
    assert(InputChain.getNode() != 0 &&
           "Matched input chains but didn't produce a chain");
    // Loop over all of the nodes we matched that produced a chain result.
    // Replace all the chain results with the final chain we ended up with.
    for (unsigned i = 0, e = ChainNodesMatched.size(); i != e; ++i) {
      SDNode *ChainNode = ChainNodesMatched[i];

      // If this node was already deleted, don't look at it.
      if (ChainNode->getOpcode() == ISD::DELETED_NODE)
        continue;

      // Don't replace the results of the root node if we're doing a
      // MorphNodeTo.
      if (ChainNode == NodeToMatch && isMorphNodeTo)
        continue;

      SDValue ChainVal = SDValue(ChainNode, ChainNode->getNumValues()-1);
      if (ChainVal.getValueType() == MVT::Glue)
        ChainVal = ChainVal.getValue(ChainVal->getNumValues()-2);
      assert(ChainVal.getValueType() == MVT::Other && "Not a chain?");
      CurDAG->ReplaceAllUsesOfValueWith(ChainVal, InputChain);

      // If the node became dead and we haven't already seen it, delete it.
      if (ChainNode->use_empty() &&
          !std::count(NowDeadNodes.begin(), NowDeadNodes.end(), ChainNode))
        NowDeadNodes.push_back(ChainNode);
    }
  }

  // If the result produces glue, update any glue results in the matched
  // pattern with the glue result.
  if (InputGlue.getNode() != 0) {
    // Handle any interior nodes explicitly marked.
    for (unsigned i = 0, e = GlueResultNodesMatched.size(); i != e; ++i) {
      SDNode *FRN = GlueResultNodesMatched[i];

      // If this node was already deleted, don't look at it.
      if (FRN->getOpcode() == ISD::DELETED_NODE)
        continue;

      assert(FRN->getValueType(FRN->getNumValues()-1) == MVT::Glue &&
             "Doesn't have a glue result");
      CurDAG->ReplaceAllUsesOfValueWith(SDValue(FRN, FRN->getNumValues()-1),
                                        InputGlue);

      // If the node became dead and we haven't already seen it, delete it.
      if (FRN->use_empty() &&
          !std::count(NowDeadNodes.begin(), NowDeadNodes.end(), FRN))
        NowDeadNodes.push_back(FRN);
    }
  }

  if (!NowDeadNodes.empty())
    CurDAG->RemoveDeadNodes(NowDeadNodes);

  DEBUG(dbgs() << "ISEL: Match complete!\n");
}

enum ChainResult {
  CR_Simple,
  CR_InducesCycle,
  CR_LeadsToInteriorNode
};

/// WalkChainUsers - Walk down the users of the specified chained node that is
/// part of the pattern we're matching, looking at all of the users we find.
/// This determines whether something is an interior node, whether we have a
/// non-pattern node in between two pattern nodes (which prevent folding because
/// it would induce a cycle) and whether we have a TokenFactor node sandwiched
/// between pattern nodes (in which case the TF becomes part of the pattern).
///
/// The walk we do here is guaranteed to be small because we quickly get down to
/// already selected nodes "below" us.
static ChainResult
WalkChainUsers(const SDNode *ChainedNode,
               SmallVectorImpl<SDNode*> &ChainedNodesInPattern,
               SmallVectorImpl<SDNode*> &InteriorChainedNodes) {
  ChainResult Result = CR_Simple;

  for (SDNode::use_iterator UI = ChainedNode->use_begin(),
         E = ChainedNode->use_end(); UI != E; ++UI) {
    // Make sure the use is of the chain, not some other value we produce.
    if (UI.getUse().getValueType() != MVT::Other) continue;

    SDNode *User = *UI;

    if (User->getOpcode() == ISD::HANDLENODE)  // Root of the graph.
      continue;

    // If we see an already-selected machine node, then we've gone beyond the
    // pattern that we're selecting down into the already selected chunk of the
    // DAG.
    unsigned UserOpcode = User->getOpcode();
    if (User->isMachineOpcode() ||
        UserOpcode == ISD::CopyToReg ||
        UserOpcode == ISD::CopyFromReg ||
        UserOpcode == ISD::INLINEASM ||
        UserOpcode == ISD::EH_LABEL ||
        UserOpcode == ISD::LIFETIME_START ||
        UserOpcode == ISD::LIFETIME_END) {
      // If their node ID got reset to -1 then they've already been selected.
      // Treat them like a MachineOpcode.
      if (User->getNodeId() == -1)
        continue;
    }

    // If we have a TokenFactor, we handle it specially.
    if (User->getOpcode() != ISD::TokenFactor) {
      // If the node isn't a token factor and isn't part of our pattern, then it
      // must be a random chained node in between two nodes we're selecting.
      // This happens when we have something like:
      //   x = load ptr
      //   call
      //   y = x+4
      //   store y -> ptr
      // Because we structurally match the load/store as a read/modify/write,
      // but the call is chained between them.  We cannot fold in this case
      // because it would induce a cycle in the graph.
      if (!std::count(ChainedNodesInPattern.begin(),
                      ChainedNodesInPattern.end(), User))
        return CR_InducesCycle;

      // Otherwise we found a node that is part of our pattern.  For example in:
      //   x = load ptr
      //   y = x+4
      //   store y -> ptr
      // This would happen when we're scanning down from the load and see the
      // store as a user.  Record that there is a use of ChainedNode that is
      // part of the pattern and keep scanning uses.
      Result = CR_LeadsToInteriorNode;
      InteriorChainedNodes.push_back(User);
      continue;
    }

    // If we found a TokenFactor, there are two cases to consider: first if the
    // TokenFactor is just hanging "below" the pattern we're matching (i.e. no
    // uses of the TF are in our pattern) we just want to ignore it.  Second,
    // the TokenFactor can be sandwiched in between two chained nodes, like so:
    //     [Load chain]
    //         ^
    //         |
    //       [Load]
    //       ^    ^
    //       |    \                    DAG's like cheese
    //      /       \                       do you?
    //     /         |
    // [TokenFactor] [Op]
    //     ^          ^
    //     |          |
    //      \        /
    //       \      /
    //       [Store]
    //
    // In this case, the TokenFactor becomes part of our match and we rewrite it
    // as a new TokenFactor.
    //
    // To distinguish these two cases, do a recursive walk down the uses.
    switch (WalkChainUsers(User, ChainedNodesInPattern, InteriorChainedNodes)) {
    case CR_Simple:
      // If the uses of the TokenFactor are just already-selected nodes, ignore
      // it, it is "below" our pattern.
      continue;
    case CR_InducesCycle:
      // If the uses of the TokenFactor lead to nodes that are not part of our
      // pattern that are not selected, folding would turn this into a cycle,
      // bail out now.
      return CR_InducesCycle;
    case CR_LeadsToInteriorNode:
      break;  // Otherwise, keep processing.
    }

    // Okay, we know we're in the interesting interior case.  The TokenFactor
    // is now going to be considered part of the pattern so that we rewrite its
    // uses (it may have uses that are not part of the pattern) with the
    // ultimate chain result of the generated code.  We will also add its chain
    // inputs as inputs to the ultimate TokenFactor we create.
    Result = CR_LeadsToInteriorNode;
    ChainedNodesInPattern.push_back(User);
    InteriorChainedNodes.push_back(User);
    continue;
  }

  return Result;
}

/// HandleMergeInputChains - This implements the OPC_EmitMergeInputChains
/// operation for when the pattern matched at least one node with a chains.  The
/// input vector contains a list of all of the chained nodes that we match.  We
/// must determine if this is a valid thing to cover (i.e. matching it won't
/// induce cycles in the DAG) and if so, creating a TokenFactor node. that will
/// be used as the input node chain for the generated nodes.
static SDValue
HandleMergeInputChains(SmallVectorImpl<SDNode*> &ChainNodesMatched,
                       SelectionDAG *CurDAG) {
  // Walk all of the chained nodes we've matched, recursively scanning down the
  // users of the chain result. This adds any TokenFactor nodes that are caught
  // in between chained nodes to the chained and interior nodes list.
  SmallVector<SDNode*, 3> InteriorChainedNodes;
  for (unsigned i = 0, e = ChainNodesMatched.size(); i != e; ++i) {
    if (WalkChainUsers(ChainNodesMatched[i], ChainNodesMatched,
                       InteriorChainedNodes) == CR_InducesCycle)
      return SDValue(); // Would induce a cycle.
  }

  // Okay, we have walked all the matched nodes and collected TokenFactor nodes
  // that we are interested in.  Form our input TokenFactor node.
  SmallVector<SDValue, 3> InputChains;
  for (unsigned i = 0, e = ChainNodesMatched.size(); i != e; ++i) {
    // Add the input chain of this node to the InputChains list (which will be
    // the operands of the generated TokenFactor) if it's not an interior node.
    SDNode *N = ChainNodesMatched[i];
    if (N->getOpcode() != ISD::TokenFactor) {
      if (std::count(InteriorChainedNodes.begin(),InteriorChainedNodes.end(),N))
        continue;

      // Otherwise, add the input chain.
      SDValue InChain = ChainNodesMatched[i]->getOperand(0);
      assert(InChain.getValueType() == MVT::Other && "Not a chain");
      InputChains.push_back(InChain);
      continue;
    }

    // If we have a token factor, we want to add all inputs of the token factor
    // that are not part of the pattern we're matching.
    for (unsigned op = 0, e = N->getNumOperands(); op != e; ++op) {
      if (!std::count(ChainNodesMatched.begin(), ChainNodesMatched.end(),
                      N->getOperand(op).getNode()))
        InputChains.push_back(N->getOperand(op));
    }
  }

  if (InputChains.size() == 1)
    return InputChains[0];
  return CurDAG->getNode(ISD::TokenFactor, SDLoc(ChainNodesMatched[0]),
                         MVT::Other, &InputChains[0], InputChains.size());
}

/// MorphNode - Handle morphing a node in place for the selector.
SDNode *SelectionDAGISel::
MorphNode(SDNode *Node, unsigned TargetOpc, SDVTList VTList,
          const SDValue *Ops, unsigned NumOps, unsigned EmitNodeInfo) {
  // It is possible we're using MorphNodeTo to replace a node with no
  // normal results with one that has a normal result (or we could be
  // adding a chain) and the input could have glue and chains as well.
  // In this case we need to shift the operands down.
  // FIXME: This is a horrible hack and broken in obscure cases, no worse
  // than the old isel though.
  int OldGlueResultNo = -1, OldChainResultNo = -1;

  unsigned NTMNumResults = Node->getNumValues();
  if (Node->getValueType(NTMNumResults-1) == MVT::Glue) {
    OldGlueResultNo = NTMNumResults-1;
    if (NTMNumResults != 1 &&
        Node->getValueType(NTMNumResults-2) == MVT::Other)
      OldChainResultNo = NTMNumResults-2;
  } else if (Node->getValueType(NTMNumResults-1) == MVT::Other)
    OldChainResultNo = NTMNumResults-1;

  // Call the underlying SelectionDAG routine to do the transmogrification. Note
  // that this deletes operands of the old node that become dead.
  SDNode *Res = CurDAG->MorphNodeTo(Node, ~TargetOpc, VTList, Ops, NumOps);

  // MorphNodeTo can operate in two ways: if an existing node with the
  // specified operands exists, it can just return it.  Otherwise, it
  // updates the node in place to have the requested operands.
  if (Res == Node) {
    // If we updated the node in place, reset the node ID.  To the isel,
    // this should be just like a newly allocated machine node.
    Res->setNodeId(-1);
  }

  unsigned ResNumResults = Res->getNumValues();
  // Move the glue if needed.
  if ((EmitNodeInfo & OPFL_GlueOutput) && OldGlueResultNo != -1 &&
      (unsigned)OldGlueResultNo != ResNumResults-1)
    CurDAG->ReplaceAllUsesOfValueWith(SDValue(Node, OldGlueResultNo),
                                      SDValue(Res, ResNumResults-1));

  if ((EmitNodeInfo & OPFL_GlueOutput) != 0)
    --ResNumResults;

  // Move the chain reference if needed.
  if ((EmitNodeInfo & OPFL_Chain) && OldChainResultNo != -1 &&
      (unsigned)OldChainResultNo != ResNumResults-1)
    CurDAG->ReplaceAllUsesOfValueWith(SDValue(Node, OldChainResultNo),
                                      SDValue(Res, ResNumResults-1));

  // Otherwise, no replacement happened because the node already exists. Replace
  // Uses of the old node with the new one.
  if (Res != Node)
    CurDAG->ReplaceAllUsesWith(Node, Res);

  return Res;
}

/// CheckSame - Implements OP_CheckSame.
LLVM_ATTRIBUTE_ALWAYS_INLINE static bool
CheckSame(const unsigned char *MatcherTable, unsigned &MatcherIndex,
          SDValue N,
          const SmallVectorImpl<std::pair<SDValue, SDNode*> > &RecordedNodes) {
  // Accept if it is exactly the same as a previously recorded node.
  unsigned RecNo = MatcherTable[MatcherIndex++];
  assert(RecNo < RecordedNodes.size() && "Invalid CheckSame");
  return N == RecordedNodes[RecNo].first;
}

/// CheckChildSame - Implements OP_CheckChildXSame.
LLVM_ATTRIBUTE_ALWAYS_INLINE static bool
CheckChildSame(const unsigned char *MatcherTable, unsigned &MatcherIndex,
             SDValue N,
             const SmallVectorImpl<std::pair<SDValue, SDNode*> > &RecordedNodes,
             unsigned ChildNo) {
  if (ChildNo >= N.getNumOperands())
    return false;  // Match fails if out of range child #.
  return ::CheckSame(MatcherTable, MatcherIndex, N.getOperand(ChildNo),
                     RecordedNodes);
}

/// CheckPatternPredicate - Implements OP_CheckPatternPredicate.
LLVM_ATTRIBUTE_ALWAYS_INLINE static bool
CheckPatternPredicate(const unsigned char *MatcherTable, unsigned &MatcherIndex,
                      const SelectionDAGISel &SDISel) {
  return SDISel.CheckPatternPredicate(MatcherTable[MatcherIndex++]);
}

/// CheckNodePredicate - Implements OP_CheckNodePredicate.
LLVM_ATTRIBUTE_ALWAYS_INLINE static bool
CheckNodePredicate(const unsigned char *MatcherTable, unsigned &MatcherIndex,
                   const SelectionDAGISel &SDISel, SDNode *N) {
  return SDISel.CheckNodePredicate(N, MatcherTable[MatcherIndex++]);
}

LLVM_ATTRIBUTE_ALWAYS_INLINE static bool
CheckOpcode(const unsigned char *MatcherTable, unsigned &MatcherIndex,
            SDNode *N) {
  uint16_t Opc = MatcherTable[MatcherIndex++];
  Opc |= (unsigned short)MatcherTable[MatcherIndex++] << 8;
  return N->getOpcode() == Opc;
}

LLVM_ATTRIBUTE_ALWAYS_INLINE static bool
CheckType(const unsigned char *MatcherTable, unsigned &MatcherIndex,
          SDValue N, const TargetLowering *TLI) {
  MVT::SimpleValueType VT = (MVT::SimpleValueType)MatcherTable[MatcherIndex++];
  if (N.getValueType() == VT) return true;

  // Handle the case when VT is iPTR.
  return VT == MVT::iPTR && N.getValueType() == TLI->getPointerTy();
}

LLVM_ATTRIBUTE_ALWAYS_INLINE static bool
CheckChildType(const unsigned char *MatcherTable, unsigned &MatcherIndex,
               SDValue N, const TargetLowering *TLI,
               unsigned ChildNo) {
  if (ChildNo >= N.getNumOperands())
    return false;  // Match fails if out of range child #.
  return ::CheckType(MatcherTable, MatcherIndex, N.getOperand(ChildNo), TLI);
}

LLVM_ATTRIBUTE_ALWAYS_INLINE static bool
CheckCondCode(const unsigned char *MatcherTable, unsigned &MatcherIndex,
              SDValue N) {
  return cast<CondCodeSDNode>(N)->get() ==
      (ISD::CondCode)MatcherTable[MatcherIndex++];
}

LLVM_ATTRIBUTE_ALWAYS_INLINE static bool
CheckValueType(const unsigned char *MatcherTable, unsigned &MatcherIndex,
               SDValue N, const TargetLowering *TLI) {
  MVT::SimpleValueType VT = (MVT::SimpleValueType)MatcherTable[MatcherIndex++];
  if (cast<VTSDNode>(N)->getVT() == VT)
    return true;

  // Handle the case when VT is iPTR.
  return VT == MVT::iPTR && cast<VTSDNode>(N)->getVT() == TLI->getPointerTy();
}

LLVM_ATTRIBUTE_ALWAYS_INLINE static bool
CheckInteger(const unsigned char *MatcherTable, unsigned &MatcherIndex,
             SDValue N) {
  int64_t Val = MatcherTable[MatcherIndex++];
  if (Val & 128)
    Val = GetVBR(Val, MatcherTable, MatcherIndex);

  ConstantSDNode *C = dyn_cast<ConstantSDNode>(N);
  return C != 0 && C->getSExtValue() == Val;
}

LLVM_ATTRIBUTE_ALWAYS_INLINE static bool
CheckAndImm(const unsigned char *MatcherTable, unsigned &MatcherIndex,
            SDValue N, const SelectionDAGISel &SDISel) {
  int64_t Val = MatcherTable[MatcherIndex++];
  if (Val & 128)
    Val = GetVBR(Val, MatcherTable, MatcherIndex);

  if (N->getOpcode() != ISD::AND) return false;

  ConstantSDNode *C = dyn_cast<ConstantSDNode>(N->getOperand(1));
  return C != 0 && SDISel.CheckAndMask(N.getOperand(0), C, Val);
}

LLVM_ATTRIBUTE_ALWAYS_INLINE static bool
CheckOrImm(const unsigned char *MatcherTable, unsigned &MatcherIndex,
           SDValue N, const SelectionDAGISel &SDISel) {
  int64_t Val = MatcherTable[MatcherIndex++];
  if (Val & 128)
    Val = GetVBR(Val, MatcherTable, MatcherIndex);

  if (N->getOpcode() != ISD::OR) return false;

  ConstantSDNode *C = dyn_cast<ConstantSDNode>(N->getOperand(1));
  return C != 0 && SDISel.CheckOrMask(N.getOperand(0), C, Val);
}

/// IsPredicateKnownToFail - If we know how and can do so without pushing a
/// scope, evaluate the current node.  If the current predicate is known to
/// fail, set Result=true and return anything.  If the current predicate is
/// known to pass, set Result=false and return the MatcherIndex to continue
/// with.  If the current predicate is unknown, set Result=false and return the
/// MatcherIndex to continue with.
static unsigned IsPredicateKnownToFail(const unsigned char *Table,
                                       unsigned Index, SDValue N,
                                       bool &Result,
                                       const SelectionDAGISel &SDISel,
                 SmallVectorImpl<std::pair<SDValue, SDNode*> > &RecordedNodes) {
  switch (Table[Index++]) {
  default:
    Result = false;
    return Index-1;  // Could not evaluate this predicate.
  case SelectionDAGISel::OPC_CheckSame:
    Result = !::CheckSame(Table, Index, N, RecordedNodes);
    return Index;
  case SelectionDAGISel::OPC_CheckChild0Same:
  case SelectionDAGISel::OPC_CheckChild1Same:
  case SelectionDAGISel::OPC_CheckChild2Same:
  case SelectionDAGISel::OPC_CheckChild3Same:
    Result = !::CheckChildSame(Table, Index, N, RecordedNodes,
                        Table[Index-1] - SelectionDAGISel::OPC_CheckChild0Same);
    return Index;
  case SelectionDAGISel::OPC_CheckPatternPredicate:
    Result = !::CheckPatternPredicate(Table, Index, SDISel);
    return Index;
  case SelectionDAGISel::OPC_CheckPredicate:
    Result = !::CheckNodePredicate(Table, Index, SDISel, N.getNode());
    return Index;
  case SelectionDAGISel::OPC_CheckOpcode:
    Result = !::CheckOpcode(Table, Index, N.getNode());
    return Index;
  case SelectionDAGISel::OPC_CheckType:
    Result = !::CheckType(Table, Index, N, SDISel.getTargetLowering());
    return Index;
  case SelectionDAGISel::OPC_CheckChild0Type:
  case SelectionDAGISel::OPC_CheckChild1Type:
  case SelectionDAGISel::OPC_CheckChild2Type:
  case SelectionDAGISel::OPC_CheckChild3Type:
  case SelectionDAGISel::OPC_CheckChild4Type:
  case SelectionDAGISel::OPC_CheckChild5Type:
  case SelectionDAGISel::OPC_CheckChild6Type:
  case SelectionDAGISel::OPC_CheckChild7Type:
    Result = !::CheckChildType(Table, Index, N, SDISel.getTargetLowering(),
                        Table[Index-1] - SelectionDAGISel::OPC_CheckChild0Type);
    return Index;
  case SelectionDAGISel::OPC_CheckCondCode:
    Result = !::CheckCondCode(Table, Index, N);
    return Index;
  case SelectionDAGISel::OPC_CheckValueType:
    Result = !::CheckValueType(Table, Index, N, SDISel.getTargetLowering());
    return Index;
  case SelectionDAGISel::OPC_CheckInteger:
    Result = !::CheckInteger(Table, Index, N);
    return Index;
  case SelectionDAGISel::OPC_CheckAndImm:
    Result = !::CheckAndImm(Table, Index, N, SDISel);
    return Index;
  case SelectionDAGISel::OPC_CheckOrImm:
    Result = !::CheckOrImm(Table, Index, N, SDISel);
    return Index;
  }
}

namespace {

struct MatchScope {
  /// FailIndex - If this match fails, this is the index to continue with.
  unsigned FailIndex;

  /// NodeStack - The node stack when the scope was formed.
  SmallVector<SDValue, 4> NodeStack;

  /// NumRecordedNodes - The number of recorded nodes when the scope was formed.
  unsigned NumRecordedNodes;

  /// NumMatchedMemRefs - The number of matched memref entries.
  unsigned NumMatchedMemRefs;

  /// InputChain/InputGlue - The current chain/glue
  SDValue InputChain, InputGlue;

  /// HasChainNodesMatched - True if the ChainNodesMatched list is non-empty.
  bool HasChainNodesMatched, HasGlueResultNodesMatched;
};

}

SDNode *SelectionDAGISel::
SelectCodeCommon(SDNode *NodeToMatch, const unsigned char *MatcherTable,
                 unsigned TableSize) {
  // FIXME: Should these even be selected?  Handle these cases in the caller?
  switch (NodeToMatch->getOpcode()) {
  default:
    break;
  case ISD::EntryToken:       // These nodes remain the same.
  case ISD::BasicBlock:
  case ISD::Register:
  case ISD::RegisterMask:
  //case ISD::VALUETYPE:
  //case ISD::CONDCODE:
  case ISD::HANDLENODE:
  case ISD::MDNODE_SDNODE:
  case ISD::TargetConstant:
  case ISD::TargetConstantFP:
  case ISD::TargetConstantPool:
  case ISD::TargetFrameIndex:
  case ISD::TargetExternalSymbol:
  case ISD::TargetBlockAddress:
  case ISD::TargetJumpTable:
  case ISD::TargetGlobalTLSAddress:
  case ISD::TargetGlobalAddress:
  case ISD::TokenFactor:
  case ISD::CopyFromReg:
  case ISD::CopyToReg:
  case ISD::EH_LABEL:
  case ISD::LIFETIME_START:
  case ISD::LIFETIME_END:
    NodeToMatch->setNodeId(-1); // Mark selected.
    return 0;
  case ISD::AssertSext:
  case ISD::AssertZext:
    CurDAG->ReplaceAllUsesOfValueWith(SDValue(NodeToMatch, 0),
                                      NodeToMatch->getOperand(0));
    return 0;
  case ISD::INLINEASM: return Select_INLINEASM(NodeToMatch);
  case ISD::UNDEF:     return Select_UNDEF(NodeToMatch);
  }

  assert(!NodeToMatch->isMachineOpcode() && "Node already selected!");

  // Set up the node stack with NodeToMatch as the only node on the stack.
  SmallVector<SDValue, 8> NodeStack;
  SDValue N = SDValue(NodeToMatch, 0);
  NodeStack.push_back(N);

  // MatchScopes - Scopes used when matching, if a match failure happens, this
  // indicates where to continue checking.
  SmallVector<MatchScope, 8> MatchScopes;

  // RecordedNodes - This is the set of nodes that have been recorded by the
  // state machine.  The second value is the parent of the node, or null if the
  // root is recorded.
  SmallVector<std::pair<SDValue, SDNode*>, 8> RecordedNodes;

  // MatchedMemRefs - This is the set of MemRef's we've seen in the input
  // pattern.
  SmallVector<MachineMemOperand*, 2> MatchedMemRefs;

  // These are the current input chain and glue for use when generating nodes.
  // Various Emit operations change these.  For example, emitting a copytoreg
  // uses and updates these.
  SDValue InputChain, InputGlue;

  // ChainNodesMatched - If a pattern matches nodes that have input/output
  // chains, the OPC_EmitMergeInputChains operation is emitted which indicates
  // which ones they are.  The result is captured into this list so that we can
  // update the chain results when the pattern is complete.
  SmallVector<SDNode*, 3> ChainNodesMatched;
  SmallVector<SDNode*, 3> GlueResultNodesMatched;

  DEBUG(dbgs() << "ISEL: Starting pattern match on root node: ";
        NodeToMatch->dump(CurDAG);
        dbgs() << '\n');

  // Determine where to start the interpreter.  Normally we start at opcode #0,
  // but if the state machine starts with an OPC_SwitchOpcode, then we
  // accelerate the first lookup (which is guaranteed to be hot) with the
  // OpcodeOffset table.
  unsigned MatcherIndex = 0;

  if (!OpcodeOffset.empty()) {
    // Already computed the OpcodeOffset table, just index into it.
    if (N.getOpcode() < OpcodeOffset.size())
      MatcherIndex = OpcodeOffset[N.getOpcode()];
    DEBUG(dbgs() << "  Initial Opcode index to " << MatcherIndex << "\n");

  } else if (MatcherTable[0] == OPC_SwitchOpcode) {
    // Otherwise, the table isn't computed, but the state machine does start
    // with an OPC_SwitchOpcode instruction.  Populate the table now, since this
    // is the first time we're selecting an instruction.
    unsigned Idx = 1;
    while (1) {
      // Get the size of this case.
      unsigned CaseSize = MatcherTable[Idx++];
      if (CaseSize & 128)
        CaseSize = GetVBR(CaseSize, MatcherTable, Idx);
      if (CaseSize == 0) break;

      // Get the opcode, add the index to the table.
      uint16_t Opc = MatcherTable[Idx++];
      Opc |= (unsigned short)MatcherTable[Idx++] << 8;
      if (Opc >= OpcodeOffset.size())
        OpcodeOffset.resize((Opc+1)*2);
      OpcodeOffset[Opc] = Idx;
      Idx += CaseSize;
    }

    // Okay, do the lookup for the first opcode.
    if (N.getOpcode() < OpcodeOffset.size())
      MatcherIndex = OpcodeOffset[N.getOpcode()];
  }

  while (1) {
    assert(MatcherIndex < TableSize && "Invalid index");
#ifndef NDEBUG
    unsigned CurrentOpcodeIndex = MatcherIndex;
#endif
    BuiltinOpcodes Opcode = (BuiltinOpcodes)MatcherTable[MatcherIndex++];
    switch (Opcode) {
    case OPC_Scope: {
      // Okay, the semantics of this operation are that we should push a scope
      // then evaluate the first child.  However, pushing a scope only to have
      // the first check fail (which then pops it) is inefficient.  If we can
      // determine immediately that the first check (or first several) will
      // immediately fail, don't even bother pushing a scope for them.
      unsigned FailIndex;

      while (1) {
        unsigned NumToSkip = MatcherTable[MatcherIndex++];
        if (NumToSkip & 128)
          NumToSkip = GetVBR(NumToSkip, MatcherTable, MatcherIndex);
        // Found the end of the scope with no match.
        if (NumToSkip == 0) {
          FailIndex = 0;
          break;
        }

        FailIndex = MatcherIndex+NumToSkip;

        unsigned MatcherIndexOfPredicate = MatcherIndex;
        (void)MatcherIndexOfPredicate; // silence warning.

        // If we can't evaluate this predicate without pushing a scope (e.g. if
        // it is a 'MoveParent') or if the predicate succeeds on this node, we
        // push the scope and evaluate the full predicate chain.
        bool Result;
        MatcherIndex = IsPredicateKnownToFail(MatcherTable, MatcherIndex, N,
                                              Result, *this, RecordedNodes);
        if (!Result)
          break;

        DEBUG(dbgs() << "  Skipped scope entry (due to false predicate) at "
                     << "index " << MatcherIndexOfPredicate
                     << ", continuing at " << FailIndex << "\n");
        ++NumDAGIselRetries;

        // Otherwise, we know that this case of the Scope is guaranteed to fail,
        // move to the next case.
        MatcherIndex = FailIndex;
      }

      // If the whole scope failed to match, bail.
      if (FailIndex == 0) break;

      // Push a MatchScope which indicates where to go if the first child fails
      // to match.
      MatchScope NewEntry;
      NewEntry.FailIndex = FailIndex;
      NewEntry.NodeStack.append(NodeStack.begin(), NodeStack.end());
      NewEntry.NumRecordedNodes = RecordedNodes.size();
      NewEntry.NumMatchedMemRefs = MatchedMemRefs.size();
      NewEntry.InputChain = InputChain;
      NewEntry.InputGlue = InputGlue;
      NewEntry.HasChainNodesMatched = !ChainNodesMatched.empty();
      NewEntry.HasGlueResultNodesMatched = !GlueResultNodesMatched.empty();
      MatchScopes.push_back(NewEntry);
      continue;
    }
    case OPC_RecordNode: {
      // Remember this node, it may end up being an operand in the pattern.
      SDNode *Parent = 0;
      if (NodeStack.size() > 1)
        Parent = NodeStack[NodeStack.size()-2].getNode();
      RecordedNodes.push_back(std::make_pair(N, Parent));
      continue;
    }

    case OPC_RecordChild0: case OPC_RecordChild1:
    case OPC_RecordChild2: case OPC_RecordChild3:
    case OPC_RecordChild4: case OPC_RecordChild5:
    case OPC_RecordChild6: case OPC_RecordChild7: {
      unsigned ChildNo = Opcode-OPC_RecordChild0;
      if (ChildNo >= N.getNumOperands())
        break;  // Match fails if out of range child #.

      RecordedNodes.push_back(std::make_pair(N->getOperand(ChildNo),
                                             N.getNode()));
      continue;
    }
    case OPC_RecordMemRef:
      MatchedMemRefs.push_back(cast<MemSDNode>(N)->getMemOperand());
      continue;

    case OPC_CaptureGlueInput:
      // If the current node has an input glue, capture it in InputGlue.
      if (N->getNumOperands() != 0 &&
          N->getOperand(N->getNumOperands()-1).getValueType() == MVT::Glue)
        InputGlue = N->getOperand(N->getNumOperands()-1);
      continue;

    case OPC_MoveChild: {
      unsigned ChildNo = MatcherTable[MatcherIndex++];
      if (ChildNo >= N.getNumOperands())
        break;  // Match fails if out of range child #.
      N = N.getOperand(ChildNo);
      NodeStack.push_back(N);
      continue;
    }

    case OPC_MoveParent:
      // Pop the current node off the NodeStack.
      NodeStack.pop_back();
      assert(!NodeStack.empty() && "Node stack imbalance!");
      N = NodeStack.back();
      continue;

    case OPC_CheckSame:
      if (!::CheckSame(MatcherTable, MatcherIndex, N, RecordedNodes)) break;
      continue;

    case OPC_CheckChild0Same: case OPC_CheckChild1Same:
    case OPC_CheckChild2Same: case OPC_CheckChild3Same:
      if (!::CheckChildSame(MatcherTable, MatcherIndex, N, RecordedNodes,
                            Opcode-OPC_CheckChild0Same))
        break;
      continue;

    case OPC_CheckPatternPredicate:
      if (!::CheckPatternPredicate(MatcherTable, MatcherIndex, *this)) break;
      continue;
    case OPC_CheckPredicate:
      if (!::CheckNodePredicate(MatcherTable, MatcherIndex, *this,
                                N.getNode()))
        break;
      continue;
    case OPC_CheckComplexPat: {
      unsigned CPNum = MatcherTable[MatcherIndex++];
      unsigned RecNo = MatcherTable[MatcherIndex++];
      assert(RecNo < RecordedNodes.size() && "Invalid CheckComplexPat");
      if (!CheckComplexPattern(NodeToMatch, RecordedNodes[RecNo].second,
                               RecordedNodes[RecNo].first, CPNum,
                               RecordedNodes))
        break;
      continue;
    }
    case OPC_CheckOpcode:
      if (!::CheckOpcode(MatcherTable, MatcherIndex, N.getNode())) break;
      continue;

    case OPC_CheckType:
      if (!::CheckType(MatcherTable, MatcherIndex, N, getTargetLowering()))
        break;
      continue;

    case OPC_SwitchOpcode: {
      unsigned CurNodeOpcode = N.getOpcode();
      unsigned SwitchStart = MatcherIndex-1; (void)SwitchStart;
      unsigned CaseSize;
      while (1) {
        // Get the size of this case.
        CaseSize = MatcherTable[MatcherIndex++];
        if (CaseSize & 128)
          CaseSize = GetVBR(CaseSize, MatcherTable, MatcherIndex);
        if (CaseSize == 0) break;

        uint16_t Opc = MatcherTable[MatcherIndex++];
        Opc |= (unsigned short)MatcherTable[MatcherIndex++] << 8;

        // If the opcode matches, then we will execute this case.
        if (CurNodeOpcode == Opc)
          break;

        // Otherwise, skip over this case.
        MatcherIndex += CaseSize;
      }

      // If no cases matched, bail out.
      if (CaseSize == 0) break;

      // Otherwise, execute the case we found.
      DEBUG(dbgs() << "  OpcodeSwitch from " << SwitchStart
                   << " to " << MatcherIndex << "\n");
      continue;
    }

    case OPC_SwitchType: {
      MVT CurNodeVT = N.getSimpleValueType();
      unsigned SwitchStart = MatcherIndex-1; (void)SwitchStart;
      unsigned CaseSize;
      while (1) {
        // Get the size of this case.
        CaseSize = MatcherTable[MatcherIndex++];
        if (CaseSize & 128)
          CaseSize = GetVBR(CaseSize, MatcherTable, MatcherIndex);
        if (CaseSize == 0) break;

        MVT CaseVT = (MVT::SimpleValueType)MatcherTable[MatcherIndex++];
        if (CaseVT == MVT::iPTR)
          CaseVT = getTargetLowering()->getPointerTy();

        // If the VT matches, then we will execute this case.
        if (CurNodeVT == CaseVT)
          break;

        // Otherwise, skip over this case.
        MatcherIndex += CaseSize;
      }

      // If no cases matched, bail out.
      if (CaseSize == 0) break;

      // Otherwise, execute the case we found.
      DEBUG(dbgs() << "  TypeSwitch[" << EVT(CurNodeVT).getEVTString()
                   << "] from " << SwitchStart << " to " << MatcherIndex<<'\n');
      continue;
    }
    case OPC_CheckChild0Type: case OPC_CheckChild1Type:
    case OPC_CheckChild2Type: case OPC_CheckChild3Type:
    case OPC_CheckChild4Type: case OPC_CheckChild5Type:
    case OPC_CheckChild6Type: case OPC_CheckChild7Type:
      if (!::CheckChildType(MatcherTable, MatcherIndex, N, getTargetLowering(),
                            Opcode-OPC_CheckChild0Type))
        break;
      continue;
    case OPC_CheckCondCode:
      if (!::CheckCondCode(MatcherTable, MatcherIndex, N)) break;
      continue;
    case OPC_CheckValueType:
      if (!::CheckValueType(MatcherTable, MatcherIndex, N, getTargetLowering()))
        break;
      continue;
    case OPC_CheckInteger:
      if (!::CheckInteger(MatcherTable, MatcherIndex, N)) break;
      continue;
    case OPC_CheckAndImm:
      if (!::CheckAndImm(MatcherTable, MatcherIndex, N, *this)) break;
      continue;
    case OPC_CheckOrImm:
      if (!::CheckOrImm(MatcherTable, MatcherIndex, N, *this)) break;
      continue;

    case OPC_CheckFoldableChainNode: {
      assert(NodeStack.size() != 1 && "No parent node");
      // Verify that all intermediate nodes between the root and this one have
      // a single use.
      bool HasMultipleUses = false;
      for (unsigned i = 1, e = NodeStack.size()-1; i != e; ++i)
        if (!NodeStack[i].hasOneUse()) {
          HasMultipleUses = true;
          break;
        }
      if (HasMultipleUses) break;

      // Check to see that the target thinks this is profitable to fold and that
      // we can fold it without inducing cycles in the graph.
      if (!IsProfitableToFold(N, NodeStack[NodeStack.size()-2].getNode(),
                              NodeToMatch) ||
          !IsLegalToFold(N, NodeStack[NodeStack.size()-2].getNode(),
                         NodeToMatch, OptLevel,
                         true/*We validate our own chains*/))
        break;

      continue;
    }
    case OPC_EmitInteger: {
      MVT::SimpleValueType VT =
        (MVT::SimpleValueType)MatcherTable[MatcherIndex++];
      int64_t Val = MatcherTable[MatcherIndex++];
      if (Val & 128)
        Val = GetVBR(Val, MatcherTable, MatcherIndex);
      RecordedNodes.push_back(std::pair<SDValue, SDNode*>(
                              CurDAG->getTargetConstant(Val, VT), (SDNode*)0));
      continue;
    }
    case OPC_EmitRegister: {
      MVT::SimpleValueType VT =
        (MVT::SimpleValueType)MatcherTable[MatcherIndex++];
      unsigned RegNo = MatcherTable[MatcherIndex++];
      RecordedNodes.push_back(std::pair<SDValue, SDNode*>(
                              CurDAG->getRegister(RegNo, VT), (SDNode*)0));
      continue;
    }
    case OPC_EmitRegister2: {
      // For targets w/ more than 256 register names, the register enum
      // values are stored in two bytes in the matcher table (just like
      // opcodes).
      MVT::SimpleValueType VT =
        (MVT::SimpleValueType)MatcherTable[MatcherIndex++];
      unsigned RegNo = MatcherTable[MatcherIndex++];
      RegNo |= MatcherTable[MatcherIndex++] << 8;
      RecordedNodes.push_back(std::pair<SDValue, SDNode*>(
                              CurDAG->getRegister(RegNo, VT), (SDNode*)0));
      continue;
    }

    case OPC_EmitConvertToTarget:  {
      // Convert from IMM/FPIMM to target version.
      unsigned RecNo = MatcherTable[MatcherIndex++];
      assert(RecNo < RecordedNodes.size() && "Invalid EmitConvertToTarget");
      SDValue Imm = RecordedNodes[RecNo].first;

      if (Imm->getOpcode() == ISD::Constant) {
        const ConstantInt *Val=cast<ConstantSDNode>(Imm)->getConstantIntValue();
        Imm = CurDAG->getConstant(*Val, Imm.getValueType(), true);
      } else if (Imm->getOpcode() == ISD::ConstantFP) {
        const ConstantFP *Val=cast<ConstantFPSDNode>(Imm)->getConstantFPValue();
        Imm = CurDAG->getConstantFP(*Val, Imm.getValueType(), true);
      }

      RecordedNodes.push_back(std::make_pair(Imm, RecordedNodes[RecNo].second));
      continue;
    }

    case OPC_EmitMergeInputChains1_0:    // OPC_EmitMergeInputChains, 1, 0
    case OPC_EmitMergeInputChains1_1: {  // OPC_EmitMergeInputChains, 1, 1
      // These are space-optimized forms of OPC_EmitMergeInputChains.
      assert(InputChain.getNode() == 0 &&
             "EmitMergeInputChains should be the first chain producing node");
      assert(ChainNodesMatched.empty() &&
             "Should only have one EmitMergeInputChains per match");

      // Read all of the chained nodes.
      unsigned RecNo = Opcode == OPC_EmitMergeInputChains1_1;
      assert(RecNo < RecordedNodes.size() && "Invalid EmitMergeInputChains");
      ChainNodesMatched.push_back(RecordedNodes[RecNo].first.getNode());

      // FIXME: What if other value results of the node have uses not matched
      // by this pattern?
      if (ChainNodesMatched.back() != NodeToMatch &&
          !RecordedNodes[RecNo].first.hasOneUse()) {
        ChainNodesMatched.clear();
        break;
      }

      // Merge the input chains if they are not intra-pattern references.
      InputChain = HandleMergeInputChains(ChainNodesMatched, CurDAG);

      if (InputChain.getNode() == 0)
        break;  // Failed to merge.
      continue;
    }

    case OPC_EmitMergeInputChains: {
      assert(InputChain.getNode() == 0 &&
             "EmitMergeInputChains should be the first chain producing node");
      // This node gets a list of nodes we matched in the input that have
      // chains.  We want to token factor all of the input chains to these nodes
      // together.  However, if any of the input chains is actually one of the
      // nodes matched in this pattern, then we have an intra-match reference.
      // Ignore these because the newly token factored chain should not refer to
      // the old nodes.
      unsigned NumChains = MatcherTable[MatcherIndex++];
      assert(NumChains != 0 && "Can't TF zero chains");

      assert(ChainNodesMatched.empty() &&
             "Should only have one EmitMergeInputChains per match");

      // Read all of the chained nodes.
      for (unsigned i = 0; i != NumChains; ++i) {
        unsigned RecNo = MatcherTable[MatcherIndex++];
        assert(RecNo < RecordedNodes.size() && "Invalid EmitMergeInputChains");
        ChainNodesMatched.push_back(RecordedNodes[RecNo].first.getNode());

        // FIXME: What if other value results of the node have uses not matched
        // by this pattern?
        if (ChainNodesMatched.back() != NodeToMatch &&
            !RecordedNodes[RecNo].first.hasOneUse()) {
          ChainNodesMatched.clear();
          break;
        }
      }

      // If the inner loop broke out, the match fails.
      if (ChainNodesMatched.empty())
        break;

      // Merge the input chains if they are not intra-pattern references.
      InputChain = HandleMergeInputChains(ChainNodesMatched, CurDAG);

      if (InputChain.getNode() == 0)
        break;  // Failed to merge.

      continue;
    }

    case OPC_EmitCopyToReg: {
      unsigned RecNo = MatcherTable[MatcherIndex++];
      assert(RecNo < RecordedNodes.size() && "Invalid EmitCopyToReg");
      unsigned DestPhysReg = MatcherTable[MatcherIndex++];

      if (InputChain.getNode() == 0)
        InputChain = CurDAG->getEntryNode();

      InputChain = CurDAG->getCopyToReg(InputChain, SDLoc(NodeToMatch),
                                        DestPhysReg, RecordedNodes[RecNo].first,
                                        InputGlue);

      InputGlue = InputChain.getValue(1);
      continue;
    }

    case OPC_EmitNodeXForm: {
      unsigned XFormNo = MatcherTable[MatcherIndex++];
      unsigned RecNo = MatcherTable[MatcherIndex++];
      assert(RecNo < RecordedNodes.size() && "Invalid EmitNodeXForm");
      SDValue Res = RunSDNodeXForm(RecordedNodes[RecNo].first, XFormNo);
      RecordedNodes.push_back(std::pair<SDValue,SDNode*>(Res, (SDNode*) 0));
      continue;
    }

    case OPC_EmitNode:
    case OPC_MorphNodeTo: {
      uint16_t TargetOpc = MatcherTable[MatcherIndex++];
      TargetOpc |= (unsigned short)MatcherTable[MatcherIndex++] << 8;
      unsigned EmitNodeInfo = MatcherTable[MatcherIndex++];
      // Get the result VT list.
      unsigned NumVTs = MatcherTable[MatcherIndex++];
      SmallVector<EVT, 4> VTs;
      for (unsigned i = 0; i != NumVTs; ++i) {
        MVT::SimpleValueType VT =
          (MVT::SimpleValueType)MatcherTable[MatcherIndex++];
        if (VT == MVT::iPTR) VT = getTargetLowering()->getPointerTy().SimpleTy;
        VTs.push_back(VT);
      }

      if (EmitNodeInfo & OPFL_Chain)
        VTs.push_back(MVT::Other);
      if (EmitNodeInfo & OPFL_GlueOutput)
        VTs.push_back(MVT::Glue);

      // This is hot code, so optimize the two most common cases of 1 and 2
      // results.
      SDVTList VTList;
      if (VTs.size() == 1)
        VTList = CurDAG->getVTList(VTs[0]);
      else if (VTs.size() == 2)
        VTList = CurDAG->getVTList(VTs[0], VTs[1]);
      else
        VTList = CurDAG->getVTList(VTs.data(), VTs.size());

      // Get the operand list.
      unsigned NumOps = MatcherTable[MatcherIndex++];
      SmallVector<SDValue, 8> Ops;
      for (unsigned i = 0; i != NumOps; ++i) {
        unsigned RecNo = MatcherTable[MatcherIndex++];
        if (RecNo & 128)
          RecNo = GetVBR(RecNo, MatcherTable, MatcherIndex);

        assert(RecNo < RecordedNodes.size() && "Invalid EmitNode");
        Ops.push_back(RecordedNodes[RecNo].first);
      }

      // If there are variadic operands to add, handle them now.
      if (EmitNodeInfo & OPFL_VariadicInfo) {
        // Determine the start index to copy from.
        unsigned FirstOpToCopy = getNumFixedFromVariadicInfo(EmitNodeInfo);
        FirstOpToCopy += (EmitNodeInfo & OPFL_Chain) ? 1 : 0;
        assert(NodeToMatch->getNumOperands() >= FirstOpToCopy &&
               "Invalid variadic node");
        // Copy all of the variadic operands, not including a potential glue
        // input.
        for (unsigned i = FirstOpToCopy, e = NodeToMatch->getNumOperands();
             i != e; ++i) {
          SDValue V = NodeToMatch->getOperand(i);
          if (V.getValueType() == MVT::Glue) break;
          Ops.push_back(V);
        }
      }

      // If this has chain/glue inputs, add them.
      if (EmitNodeInfo & OPFL_Chain)
        Ops.push_back(InputChain);
      if ((EmitNodeInfo & OPFL_GlueInput) && InputGlue.getNode() != 0)
        Ops.push_back(InputGlue);

      // Create the node.
      SDNode *Res = 0;
      if (Opcode != OPC_MorphNodeTo) {
        // If this is a normal EmitNode command, just create the new node and
        // add the results to the RecordedNodes list.
        Res = CurDAG->getMachineNode(TargetOpc, SDLoc(NodeToMatch),
                                     VTList, Ops);

        // Add all the non-glue/non-chain results to the RecordedNodes list.
        for (unsigned i = 0, e = VTs.size(); i != e; ++i) {
          if (VTs[i] == MVT::Other || VTs[i] == MVT::Glue) break;
          RecordedNodes.push_back(std::pair<SDValue,SDNode*>(SDValue(Res, i),
                                                             (SDNode*) 0));
        }

      } else if (NodeToMatch->getOpcode() != ISD::DELETED_NODE) {
        Res = MorphNode(NodeToMatch, TargetOpc, VTList, Ops.data(), Ops.size(),
                        EmitNodeInfo);
      } else {
        // NodeToMatch was eliminated by CSE when the target changed the DAG.
        // We will visit the equivalent node later.
        DEBUG(dbgs() << "Node was eliminated by CSE\n");
        return 0;
      }

      // If the node had chain/glue results, update our notion of the current
      // chain and glue.
      if (EmitNodeInfo & OPFL_GlueOutput) {
        InputGlue = SDValue(Res, VTs.size()-1);
        if (EmitNodeInfo & OPFL_Chain)
          InputChain = SDValue(Res, VTs.size()-2);
      } else if (EmitNodeInfo & OPFL_Chain)
        InputChain = SDValue(Res, VTs.size()-1);

      // If the OPFL_MemRefs glue is set on this node, slap all of the
      // accumulated memrefs onto it.
      //
      // FIXME: This is vastly incorrect for patterns with multiple outputs
      // instructions that access memory and for ComplexPatterns that match
      // loads.
      if (EmitNodeInfo & OPFL_MemRefs) {
        // Only attach load or store memory operands if the generated
        // instruction may load or store.
        const MCInstrDesc &MCID = TM.getInstrInfo()->get(TargetOpc);
        bool mayLoad = MCID.mayLoad();
        bool mayStore = MCID.mayStore();

        unsigned NumMemRefs = 0;
        for (SmallVectorImpl<MachineMemOperand *>::const_iterator I =
               MatchedMemRefs.begin(), E = MatchedMemRefs.end(); I != E; ++I) {
          if ((*I)->isLoad()) {
            if (mayLoad)
              ++NumMemRefs;
          } else if ((*I)->isStore()) {
            if (mayStore)
              ++NumMemRefs;
          } else {
            ++NumMemRefs;
          }
        }

        MachineSDNode::mmo_iterator MemRefs =
          MF->allocateMemRefsArray(NumMemRefs);

        MachineSDNode::mmo_iterator MemRefsPos = MemRefs;
        for (SmallVectorImpl<MachineMemOperand *>::const_iterator I =
               MatchedMemRefs.begin(), E = MatchedMemRefs.end(); I != E; ++I) {
          if ((*I)->isLoad()) {
            if (mayLoad)
              *MemRefsPos++ = *I;
          } else if ((*I)->isStore()) {
            if (mayStore)
              *MemRefsPos++ = *I;
          } else {
            *MemRefsPos++ = *I;
          }
        }

        cast<MachineSDNode>(Res)
          ->setMemRefs(MemRefs, MemRefs + NumMemRefs);
      }

      DEBUG(dbgs() << "  "
                   << (Opcode == OPC_MorphNodeTo ? "Morphed" : "Created")
                   << " node: "; Res->dump(CurDAG); dbgs() << "\n");

      // If this was a MorphNodeTo then we're completely done!
      if (Opcode == OPC_MorphNodeTo) {
        // Update chain and glue uses.
        UpdateChainsAndGlue(NodeToMatch, InputChain, ChainNodesMatched,
                            InputGlue, GlueResultNodesMatched, true);
        return Res;
      }

      continue;
    }

    case OPC_MarkGlueResults: {
      unsigned NumNodes = MatcherTable[MatcherIndex++];

      // Read and remember all the glue-result nodes.
      for (unsigned i = 0; i != NumNodes; ++i) {
        unsigned RecNo = MatcherTable[MatcherIndex++];
        if (RecNo & 128)
          RecNo = GetVBR(RecNo, MatcherTable, MatcherIndex);

        assert(RecNo < RecordedNodes.size() && "Invalid MarkGlueResults");
        GlueResultNodesMatched.push_back(RecordedNodes[RecNo].first.getNode());
      }
      continue;
    }

    case OPC_CompleteMatch: {
      // The match has been completed, and any new nodes (if any) have been
      // created.  Patch up references to the matched dag to use the newly
      // created nodes.
      unsigned NumResults = MatcherTable[MatcherIndex++];

      for (unsigned i = 0; i != NumResults; ++i) {
        unsigned ResSlot = MatcherTable[MatcherIndex++];
        if (ResSlot & 128)
          ResSlot = GetVBR(ResSlot, MatcherTable, MatcherIndex);

        assert(ResSlot < RecordedNodes.size() && "Invalid CompleteMatch");
        SDValue Res = RecordedNodes[ResSlot].first;

        assert(i < NodeToMatch->getNumValues() &&
               NodeToMatch->getValueType(i) != MVT::Other &&
               NodeToMatch->getValueType(i) != MVT::Glue &&
               "Invalid number of results to complete!");
        assert((NodeToMatch->getValueType(i) == Res.getValueType() ||
                NodeToMatch->getValueType(i) == MVT::iPTR ||
                Res.getValueType() == MVT::iPTR ||
                NodeToMatch->getValueType(i).getSizeInBits() ==
                    Res.getValueType().getSizeInBits()) &&
               "invalid replacement");
        CurDAG->ReplaceAllUsesOfValueWith(SDValue(NodeToMatch, i), Res);
      }

      // If the root node defines glue, add it to the glue nodes to update list.
      if (NodeToMatch->getValueType(NodeToMatch->getNumValues()-1) == MVT::Glue)
        GlueResultNodesMatched.push_back(NodeToMatch);

      // Update chain and glue uses.
      UpdateChainsAndGlue(NodeToMatch, InputChain, ChainNodesMatched,
                          InputGlue, GlueResultNodesMatched, false);

      assert(NodeToMatch->use_empty() &&
             "Didn't replace all uses of the node?");

      // FIXME: We just return here, which interacts correctly with SelectRoot
      // above.  We should fix this to not return an SDNode* anymore.
      return 0;
    }
    }

    // If the code reached this point, then the match failed.  See if there is
    // another child to try in the current 'Scope', otherwise pop it until we
    // find a case to check.
    DEBUG(dbgs() << "  Match failed at index " << CurrentOpcodeIndex << "\n");
    ++NumDAGIselRetries;
    while (1) {
      if (MatchScopes.empty()) {
        CannotYetSelect(NodeToMatch);
        return 0;
      }

      // Restore the interpreter state back to the point where the scope was
      // formed.
      MatchScope &LastScope = MatchScopes.back();
      RecordedNodes.resize(LastScope.NumRecordedNodes);
      NodeStack.clear();
      NodeStack.append(LastScope.NodeStack.begin(), LastScope.NodeStack.end());
      N = NodeStack.back();

      if (LastScope.NumMatchedMemRefs != MatchedMemRefs.size())
        MatchedMemRefs.resize(LastScope.NumMatchedMemRefs);
      MatcherIndex = LastScope.FailIndex;

      DEBUG(dbgs() << "  Continuing at " << MatcherIndex << "\n");

      InputChain = LastScope.InputChain;
      InputGlue = LastScope.InputGlue;
      if (!LastScope.HasChainNodesMatched)
        ChainNodesMatched.clear();
      if (!LastScope.HasGlueResultNodesMatched)
        GlueResultNodesMatched.clear();

      // Check to see what the offset is at the new MatcherIndex.  If it is zero
      // we have reached the end of this scope, otherwise we have another child
      // in the current scope to try.
      unsigned NumToSkip = MatcherTable[MatcherIndex++];
      if (NumToSkip & 128)
        NumToSkip = GetVBR(NumToSkip, MatcherTable, MatcherIndex);

      // If we have another child in this scope to match, update FailIndex and
      // try it.
      if (NumToSkip != 0) {
        LastScope.FailIndex = MatcherIndex+NumToSkip;
        break;
      }

      // End of this scope, pop it and try the next child in the containing
      // scope.
      MatchScopes.pop_back();
    }
  }
}



void SelectionDAGISel::CannotYetSelect(SDNode *N) {
  std::string msg;
  raw_string_ostream Msg(msg);
  Msg << "Cannot select: ";

  if (N->getOpcode() != ISD::INTRINSIC_W_CHAIN &&
      N->getOpcode() != ISD::INTRINSIC_WO_CHAIN &&
      N->getOpcode() != ISD::INTRINSIC_VOID) {
    N->printrFull(Msg, CurDAG);
    Msg << "\nIn function: " << MF->getName();
  } else {
    bool HasInputChain = N->getOperand(0).getValueType() == MVT::Other;
    unsigned iid =
      cast<ConstantSDNode>(N->getOperand(HasInputChain))->getZExtValue();
    if (iid < Intrinsic::num_intrinsics)
      Msg << "intrinsic %" << Intrinsic::getName((Intrinsic::ID)iid);
    else if (const TargetIntrinsicInfo *TII = TM.getIntrinsicInfo())
      Msg << "target intrinsic %" << TII->getName(iid);
    else
      Msg << "unknown intrinsic #" << iid;
  }
  report_fatal_error(Msg.str());
}

char SelectionDAGISel::ID = 0;<|MERGE_RESOLUTION|>--- conflicted
+++ resolved
@@ -661,13 +661,11 @@
     DEBUG(dbgs() << "Optimized vector-legalized selection DAG: BB#"
           << BlockNumber << " '" << BlockName << "'\n"; CurDAG->dump());
   }
-<<<<<<< HEAD
-=======
 
   CurDAG->NewNodesMustHaveLegalTypes = true;
 
->>>>>>> 5b8f1242
   if (ViewLegalizeDAGs) CurDAG->viewGraph("legalize input for " + BlockName);
+
   {
     NamedRegionTimer T("DAG Legalization", GroupName, TimePassesIsEnabled);
     CurDAG->Legalize();
