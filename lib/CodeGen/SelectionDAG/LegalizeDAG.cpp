//===-- LegalizeDAG.cpp - Implement SelectionDAG::Legalize ----------------===//
//
//                     The LLVM Compiler Infrastructure
//
// This file is distributed under the University of Illinois Open Source
// License. See LICENSE.TXT for details.
//
//===----------------------------------------------------------------------===//
//
// This file implements the SelectionDAG::Legalize method.
//
//===----------------------------------------------------------------------===//

#include "llvm/ADT/SetVector.h"
#include "llvm/ADT/SmallPtrSet.h"
#include "llvm/ADT/SmallSet.h"
#include "llvm/ADT/SmallVector.h"
#include "llvm/ADT/Triple.h"
#include "llvm/CodeGen/MachineFunction.h"
#include "llvm/CodeGen/MachineJumpTableInfo.h"
#include "llvm/CodeGen/SelectionDAG.h"
#include "llvm/CodeGen/SelectionDAGNodes.h"
#include "llvm/IR/CallingConv.h"
#include "llvm/IR/Constants.h"
#include "llvm/IR/DataLayout.h"
#include "llvm/IR/DebugInfo.h"
#include "llvm/IR/DerivedTypes.h"
#include "llvm/IR/Function.h"
#include "llvm/IR/LLVMContext.h"
#include "llvm/Support/Debug.h"
#include "llvm/Support/ErrorHandling.h"
#include "llvm/Support/MathExtras.h"
#include "llvm/Support/raw_ostream.h"
#include "llvm/Target/TargetFrameLowering.h"
#include "llvm/Target/TargetLowering.h"
#include "llvm/Target/TargetMachine.h"
#include "llvm/Target/TargetSubtargetInfo.h"
using namespace llvm;

#define DEBUG_TYPE "legalizedag"

namespace {

struct FloatSignAsInt;

//===----------------------------------------------------------------------===//
/// This takes an arbitrary SelectionDAG as input and
/// hacks on it until the target machine can handle it.  This involves
/// eliminating value sizes the machine cannot handle (promoting small sizes to
/// large sizes or splitting up large values into small values) as well as
/// eliminating operations the machine cannot handle.
///
/// This code also does a small amount of optimization and recognition of idioms
/// as part of its processing.  For example, if a target does not support a
/// 'setcc' instruction efficiently, but does support 'brcc' instruction, this
/// will attempt merge setcc and brc instructions into brcc's.
///
class SelectionDAGLegalize {
  const TargetMachine &TM;
  const TargetLowering &TLI;
  SelectionDAG &DAG;

  /// \brief The set of nodes which have already been legalized. We hold a
  /// reference to it in order to update as necessary on node deletion.
  SmallPtrSetImpl<SDNode *> &LegalizedNodes;

  /// \brief A set of all the nodes updated during legalization.
  SmallSetVector<SDNode *, 16> *UpdatedNodes;

  EVT getSetCCResultType(EVT VT) const {
    return TLI.getSetCCResultType(DAG.getDataLayout(), *DAG.getContext(), VT);
  }

  // Libcall insertion helpers.

public:
  SelectionDAGLegalize(SelectionDAG &DAG,
                       SmallPtrSetImpl<SDNode *> &LegalizedNodes,
                       SmallSetVector<SDNode *, 16> *UpdatedNodes = nullptr)
      : TM(DAG.getTarget()), TLI(DAG.getTargetLoweringInfo()), DAG(DAG),
        LegalizedNodes(LegalizedNodes), UpdatedNodes(UpdatedNodes) {}

  /// \brief Legalizes the given operation.
  void LegalizeOp(SDNode *Node);

private:
  SDValue OptimizeFloatStore(StoreSDNode *ST);

  void LegalizeLoadOps(SDNode *Node);
  void LegalizeStoreOps(SDNode *Node);

  /// Some targets cannot handle a variable
  /// insertion index for the INSERT_VECTOR_ELT instruction.  In this case, it
  /// is necessary to spill the vector being inserted into to memory, perform
  /// the insert there, and then read the result back.
  SDValue PerformInsertVectorEltInMemory(SDValue Vec, SDValue Val, SDValue Idx,
                                         const SDLoc &dl);
  SDValue ExpandINSERT_VECTOR_ELT(SDValue Vec, SDValue Val, SDValue Idx,
                                  const SDLoc &dl);

  /// Return a vector shuffle operation which
  /// performs the same shuffe in terms of order or result bytes, but on a type
  /// whose vector element type is narrower than the original shuffle type.
  /// e.g. <v4i32> <0, 1, 0, 1> -> v8i16 <0, 1, 2, 3, 0, 1, 2, 3>
  SDValue ShuffleWithNarrowerEltType(EVT NVT, EVT VT, const SDLoc &dl,
                                     SDValue N1, SDValue N2,
                                     ArrayRef<int> Mask) const;

  bool LegalizeSetCCCondCode(EVT VT, SDValue &LHS, SDValue &RHS, SDValue &CC,
                             bool &NeedInvert, const SDLoc &dl);

  SDValue ExpandLibCall(RTLIB::Libcall LC, SDNode *Node, bool isSigned);
  SDValue ExpandLibCall(RTLIB::Libcall LC, EVT RetVT, const SDValue *Ops,
                        unsigned NumOps, bool isSigned, const SDLoc &dl);

  std::pair<SDValue, SDValue> ExpandChainLibCall(RTLIB::Libcall LC,
                                                 SDNode *Node, bool isSigned);
  SDValue ExpandFPLibCall(SDNode *Node, RTLIB::Libcall Call_F32,
                          RTLIB::Libcall Call_F64, RTLIB::Libcall Call_F80,
                          RTLIB::Libcall Call_F128,
                          RTLIB::Libcall Call_PPCF128);
  SDValue ExpandIntLibCall(SDNode *Node, bool isSigned,
                           RTLIB::Libcall Call_I8,
                           RTLIB::Libcall Call_I16,
                           RTLIB::Libcall Call_I32,
                           RTLIB::Libcall Call_I64,
                           RTLIB::Libcall Call_I128);
  void ExpandDivRemLibCall(SDNode *Node, SmallVectorImpl<SDValue> &Results);
  void ExpandSinCosLibCall(SDNode *Node, SmallVectorImpl<SDValue> &Results);

  SDValue EmitStackConvert(SDValue SrcOp, EVT SlotVT, EVT DestVT,
                           const SDLoc &dl);
  SDValue ExpandBUILD_VECTOR(SDNode *Node);
  SDValue ExpandSCALAR_TO_VECTOR(SDNode *Node);
  void ExpandDYNAMIC_STACKALLOC(SDNode *Node,
                                SmallVectorImpl<SDValue> &Results);
  void getSignAsIntValue(FloatSignAsInt &State, const SDLoc &DL,
                         SDValue Value) const;
  SDValue modifySignAsInt(const FloatSignAsInt &State, const SDLoc &DL,
                          SDValue NewIntValue) const;
  SDValue ExpandFCOPYSIGN(SDNode *Node) const;
  SDValue ExpandFABS(SDNode *Node) const;
  SDValue ExpandLegalINT_TO_FP(bool isSigned, SDValue LegalOp, EVT DestVT,
                               const SDLoc &dl);
  SDValue PromoteLegalINT_TO_FP(SDValue LegalOp, EVT DestVT, bool isSigned,
                                const SDLoc &dl);
  SDValue PromoteLegalFP_TO_INT(SDValue LegalOp, EVT DestVT, bool isSigned,
                                const SDLoc &dl);

  SDValue ExpandBITREVERSE(SDValue Op, const SDLoc &dl);
  SDValue ExpandBSWAP(SDValue Op, const SDLoc &dl);
  SDValue ExpandBitCount(unsigned Opc, SDValue Op, const SDLoc &dl);

  SDValue ExpandExtractFromVectorThroughStack(SDValue Op);
  SDValue ExpandInsertToVectorThroughStack(SDValue Op);
  SDValue ExpandVectorBuildThroughStack(SDNode* Node);

  SDValue ExpandConstantFP(ConstantFPSDNode *CFP, bool UseCP);
  SDValue ExpandConstant(ConstantSDNode *CP);

  // if ExpandNode returns false, LegalizeOp falls back to ConvertNodeToLibcall
  bool ExpandNode(SDNode *Node);
  void ConvertNodeToLibcall(SDNode *Node);
  void PromoteNode(SDNode *Node);

public:
  // Node replacement helpers
  void ReplacedNode(SDNode *N) {
    LegalizedNodes.erase(N);
    if (UpdatedNodes)
      UpdatedNodes->insert(N);
  }
  void ReplaceNode(SDNode *Old, SDNode *New) {
    DEBUG(dbgs() << " ... replacing: "; Old->dump(&DAG);
          dbgs() << "     with:      "; New->dump(&DAG));

    assert(Old->getNumValues() == New->getNumValues() &&
           "Replacing one node with another that produces a different number "
           "of values!");
    DAG.ReplaceAllUsesWith(Old, New);
    if (UpdatedNodes)
      UpdatedNodes->insert(New);
    ReplacedNode(Old);
  }
  void ReplaceNode(SDValue Old, SDValue New) {
    DEBUG(dbgs() << " ... replacing: "; Old->dump(&DAG);
          dbgs() << "     with:      "; New->dump(&DAG));

    DAG.ReplaceAllUsesWith(Old, New);
    if (UpdatedNodes)
      UpdatedNodes->insert(New.getNode());
    ReplacedNode(Old.getNode());
  }
  void ReplaceNode(SDNode *Old, const SDValue *New) {
    DEBUG(dbgs() << " ... replacing: "; Old->dump(&DAG));

    DAG.ReplaceAllUsesWith(Old, New);
    for (unsigned i = 0, e = Old->getNumValues(); i != e; ++i) {
      DEBUG(dbgs() << (i == 0 ? "     with:      "
                              : "      and:      ");
            New[i]->dump(&DAG));
      if (UpdatedNodes)
        UpdatedNodes->insert(New[i].getNode());
    }
    ReplacedNode(Old);
  }
};
}

/// Return a vector shuffle operation which
/// performs the same shuffe in terms of order or result bytes, but on a type
/// whose vector element type is narrower than the original shuffle type.
/// e.g. <v4i32> <0, 1, 0, 1> -> v8i16 <0, 1, 2, 3, 0, 1, 2, 3>
SDValue SelectionDAGLegalize::ShuffleWithNarrowerEltType(
    EVT NVT, EVT VT, const SDLoc &dl, SDValue N1, SDValue N2,
    ArrayRef<int> Mask) const {
  unsigned NumMaskElts = VT.getVectorNumElements();
  unsigned NumDestElts = NVT.getVectorNumElements();
  unsigned NumEltsGrowth = NumDestElts / NumMaskElts;

  assert(NumEltsGrowth && "Cannot promote to vector type with fewer elts!");

  if (NumEltsGrowth == 1)
    return DAG.getVectorShuffle(NVT, dl, N1, N2, Mask);

  SmallVector<int, 8> NewMask;
  for (unsigned i = 0; i != NumMaskElts; ++i) {
    int Idx = Mask[i];
    for (unsigned j = 0; j != NumEltsGrowth; ++j) {
      if (Idx < 0)
        NewMask.push_back(-1);
      else
        NewMask.push_back(Idx * NumEltsGrowth + j);
    }
  }
  assert(NewMask.size() == NumDestElts && "Non-integer NumEltsGrowth?");
  assert(TLI.isShuffleMaskLegal(NewMask, NVT) && "Shuffle not legal?");
  return DAG.getVectorShuffle(NVT, dl, N1, N2, NewMask);
}

/// Expands the ConstantFP node to an integer constant or
/// a load from the constant pool.
SDValue
SelectionDAGLegalize::ExpandConstantFP(ConstantFPSDNode *CFP, bool UseCP) {
  bool Extend = false;
  SDLoc dl(CFP);

  // If a FP immediate is precise when represented as a float and if the
  // target can do an extending load from float to double, we put it into
  // the constant pool as a float, even if it's is statically typed as a
  // double.  This shrinks FP constants and canonicalizes them for targets where
  // an FP extending load is the same cost as a normal load (such as on the x87
  // fp stack or PPC FP unit).
  EVT VT = CFP->getValueType(0);
  ConstantFP *LLVMC = const_cast<ConstantFP*>(CFP->getConstantFPValue());
  if (!UseCP) {
    assert((VT == MVT::f64 || VT == MVT::f32) && "Invalid type expansion");
    return DAG.getConstant(LLVMC->getValueAPF().bitcastToAPInt(), dl,
                           (VT == MVT::f64) ? MVT::i64 : MVT::i32);
  }

  APFloat APF = CFP->getValueAPF();
  EVT OrigVT = VT;
  EVT SVT = VT;

  // We don't want to shrink SNaNs. Converting the SNaN back to its real type
  // can cause it to be changed into a QNaN on some platforms (e.g. on SystemZ).
  if (!APF.isSignaling()) {
    while (SVT != MVT::f32 && SVT != MVT::f16) {
      SVT = (MVT::SimpleValueType)(SVT.getSimpleVT().SimpleTy - 1);
      if (ConstantFPSDNode::isValueValidForType(SVT, APF) &&
          // Only do this if the target has a native EXTLOAD instruction from
          // smaller type.
          TLI.isLoadExtLegal(ISD::EXTLOAD, OrigVT, SVT) &&
          TLI.ShouldShrinkFPConstant(OrigVT)) {
        Type *SType = SVT.getTypeForEVT(*DAG.getContext());
        LLVMC = cast<ConstantFP>(ConstantExpr::getFPTrunc(LLVMC, SType));
        VT = SVT;
        Extend = true;
      }
    }
  }

  SDValue CPIdx =
      DAG.getConstantPool(LLVMC, TLI.getPointerTy(DAG.getDataLayout()));
  unsigned Alignment = cast<ConstantPoolSDNode>(CPIdx)->getAlignment();
  if (Extend) {
    SDValue Result = DAG.getExtLoad(
        ISD::EXTLOAD, dl, OrigVT, DAG.getEntryNode(), CPIdx,
        MachinePointerInfo::getConstantPool(DAG.getMachineFunction()), VT,
        Alignment);
    return Result;
  }
  SDValue Result = DAG.getLoad(
      OrigVT, dl, DAG.getEntryNode(), CPIdx,
      MachinePointerInfo::getConstantPool(DAG.getMachineFunction()), Alignment);
  return Result;
}

/// Expands the Constant node to a load from the constant pool.
SDValue SelectionDAGLegalize::ExpandConstant(ConstantSDNode *CP) {
  SDLoc dl(CP);
  EVT VT = CP->getValueType(0);
  SDValue CPIdx = DAG.getConstantPool(CP->getConstantIntValue(),
                                      TLI.getPointerTy(DAG.getDataLayout()));
  unsigned Alignment = cast<ConstantPoolSDNode>(CPIdx)->getAlignment();
  SDValue Result = DAG.getLoad(
      VT, dl, DAG.getEntryNode(), CPIdx,
      MachinePointerInfo::getConstantPool(DAG.getMachineFunction()), Alignment);
  return Result;
}

/// Some target cannot handle a variable insertion index for the
/// INSERT_VECTOR_ELT instruction.  In this case, it
/// is necessary to spill the vector being inserted into to memory, perform
/// the insert there, and then read the result back.
SDValue SelectionDAGLegalize::PerformInsertVectorEltInMemory(SDValue Vec,
                                                             SDValue Val,
                                                             SDValue Idx,
                                                             const SDLoc &dl) {
  SDValue Tmp1 = Vec;
  SDValue Tmp2 = Val;
  SDValue Tmp3 = Idx;

  // If the target doesn't support this, we have to spill the input vector
  // to a temporary stack slot, update the element, then reload it.  This is
  // badness.  We could also load the value into a vector register (either
  // with a "move to register" or "extload into register" instruction, then
  // permute it into place, if the idx is a constant and if the idx is
  // supported by the target.
  EVT VT    = Tmp1.getValueType();
  EVT EltVT = VT.getVectorElementType();
  SDValue StackPtr = DAG.CreateStackTemporary(VT);

  int SPFI = cast<FrameIndexSDNode>(StackPtr.getNode())->getIndex();

  // Store the vector.
  SDValue Ch = DAG.getStore(
      DAG.getEntryNode(), dl, Tmp1, StackPtr,
      MachinePointerInfo::getFixedStack(DAG.getMachineFunction(), SPFI));

  SDValue StackPtr2 = TLI.getVectorElementPointer(DAG, StackPtr, VT, Tmp3);

  // Store the scalar value.
  Ch = DAG.getTruncStore(Ch, dl, Tmp2, StackPtr2, MachinePointerInfo(), EltVT);
  // Load the updated vector.
  return DAG.getLoad(VT, dl, Ch, StackPtr, MachinePointerInfo::getFixedStack(
                                               DAG.getMachineFunction(), SPFI));
}

SDValue SelectionDAGLegalize::ExpandINSERT_VECTOR_ELT(SDValue Vec, SDValue Val,
                                                      SDValue Idx,
                                                      const SDLoc &dl) {
  if (ConstantSDNode *InsertPos = dyn_cast<ConstantSDNode>(Idx)) {
    // SCALAR_TO_VECTOR requires that the type of the value being inserted
    // match the element type of the vector being created, except for
    // integers in which case the inserted value can be over width.
    EVT EltVT = Vec.getValueType().getVectorElementType();
    if (Val.getValueType() == EltVT ||
        (EltVT.isInteger() && Val.getValueType().bitsGE(EltVT))) {
      SDValue ScVec = DAG.getNode(ISD::SCALAR_TO_VECTOR, dl,
                                  Vec.getValueType(), Val);

      unsigned NumElts = Vec.getValueType().getVectorNumElements();
      // We generate a shuffle of InVec and ScVec, so the shuffle mask
      // should be 0,1,2,3,4,5... with the appropriate element replaced with
      // elt 0 of the RHS.
      SmallVector<int, 8> ShufOps;
      for (unsigned i = 0; i != NumElts; ++i)
        ShufOps.push_back(i != InsertPos->getZExtValue() ? i : NumElts);

      return DAG.getVectorShuffle(Vec.getValueType(), dl, Vec, ScVec, ShufOps);
    }
  }
  return PerformInsertVectorEltInMemory(Vec, Val, Idx, dl);
}

SDValue SelectionDAGLegalize::OptimizeFloatStore(StoreSDNode* ST) {
  // Turn 'store float 1.0, Ptr' -> 'store int 0x12345678, Ptr'
  // FIXME: We shouldn't do this for TargetConstantFP's.
  // FIXME: move this to the DAG Combiner!  Note that we can't regress due
  // to phase ordering between legalized code and the dag combiner.  This
  // probably means that we need to integrate dag combiner and legalizer
  // together.
  // We generally can't do this one for long doubles.
  SDValue Chain = ST->getChain();
  SDValue Ptr = ST->getBasePtr();
  unsigned Alignment = ST->getAlignment();
  MachineMemOperand::Flags MMOFlags = ST->getMemOperand()->getFlags();
  AAMDNodes AAInfo = ST->getAAInfo();
  SDLoc dl(ST);
  if (ConstantFPSDNode *CFP = dyn_cast<ConstantFPSDNode>(ST->getValue())) {
    if (CFP->getValueType(0) == MVT::f32 &&
        TLI.isTypeLegal(MVT::i32)) {
      SDValue Con = DAG.getConstant(CFP->getValueAPF().
                                      bitcastToAPInt().zextOrTrunc(32),
                                    SDLoc(CFP), MVT::i32);
      return DAG.getStore(Chain, dl, Con, Ptr, ST->getPointerInfo(), Alignment,
                          MMOFlags, AAInfo);
    }

    if (CFP->getValueType(0) == MVT::f64) {
      // If this target supports 64-bit registers, do a single 64-bit store.
      if (TLI.isTypeLegal(MVT::i64)) {
        SDValue Con = DAG.getConstant(CFP->getValueAPF().bitcastToAPInt().
                                      zextOrTrunc(64), SDLoc(CFP), MVT::i64);
        return DAG.getStore(Chain, dl, Con, Ptr, ST->getPointerInfo(),
                            Alignment, MMOFlags, AAInfo);
      }

      if (TLI.isTypeLegal(MVT::i32) && !ST->isVolatile()) {
        // Otherwise, if the target supports 32-bit registers, use 2 32-bit
        // stores.  If the target supports neither 32- nor 64-bits, this
        // xform is certainly not worth it.
        const APInt &IntVal = CFP->getValueAPF().bitcastToAPInt();
        SDValue Lo = DAG.getConstant(IntVal.trunc(32), dl, MVT::i32);
        SDValue Hi = DAG.getConstant(IntVal.lshr(32).trunc(32), dl, MVT::i32);
        if (DAG.getDataLayout().isBigEndian())
          std::swap(Lo, Hi);

        Lo = DAG.getStore(Chain, dl, Lo, Ptr, ST->getPointerInfo(), Alignment,
                          MMOFlags, AAInfo);
        Ptr = DAG.getNode(ISD::ADD, dl, Ptr.getValueType(), Ptr,
                          DAG.getConstant(4, dl, Ptr.getValueType()));
        Hi = DAG.getStore(Chain, dl, Hi, Ptr,
                          ST->getPointerInfo().getWithOffset(4),
                          MinAlign(Alignment, 4U), MMOFlags, AAInfo);

        return DAG.getNode(ISD::TokenFactor, dl, MVT::Other, Lo, Hi);
      }
    }
  }
  return SDValue(nullptr, 0);
}

void SelectionDAGLegalize::LegalizeStoreOps(SDNode *Node) {
    StoreSDNode *ST = cast<StoreSDNode>(Node);
    SDValue Chain = ST->getChain();
    SDValue Ptr = ST->getBasePtr();
    SDLoc dl(Node);

    unsigned Alignment = ST->getAlignment();
    MachineMemOperand::Flags MMOFlags = ST->getMemOperand()->getFlags();
    AAMDNodes AAInfo = ST->getAAInfo();

    if (!ST->isTruncatingStore()) {
      if (SDNode *OptStore = OptimizeFloatStore(ST).getNode()) {
        ReplaceNode(ST, OptStore);
        return;
      }

      {
        SDValue Value = ST->getValue();
        MVT VT = Value.getSimpleValueType();
        switch (TLI.getOperationAction(ISD::STORE, VT)) {
        default: llvm_unreachable("This action is not supported yet!");
        case TargetLowering::Legal: {
          // If this is an unaligned store and the target doesn't support it,
          // expand it.
          EVT MemVT = ST->getMemoryVT();
          unsigned AS = ST->getAddressSpace();
          unsigned Align = ST->getAlignment();
          const DataLayout &DL = DAG.getDataLayout();
          if (!TLI.allowsMemoryAccess(*DAG.getContext(), DL, MemVT, AS, Align)) {
            SDValue Result = TLI.expandUnalignedStore(ST, DAG);
            ReplaceNode(SDValue(ST, 0), Result);
          }
          break;
        }
        case TargetLowering::Custom: {
          SDValue Res = TLI.LowerOperation(SDValue(Node, 0), DAG);
          if (Res && Res != SDValue(Node, 0))
            ReplaceNode(SDValue(Node, 0), Res);
          return;
        }
        case TargetLowering::Promote: {
          MVT NVT = TLI.getTypeToPromoteTo(ISD::STORE, VT);
          assert(NVT.getSizeInBits() == VT.getSizeInBits() &&
                 "Can only promote stores to same size type");
          Value = DAG.getNode(ISD::BITCAST, dl, NVT, Value);
          SDValue Result =
              DAG.getStore(Chain, dl, Value, Ptr, ST->getPointerInfo(),
                           Alignment, MMOFlags, AAInfo);
          ReplaceNode(SDValue(Node, 0), Result);
          break;
        }
        }
        return;
      }
    } else {
      SDValue Value = ST->getValue();

      EVT StVT = ST->getMemoryVT();
      unsigned StWidth = StVT.getSizeInBits();
      auto &DL = DAG.getDataLayout();

      if (StWidth != StVT.getStoreSizeInBits()) {
        // Promote to a byte-sized store with upper bits zero if not
        // storing an integral number of bytes.  For example, promote
        // TRUNCSTORE:i1 X -> TRUNCSTORE:i8 (and X, 1)
        EVT NVT = EVT::getIntegerVT(*DAG.getContext(),
                                    StVT.getStoreSizeInBits());
        Value = DAG.getZeroExtendInReg(Value, dl, StVT);
        SDValue Result =
            DAG.getTruncStore(Chain, dl, Value, Ptr, ST->getPointerInfo(), NVT,
                              Alignment, MMOFlags, AAInfo);
        ReplaceNode(SDValue(Node, 0), Result);
      } else if (StWidth & (StWidth - 1)) {
        // If not storing a power-of-2 number of bits, expand as two stores.
        assert(!StVT.isVector() && "Unsupported truncstore!");
        unsigned RoundWidth = 1 << Log2_32(StWidth);
        assert(RoundWidth < StWidth);
        unsigned ExtraWidth = StWidth - RoundWidth;
        assert(ExtraWidth < RoundWidth);
        assert(!(RoundWidth % 8) && !(ExtraWidth % 8) &&
               "Store size not an integral number of bytes!");
        EVT RoundVT = EVT::getIntegerVT(*DAG.getContext(), RoundWidth);
        EVT ExtraVT = EVT::getIntegerVT(*DAG.getContext(), ExtraWidth);
        SDValue Lo, Hi;
        unsigned IncrementSize;

        if (DL.isLittleEndian()) {
          // TRUNCSTORE:i24 X -> TRUNCSTORE:i16 X, TRUNCSTORE@+2:i8 (srl X, 16)
          // Store the bottom RoundWidth bits.
          Lo = DAG.getTruncStore(Chain, dl, Value, Ptr, ST->getPointerInfo(),
                                 RoundVT, Alignment, MMOFlags, AAInfo);

          // Store the remaining ExtraWidth bits.
          IncrementSize = RoundWidth / 8;
          Ptr = DAG.getNode(ISD::ADD, dl, Ptr.getValueType(), Ptr,
                            DAG.getConstant(IncrementSize, dl,
                                            Ptr.getValueType()));
          Hi = DAG.getNode(
              ISD::SRL, dl, Value.getValueType(), Value,
              DAG.getConstant(RoundWidth, dl,
                              TLI.getShiftAmountTy(Value.getValueType(), DL)));
          Hi = DAG.getTruncStore(
              Chain, dl, Hi, Ptr,
              ST->getPointerInfo().getWithOffset(IncrementSize), ExtraVT,
              MinAlign(Alignment, IncrementSize), MMOFlags, AAInfo);
        } else {
          // Big endian - avoid unaligned stores.
          // TRUNCSTORE:i24 X -> TRUNCSTORE:i16 (srl X, 8), TRUNCSTORE@+2:i8 X
          // Store the top RoundWidth bits.
          Hi = DAG.getNode(
              ISD::SRL, dl, Value.getValueType(), Value,
              DAG.getConstant(ExtraWidth, dl,
                              TLI.getShiftAmountTy(Value.getValueType(), DL)));
          Hi = DAG.getTruncStore(Chain, dl, Hi, Ptr, ST->getPointerInfo(),
                                 RoundVT, Alignment, MMOFlags, AAInfo);

          // Store the remaining ExtraWidth bits.
          IncrementSize = RoundWidth / 8;
          Ptr = DAG.getNode(ISD::ADD, dl, Ptr.getValueType(), Ptr,
                            DAG.getConstant(IncrementSize, dl,
                                            Ptr.getValueType()));
          Lo = DAG.getTruncStore(
              Chain, dl, Value, Ptr,
              ST->getPointerInfo().getWithOffset(IncrementSize), ExtraVT,
              MinAlign(Alignment, IncrementSize), MMOFlags, AAInfo);
        }

        // The order of the stores doesn't matter.
        SDValue Result = DAG.getNode(ISD::TokenFactor, dl, MVT::Other, Lo, Hi);
        ReplaceNode(SDValue(Node, 0), Result);
      } else {
        switch (TLI.getTruncStoreAction(ST->getValue().getValueType(), StVT)) {
        default: llvm_unreachable("This action is not supported yet!");
        case TargetLowering::Legal: {
          EVT MemVT = ST->getMemoryVT();
          unsigned AS = ST->getAddressSpace();
          unsigned Align = ST->getAlignment();
          // If this is an unaligned store and the target doesn't support it,
          // expand it.
          if (!TLI.allowsMemoryAccess(*DAG.getContext(), DL, MemVT, AS, Align)) {
            SDValue Result = TLI.expandUnalignedStore(ST, DAG);
            ReplaceNode(SDValue(ST, 0), Result);
          }
          break;
        }
        case TargetLowering::Custom: {
          SDValue Res = TLI.LowerOperation(SDValue(Node, 0), DAG);
          if (Res && Res != SDValue(Node, 0))
            ReplaceNode(SDValue(Node, 0), Res);
          return;
        }
        case TargetLowering::Expand:
          assert(!StVT.isVector() &&
                 "Vector Stores are handled in LegalizeVectorOps");

          // TRUNCSTORE:i16 i32 -> STORE i16
          assert(TLI.isTypeLegal(StVT) &&
                 "Do not know how to expand this store!");
          Value = DAG.getNode(ISD::TRUNCATE, dl, StVT, Value);
          SDValue Result =
              DAG.getStore(Chain, dl, Value, Ptr, ST->getPointerInfo(),
                           Alignment, MMOFlags, AAInfo);
          ReplaceNode(SDValue(Node, 0), Result);
          break;
        }
      }
    }
}

void SelectionDAGLegalize::LegalizeLoadOps(SDNode *Node) {
  LoadSDNode *LD = cast<LoadSDNode>(Node);
  SDValue Chain = LD->getChain();  // The chain.
  SDValue Ptr = LD->getBasePtr();  // The base pointer.
  SDValue Value;                   // The value returned by the load op.
  SDLoc dl(Node);

  ISD::LoadExtType ExtType = LD->getExtensionType();
  if (ExtType == ISD::NON_EXTLOAD) {
    MVT VT = Node->getSimpleValueType(0);
    SDValue RVal = SDValue(Node, 0);
    SDValue RChain = SDValue(Node, 1);

    switch (TLI.getOperationAction(Node->getOpcode(), VT)) {
    default: llvm_unreachable("This action is not supported yet!");
    case TargetLowering::Legal: {
      EVT MemVT = LD->getMemoryVT();
      unsigned AS = LD->getAddressSpace();
      unsigned Align = LD->getAlignment();
      const DataLayout &DL = DAG.getDataLayout();
      // If this is an unaligned load and the target doesn't support it,
      // expand it.
      if (!TLI.allowsMemoryAccess(*DAG.getContext(), DL, MemVT, AS, Align)) {
        std::tie(RVal, RChain) =  TLI.expandUnalignedLoad(LD, DAG);
      }
      break;
    }
    case TargetLowering::Custom: {
      if (SDValue Res = TLI.LowerOperation(RVal, DAG)) {
        RVal = Res;
        RChain = Res.getValue(1);
      }
      break;
    }
    case TargetLowering::Promote: {
      MVT NVT = TLI.getTypeToPromoteTo(Node->getOpcode(), VT);
      assert(NVT.getSizeInBits() == VT.getSizeInBits() &&
             "Can only promote loads to same size type");

      SDValue Res = DAG.getLoad(NVT, dl, Chain, Ptr, LD->getMemOperand());
      RVal = DAG.getNode(ISD::BITCAST, dl, VT, Res);
      RChain = Res.getValue(1);
      break;
    }
    }
    if (RChain.getNode() != Node) {
      assert(RVal.getNode() != Node && "Load must be completely replaced");
      DAG.ReplaceAllUsesOfValueWith(SDValue(Node, 0), RVal);
      DAG.ReplaceAllUsesOfValueWith(SDValue(Node, 1), RChain);
      if (UpdatedNodes) {
        UpdatedNodes->insert(RVal.getNode());
        UpdatedNodes->insert(RChain.getNode());
      }
      ReplacedNode(Node);
    }
    return;
  }

  EVT SrcVT = LD->getMemoryVT();
  unsigned SrcWidth = SrcVT.getSizeInBits();
  unsigned Alignment = LD->getAlignment();
  MachineMemOperand::Flags MMOFlags = LD->getMemOperand()->getFlags();
  AAMDNodes AAInfo = LD->getAAInfo();

  if (SrcWidth != SrcVT.getStoreSizeInBits() &&
      // Some targets pretend to have an i1 loading operation, and actually
      // load an i8.  This trick is correct for ZEXTLOAD because the top 7
      // bits are guaranteed to be zero; it helps the optimizers understand
      // that these bits are zero.  It is also useful for EXTLOAD, since it
      // tells the optimizers that those bits are undefined.  It would be
      // nice to have an effective generic way of getting these benefits...
      // Until such a way is found, don't insist on promoting i1 here.
      (SrcVT != MVT::i1 ||
       TLI.getLoadExtAction(ExtType, Node->getValueType(0), MVT::i1) ==
         TargetLowering::Promote)) {
    // Promote to a byte-sized load if not loading an integral number of
    // bytes.  For example, promote EXTLOAD:i20 -> EXTLOAD:i24.
    unsigned NewWidth = SrcVT.getStoreSizeInBits();
    EVT NVT = EVT::getIntegerVT(*DAG.getContext(), NewWidth);
    SDValue Ch;

    // The extra bits are guaranteed to be zero, since we stored them that
    // way.  A zext load from NVT thus automatically gives zext from SrcVT.

    ISD::LoadExtType NewExtType =
      ExtType == ISD::ZEXTLOAD ? ISD::ZEXTLOAD : ISD::EXTLOAD;

    SDValue Result =
        DAG.getExtLoad(NewExtType, dl, Node->getValueType(0), Chain, Ptr,
                       LD->getPointerInfo(), NVT, Alignment, MMOFlags, AAInfo);

    Ch = Result.getValue(1); // The chain.

    if (ExtType == ISD::SEXTLOAD)
      // Having the top bits zero doesn't help when sign extending.
      Result = DAG.getNode(ISD::SIGN_EXTEND_INREG, dl,
                           Result.getValueType(),
                           Result, DAG.getValueType(SrcVT));
    else if (ExtType == ISD::ZEXTLOAD || NVT == Result.getValueType())
      // All the top bits are guaranteed to be zero - inform the optimizers.
      Result = DAG.getNode(ISD::AssertZext, dl,
                           Result.getValueType(), Result,
                           DAG.getValueType(SrcVT));

    Value = Result;
    Chain = Ch;
  } else if (SrcWidth & (SrcWidth - 1)) {
    // If not loading a power-of-2 number of bits, expand as two loads.
    assert(!SrcVT.isVector() && "Unsupported extload!");
    unsigned RoundWidth = 1 << Log2_32(SrcWidth);
    assert(RoundWidth < SrcWidth);
    unsigned ExtraWidth = SrcWidth - RoundWidth;
    assert(ExtraWidth < RoundWidth);
    assert(!(RoundWidth % 8) && !(ExtraWidth % 8) &&
           "Load size not an integral number of bytes!");
    EVT RoundVT = EVT::getIntegerVT(*DAG.getContext(), RoundWidth);
    EVT ExtraVT = EVT::getIntegerVT(*DAG.getContext(), ExtraWidth);
    SDValue Lo, Hi, Ch;
    unsigned IncrementSize;
    auto &DL = DAG.getDataLayout();

    if (DL.isLittleEndian()) {
      // EXTLOAD:i24 -> ZEXTLOAD:i16 | (shl EXTLOAD@+2:i8, 16)
      // Load the bottom RoundWidth bits.
      Lo = DAG.getExtLoad(ISD::ZEXTLOAD, dl, Node->getValueType(0), Chain, Ptr,
                          LD->getPointerInfo(), RoundVT, Alignment, MMOFlags,
                          AAInfo);

      // Load the remaining ExtraWidth bits.
      IncrementSize = RoundWidth / 8;
      Ptr = DAG.getNode(ISD::ADD, dl, Ptr.getValueType(), Ptr,
                         DAG.getConstant(IncrementSize, dl,
                                         Ptr.getValueType()));
      Hi = DAG.getExtLoad(ExtType, dl, Node->getValueType(0), Chain, Ptr,
                          LD->getPointerInfo().getWithOffset(IncrementSize),
                          ExtraVT, MinAlign(Alignment, IncrementSize), MMOFlags,
                          AAInfo);

      // Build a factor node to remember that this load is independent of
      // the other one.
      Ch = DAG.getNode(ISD::TokenFactor, dl, MVT::Other, Lo.getValue(1),
                       Hi.getValue(1));

      // Move the top bits to the right place.
      Hi = DAG.getNode(
          ISD::SHL, dl, Hi.getValueType(), Hi,
          DAG.getConstant(RoundWidth, dl,
                          TLI.getShiftAmountTy(Hi.getValueType(), DL)));

      // Join the hi and lo parts.
      Value = DAG.getNode(ISD::OR, dl, Node->getValueType(0), Lo, Hi);
    } else {
      // Big endian - avoid unaligned loads.
      // EXTLOAD:i24 -> (shl EXTLOAD:i16, 8) | ZEXTLOAD@+2:i8
      // Load the top RoundWidth bits.
      Hi = DAG.getExtLoad(ExtType, dl, Node->getValueType(0), Chain, Ptr,
                          LD->getPointerInfo(), RoundVT, Alignment, MMOFlags,
                          AAInfo);

      // Load the remaining ExtraWidth bits.
      IncrementSize = RoundWidth / 8;
      Ptr = DAG.getNode(ISD::ADD, dl, Ptr.getValueType(), Ptr,
                         DAG.getConstant(IncrementSize, dl,
                                         Ptr.getValueType()));
      Lo = DAG.getExtLoad(ISD::ZEXTLOAD, dl, Node->getValueType(0), Chain, Ptr,
                          LD->getPointerInfo().getWithOffset(IncrementSize),
                          ExtraVT, MinAlign(Alignment, IncrementSize), MMOFlags,
                          AAInfo);

      // Build a factor node to remember that this load is independent of
      // the other one.
      Ch = DAG.getNode(ISD::TokenFactor, dl, MVT::Other, Lo.getValue(1),
                       Hi.getValue(1));

      // Move the top bits to the right place.
      Hi = DAG.getNode(
          ISD::SHL, dl, Hi.getValueType(), Hi,
          DAG.getConstant(ExtraWidth, dl,
                          TLI.getShiftAmountTy(Hi.getValueType(), DL)));

      // Join the hi and lo parts.
      Value = DAG.getNode(ISD::OR, dl, Node->getValueType(0), Lo, Hi);
    }

    Chain = Ch;
  } else {
    bool isCustom = false;
    switch (TLI.getLoadExtAction(ExtType, Node->getValueType(0),
                                 SrcVT.getSimpleVT())) {
    default: llvm_unreachable("This action is not supported yet!");
    case TargetLowering::Custom:
      isCustom = true;
      LLVM_FALLTHROUGH;
    case TargetLowering::Legal: {
      Value = SDValue(Node, 0);
      Chain = SDValue(Node, 1);

      if (isCustom) {
        if (SDValue Res = TLI.LowerOperation(SDValue(Node, 0), DAG)) {
          Value = Res;
          Chain = Res.getValue(1);
        }
      } else {
        // If this is an unaligned load and the target doesn't support it,
        // expand it.
        EVT MemVT = LD->getMemoryVT();
        unsigned AS = LD->getAddressSpace();
        unsigned Align = LD->getAlignment();
        const DataLayout &DL = DAG.getDataLayout();
        if (!TLI.allowsMemoryAccess(*DAG.getContext(), DL, MemVT, AS, Align)) {
          std::tie(Value, Chain) = TLI.expandUnalignedLoad(LD, DAG);
        }
      }
      break;
    }
    case TargetLowering::Expand:
      EVT DestVT = Node->getValueType(0);
      if (!TLI.isLoadExtLegal(ISD::EXTLOAD, DestVT, SrcVT)) {
        // If the source type is not legal, see if there is a legal extload to
        // an intermediate type that we can then extend further.
        EVT LoadVT = TLI.getRegisterType(SrcVT.getSimpleVT());
        if (TLI.isTypeLegal(SrcVT) || // Same as SrcVT == LoadVT?
            TLI.isLoadExtLegal(ExtType, LoadVT, SrcVT)) {
          // If we are loading a legal type, this is a non-extload followed by a
          // full extend.
          ISD::LoadExtType MidExtType =
              (LoadVT == SrcVT) ? ISD::NON_EXTLOAD : ExtType;

          SDValue Load = DAG.getExtLoad(MidExtType, dl, LoadVT, Chain, Ptr,
                                        SrcVT, LD->getMemOperand());
          unsigned ExtendOp =
              ISD::getExtForLoadExtType(SrcVT.isFloatingPoint(), ExtType);
          Value = DAG.getNode(ExtendOp, dl, Node->getValueType(0), Load);
          Chain = Load.getValue(1);
          break;
        }

        // Handle the special case of fp16 extloads. EXTLOAD doesn't have the
        // normal undefined upper bits behavior to allow using an in-reg extend
        // with the illegal FP type, so load as an integer and do the
        // from-integer conversion.
        if (SrcVT.getScalarType() == MVT::f16) {
          EVT ISrcVT = SrcVT.changeTypeToInteger();
          EVT IDestVT = DestVT.changeTypeToInteger();
          EVT LoadVT = TLI.getRegisterType(IDestVT.getSimpleVT());

          SDValue Result = DAG.getExtLoad(ISD::ZEXTLOAD, dl, LoadVT,
                                          Chain, Ptr, ISrcVT,
                                          LD->getMemOperand());
          Value = DAG.getNode(ISD::FP16_TO_FP, dl, DestVT, Result);
          Chain = Result.getValue(1);
          break;
        }
      }

      assert(!SrcVT.isVector() &&
             "Vector Loads are handled in LegalizeVectorOps");

      // FIXME: This does not work for vectors on most targets.  Sign-
      // and zero-extend operations are currently folded into extending
      // loads, whether they are legal or not, and then we end up here
      // without any support for legalizing them.
      assert(ExtType != ISD::EXTLOAD &&
             "EXTLOAD should always be supported!");
      // Turn the unsupported load into an EXTLOAD followed by an
      // explicit zero/sign extend inreg.
      SDValue Result = DAG.getExtLoad(ISD::EXTLOAD, dl,
                                      Node->getValueType(0),
                                      Chain, Ptr, SrcVT,
                                      LD->getMemOperand());
      SDValue ValRes;
      if (ExtType == ISD::SEXTLOAD)
        ValRes = DAG.getNode(ISD::SIGN_EXTEND_INREG, dl,
                             Result.getValueType(),
                             Result, DAG.getValueType(SrcVT));
      else
        ValRes = DAG.getZeroExtendInReg(Result, dl, SrcVT.getScalarType());
      Value = ValRes;
      Chain = Result.getValue(1);
      break;
    }
  }

  // Since loads produce two values, make sure to remember that we legalized
  // both of them.
  if (Chain.getNode() != Node) {
    assert(Value.getNode() != Node && "Load must be completely replaced");
    DAG.ReplaceAllUsesOfValueWith(SDValue(Node, 0), Value);
    DAG.ReplaceAllUsesOfValueWith(SDValue(Node, 1), Chain);
    if (UpdatedNodes) {
      UpdatedNodes->insert(Value.getNode());
      UpdatedNodes->insert(Chain.getNode());
    }
    ReplacedNode(Node);
  }
}

/// Return a legal replacement for the given operation, with all legal operands.
void SelectionDAGLegalize::LegalizeOp(SDNode *Node) {
  DEBUG(dbgs() << "\nLegalizing: "; Node->dump(&DAG));

  if (Node->getOpcode() == ISD::TargetConstant) // Allow illegal target nodes.
    return;

#ifndef NDEBUG
  for (unsigned i = 0, e = Node->getNumValues(); i != e; ++i)
    assert((TLI.getTypeAction(*DAG.getContext(), Node->getValueType(i)) ==
              TargetLowering::TypeLegal ||
            TLI.isTypeLegal(Node->getValueType(i))) &&
           "Unexpected illegal type!");

  for (const SDValue &Op : Node->op_values())
    assert((TLI.getTypeAction(*DAG.getContext(), Op.getValueType()) ==
              TargetLowering::TypeLegal ||
            TLI.isTypeLegal(Op.getValueType()) ||
            Op.getOpcode() == ISD::TargetConstant) &&
            "Unexpected illegal type!");
#endif

  // Figure out the correct action; the way to query this varies by opcode
  TargetLowering::LegalizeAction Action = TargetLowering::Legal;
  bool SimpleFinishLegalizing = true;
  switch (Node->getOpcode()) {
  case ISD::INTRINSIC_W_CHAIN:
  case ISD::INTRINSIC_WO_CHAIN:
  case ISD::INTRINSIC_VOID:
  case ISD::STACKSAVE:
    Action = TLI.getOperationAction(Node->getOpcode(), MVT::Other);
    break;
  case ISD::GET_DYNAMIC_AREA_OFFSET:
    Action = TLI.getOperationAction(Node->getOpcode(),
                                    Node->getValueType(0));
    break;
  case ISD::VAARG:
    Action = TLI.getOperationAction(Node->getOpcode(),
                                    Node->getValueType(0));
    if (Action != TargetLowering::Promote)
      Action = TLI.getOperationAction(Node->getOpcode(), MVT::Other);
    break;
  case ISD::FP_TO_FP16:
  case ISD::SINT_TO_FP:
  case ISD::UINT_TO_FP:
  case ISD::EXTRACT_VECTOR_ELT:
    Action = TLI.getOperationAction(Node->getOpcode(),
                                    Node->getOperand(0).getValueType());
    break;
  case ISD::FP_ROUND_INREG:
  case ISD::SIGN_EXTEND_INREG: {
    EVT InnerType = cast<VTSDNode>(Node->getOperand(1))->getVT();
    Action = TLI.getOperationAction(Node->getOpcode(), InnerType);
    break;
  }
  case ISD::ATOMIC_STORE: {
    Action = TLI.getOperationAction(Node->getOpcode(),
                                    Node->getOperand(2).getValueType());
    break;
  }
  case ISD::SELECT_CC:
  case ISD::SETCC:
  case ISD::BR_CC: {
    unsigned CCOperand = Node->getOpcode() == ISD::SELECT_CC ? 4 :
                         Node->getOpcode() == ISD::SETCC ? 2 :
                         Node->getOpcode() == ISD::SETCCE ? 3 : 1;
    unsigned CompareOperand = Node->getOpcode() == ISD::BR_CC ? 2 : 0;
    MVT OpVT = Node->getOperand(CompareOperand).getSimpleValueType();
    ISD::CondCode CCCode =
        cast<CondCodeSDNode>(Node->getOperand(CCOperand))->get();
    Action = TLI.getCondCodeAction(CCCode, OpVT);
    if (Action == TargetLowering::Legal) {
      if (Node->getOpcode() == ISD::SELECT_CC)
        Action = TLI.getOperationAction(Node->getOpcode(),
                                        Node->getValueType(0));
      else
        Action = TLI.getOperationAction(Node->getOpcode(), OpVT);
    }
    break;
  }
  case ISD::LOAD:
  case ISD::STORE:
    // FIXME: Model these properly.  LOAD and STORE are complicated, and
    // STORE expects the unlegalized operand in some cases.
    SimpleFinishLegalizing = false;
    break;
  case ISD::CALLSEQ_START:
  case ISD::CALLSEQ_END:
    // FIXME: This shouldn't be necessary.  These nodes have special properties
    // dealing with the recursive nature of legalization.  Removing this
    // special case should be done as part of making LegalizeDAG non-recursive.
    SimpleFinishLegalizing = false;
    break;
  case ISD::EXTRACT_ELEMENT:
  case ISD::FLT_ROUNDS_:
  case ISD::FPOWI:
  case ISD::MERGE_VALUES:
  case ISD::EH_RETURN:
  case ISD::FRAME_TO_ARGS_OFFSET:
  case ISD::EH_DWARF_CFA:
  case ISD::EH_SJLJ_SETJMP:
  case ISD::EH_SJLJ_LONGJMP:
  case ISD::EH_SJLJ_SETUP_DISPATCH:
    // These operations lie about being legal: when they claim to be legal,
    // they should actually be expanded.
    Action = TLI.getOperationAction(Node->getOpcode(), Node->getValueType(0));
    if (Action == TargetLowering::Legal)
      Action = TargetLowering::Expand;
    break;
  case ISD::INIT_TRAMPOLINE:
  case ISD::ADJUST_TRAMPOLINE:
  case ISD::FRAMEADDR:
  case ISD::RETURNADDR:
  case ISD::ADDROFRETURNADDR:
    // These operations lie about being legal: when they claim to be legal,
    // they should actually be custom-lowered.
    Action = TLI.getOperationAction(Node->getOpcode(), Node->getValueType(0));
    if (Action == TargetLowering::Legal)
      Action = TargetLowering::Custom;
    break;
  case ISD::READCYCLECOUNTER:
    // READCYCLECOUNTER returns an i64, even if type legalization might have
    // expanded that to several smaller types.
    Action = TLI.getOperationAction(Node->getOpcode(), MVT::i64);
    break;
  case ISD::READ_REGISTER:
  case ISD::WRITE_REGISTER:
    // Named register is legal in the DAG, but blocked by register name
    // selection if not implemented by target (to chose the correct register)
    // They'll be converted to Copy(To/From)Reg.
    Action = TargetLowering::Legal;
    break;
  case ISD::DEBUGTRAP:
    Action = TLI.getOperationAction(Node->getOpcode(), Node->getValueType(0));
    if (Action == TargetLowering::Expand) {
      // replace ISD::DEBUGTRAP with ISD::TRAP
      SDValue NewVal;
      NewVal = DAG.getNode(ISD::TRAP, SDLoc(Node), Node->getVTList(),
                           Node->getOperand(0));
      ReplaceNode(Node, NewVal.getNode());
      LegalizeOp(NewVal.getNode());
      return;
    }
    break;

  default:
    if (Node->getOpcode() >= ISD::BUILTIN_OP_END) {
      Action = TargetLowering::Legal;
    } else {
      Action = TLI.getOperationAction(Node->getOpcode(), Node->getValueType(0));
    }
    break;
  }

  if (SimpleFinishLegalizing) {
    SDNode *NewNode = Node;
    switch (Node->getOpcode()) {
    default: break;
    case ISD::SHL:
    case ISD::SRL:
    case ISD::SRA:
    case ISD::ROTL:
    case ISD::ROTR: {
      // Legalizing shifts/rotates requires adjusting the shift amount
      // to the appropriate width.
      SDValue Op0 = Node->getOperand(0);
      SDValue Op1 = Node->getOperand(1);
      if (!Op1.getValueType().isVector()) {
        SDValue SAO = DAG.getShiftAmountOperand(Op0.getValueType(), Op1);
        // The getShiftAmountOperand() may create a new operand node or
        // return the existing one. If new operand is created we need
        // to update the parent node.
        // Do not try to legalize SAO here! It will be automatically legalized
        // in the next round.
        if (SAO != Op1)
          NewNode = DAG.UpdateNodeOperands(Node, Op0, SAO);
      }
    }
    break;
    case ISD::SRL_PARTS:
    case ISD::SRA_PARTS:
    case ISD::SHL_PARTS: {
      // Legalizing shifts/rotates requires adjusting the shift amount
      // to the appropriate width.
      SDValue Op0 = Node->getOperand(0);
      SDValue Op1 = Node->getOperand(1);
      SDValue Op2 = Node->getOperand(2);
      if (!Op2.getValueType().isVector()) {
        SDValue SAO = DAG.getShiftAmountOperand(Op0.getValueType(), Op2);
        // The getShiftAmountOperand() may create a new operand node or
        // return the existing one. If new operand is created we need
        // to update the parent node.
        if (SAO != Op2)
          NewNode = DAG.UpdateNodeOperands(Node, Op0, Op1, SAO);
      }
    }
    break;
    }

    if (NewNode != Node) {
      ReplaceNode(Node, NewNode);
      Node = NewNode;
    }
    switch (Action) {
    case TargetLowering::Legal:
      return;
    case TargetLowering::Custom: {
      // FIXME: The handling for custom lowering with multiple results is
      // a complete mess.
      if (SDValue Res = TLI.LowerOperation(SDValue(Node, 0), DAG)) {
        if (!(Res.getNode() != Node || Res.getResNo() != 0))
          return;

        if (Node->getNumValues() == 1) {
          // We can just directly replace this node with the lowered value.
          ReplaceNode(SDValue(Node, 0), Res);
          return;
        }

        SmallVector<SDValue, 8> ResultVals;
        for (unsigned i = 0, e = Node->getNumValues(); i != e; ++i)
          ResultVals.push_back(Res.getValue(i));
        ReplaceNode(Node, ResultVals.data());
        return;
      }
      LLVM_FALLTHROUGH;
    }
    case TargetLowering::Expand:
      if (ExpandNode(Node))
        return;
      LLVM_FALLTHROUGH;
    case TargetLowering::LibCall:
      ConvertNodeToLibcall(Node);
      return;
    case TargetLowering::Promote:
      PromoteNode(Node);
      return;
    }
  }

  switch (Node->getOpcode()) {
  default:
#ifndef NDEBUG
    dbgs() << "NODE: ";
    Node->dump( &DAG);
    dbgs() << "\n";
#endif
    llvm_unreachable("Do not know how to legalize this operator!");

  case ISD::CALLSEQ_START:
  case ISD::CALLSEQ_END:
    break;
  case ISD::LOAD: {
    return LegalizeLoadOps(Node);
  }
  case ISD::STORE: {
    return LegalizeStoreOps(Node);
  }
  }
}

SDValue SelectionDAGLegalize::ExpandExtractFromVectorThroughStack(SDValue Op) {
  SDValue Vec = Op.getOperand(0);
  SDValue Idx = Op.getOperand(1);
  SDLoc dl(Op);

  // Before we generate a new store to a temporary stack slot, see if there is
  // already one that we can use. There often is because when we scalarize
  // vector operations (using SelectionDAG::UnrollVectorOp for example) a whole
  // series of EXTRACT_VECTOR_ELT nodes are generated, one for each element in
  // the vector. If all are expanded here, we don't want one store per vector
  // element.

  // Caches for hasPredecessorHelper
  SmallPtrSet<const SDNode *, 32> Visited;
  SmallVector<const SDNode *, 16> Worklist;
  Worklist.push_back(Idx.getNode());
  SDValue StackPtr, Ch;
  for (SDNode::use_iterator UI = Vec.getNode()->use_begin(),
       UE = Vec.getNode()->use_end(); UI != UE; ++UI) {
    SDNode *User = *UI;
    if (StoreSDNode *ST = dyn_cast<StoreSDNode>(User)) {
      if (ST->isIndexed() || ST->isTruncatingStore() ||
          ST->getValue() != Vec)
        continue;

      // Make sure that nothing else could have stored into the destination of
      // this store.
      if (!ST->getChain().reachesChainWithoutSideEffects(DAG.getEntryNode()))
        continue;

      // If the index is dependent on the store we will introduce a cycle when
      // creating the load (the load uses the index, and by replacing the chain
      // we will make the index dependent on the load).
      if (SDNode::hasPredecessorHelper(ST, Visited, Worklist))
        continue;

      StackPtr = ST->getBasePtr();
      Ch = SDValue(ST, 0);
      break;
    }
  }

  EVT VecVT = Vec.getValueType();

  if (!Ch.getNode()) {
    // Store the value to a temporary stack slot, then LOAD the returned part.
    StackPtr = DAG.CreateStackTemporary(VecVT);
    Ch = DAG.getStore(DAG.getEntryNode(), dl, Vec, StackPtr,
                      MachinePointerInfo());
  }

  StackPtr = TLI.getVectorElementPointer(DAG, StackPtr, VecVT, Idx);

  SDValue NewLoad;

  if (Op.getValueType().isVector())
    NewLoad =
        DAG.getLoad(Op.getValueType(), dl, Ch, StackPtr, MachinePointerInfo());
  else
    NewLoad = DAG.getExtLoad(ISD::EXTLOAD, dl, Op.getValueType(), Ch, StackPtr,
                             MachinePointerInfo(),
                             VecVT.getVectorElementType());

  // Replace the chain going out of the store, by the one out of the load.
  DAG.ReplaceAllUsesOfValueWith(Ch, SDValue(NewLoad.getNode(), 1));

  // We introduced a cycle though, so update the loads operands, making sure
  // to use the original store's chain as an incoming chain.
  SmallVector<SDValue, 6> NewLoadOperands(NewLoad->op_begin(),
                                          NewLoad->op_end());
  NewLoadOperands[0] = Ch;
  NewLoad =
      SDValue(DAG.UpdateNodeOperands(NewLoad.getNode(), NewLoadOperands), 0);
  return NewLoad;
}

SDValue SelectionDAGLegalize::ExpandInsertToVectorThroughStack(SDValue Op) {
  assert(Op.getValueType().isVector() && "Non-vector insert subvector!");

  SDValue Vec  = Op.getOperand(0);
  SDValue Part = Op.getOperand(1);
  SDValue Idx  = Op.getOperand(2);
  SDLoc dl(Op);

  // Store the value to a temporary stack slot, then LOAD the returned part.
  EVT VecVT = Vec.getValueType();
  SDValue StackPtr = DAG.CreateStackTemporary(VecVT);
  int FI = cast<FrameIndexSDNode>(StackPtr.getNode())->getIndex();
  MachinePointerInfo PtrInfo =
      MachinePointerInfo::getFixedStack(DAG.getMachineFunction(), FI);

  // First store the whole vector.
  SDValue Ch = DAG.getStore(DAG.getEntryNode(), dl, Vec, StackPtr, PtrInfo);

  // Then store the inserted part.
  SDValue SubStackPtr = TLI.getVectorElementPointer(DAG, StackPtr, VecVT, Idx);

  // Store the subvector.
  Ch = DAG.getStore(Ch, dl, Part, SubStackPtr, MachinePointerInfo());

  // Finally, load the updated vector.
  return DAG.getLoad(Op.getValueType(), dl, Ch, StackPtr, PtrInfo);
}

SDValue SelectionDAGLegalize::ExpandVectorBuildThroughStack(SDNode* Node) {
  // We can't handle this case efficiently.  Allocate a sufficiently
  // aligned object on the stack, store each element into it, then load
  // the result as a vector.
  // Create the stack frame object.
  EVT VT = Node->getValueType(0);
  EVT EltVT = VT.getVectorElementType();
  SDLoc dl(Node);
  SDValue FIPtr = DAG.CreateStackTemporary(VT);
  int FI = cast<FrameIndexSDNode>(FIPtr.getNode())->getIndex();
  MachinePointerInfo PtrInfo =
      MachinePointerInfo::getFixedStack(DAG.getMachineFunction(), FI);

  // Emit a store of each element to the stack slot.
  SmallVector<SDValue, 8> Stores;
  unsigned TypeByteSize = EltVT.getSizeInBits() / 8;
  // Store (in the right endianness) the elements to memory.
  for (unsigned i = 0, e = Node->getNumOperands(); i != e; ++i) {
    // Ignore undef elements.
    if (Node->getOperand(i).isUndef()) continue;

    unsigned Offset = TypeByteSize*i;

    SDValue Idx = DAG.getConstant(Offset, dl, FIPtr.getValueType());
    Idx = DAG.getNode(ISD::ADD, dl, FIPtr.getValueType(), FIPtr, Idx);

    // If the destination vector element type is narrower than the source
    // element type, only store the bits necessary.
    if (EltVT.bitsLT(Node->getOperand(i).getValueType().getScalarType())) {
      Stores.push_back(DAG.getTruncStore(DAG.getEntryNode(), dl,
                                         Node->getOperand(i), Idx,
                                         PtrInfo.getWithOffset(Offset), EltVT));
    } else
      Stores.push_back(DAG.getStore(DAG.getEntryNode(), dl, Node->getOperand(i),
                                    Idx, PtrInfo.getWithOffset(Offset)));
  }

  SDValue StoreChain;
  if (!Stores.empty())    // Not all undef elements?
    StoreChain = DAG.getNode(ISD::TokenFactor, dl, MVT::Other, Stores);
  else
    StoreChain = DAG.getEntryNode();

  // Result is a load from the stack slot.
  return DAG.getLoad(VT, dl, StoreChain, FIPtr, PtrInfo);
}

namespace {
/// Keeps track of state when getting the sign of a floating-point value as an
/// integer.
struct FloatSignAsInt {
  EVT FloatVT;
  SDValue Chain;
  SDValue FloatPtr;
  SDValue IntPtr;
  MachinePointerInfo IntPointerInfo;
  MachinePointerInfo FloatPointerInfo;
  SDValue IntValue;
  APInt SignMask;
  uint8_t SignBit;
};
}

/// Bitcast a floating-point value to an integer value. Only bitcast the part
/// containing the sign bit if the target has no integer value capable of
/// holding all bits of the floating-point value.
void SelectionDAGLegalize::getSignAsIntValue(FloatSignAsInt &State,
                                             const SDLoc &DL,
                                             SDValue Value) const {
  EVT FloatVT = Value.getValueType();
  unsigned NumBits = FloatVT.getSizeInBits();
  State.FloatVT = FloatVT;
  EVT IVT = EVT::getIntegerVT(*DAG.getContext(), NumBits);
  // Convert to an integer of the same size.
  if (TLI.isTypeLegal(IVT)) {
    State.IntValue = DAG.getNode(ISD::BITCAST, DL, IVT, Value);
    State.SignMask = APInt::getSignBit(NumBits);
    State.SignBit = NumBits - 1;
    return;
  }

  auto &DataLayout = DAG.getDataLayout();
  // Store the float to memory, then load the sign part out as an integer.
  MVT LoadTy = TLI.getRegisterType(*DAG.getContext(), MVT::i8);
  // First create a temporary that is aligned for both the load and store.
  SDValue StackPtr = DAG.CreateStackTemporary(FloatVT, LoadTy);
  int FI = cast<FrameIndexSDNode>(StackPtr.getNode())->getIndex();
  // Then store the float to it.
  State.FloatPtr = StackPtr;
  MachineFunction &MF = DAG.getMachineFunction();
  State.FloatPointerInfo = MachinePointerInfo::getFixedStack(MF, FI);
  State.Chain = DAG.getStore(DAG.getEntryNode(), DL, Value, State.FloatPtr,
                             State.FloatPointerInfo);

  SDValue IntPtr;
  if (DataLayout.isBigEndian()) {
    assert(FloatVT.isByteSized() && "Unsupported floating point type!");
    // Load out a legal integer with the same sign bit as the float.
    IntPtr = StackPtr;
    State.IntPointerInfo = State.FloatPointerInfo;
  } else {
    // Advance the pointer so that the loaded byte will contain the sign bit.
    unsigned ByteOffset = (FloatVT.getSizeInBits() / 8) - 1;
    IntPtr = DAG.getNode(ISD::ADD, DL, StackPtr.getValueType(), StackPtr,
                      DAG.getConstant(ByteOffset, DL, StackPtr.getValueType()));
    State.IntPointerInfo = MachinePointerInfo::getFixedStack(MF, FI,
                                                             ByteOffset);
  }

  State.IntPtr = IntPtr;
  State.IntValue = DAG.getExtLoad(ISD::EXTLOAD, DL, LoadTy, State.Chain, IntPtr,
                                  State.IntPointerInfo, MVT::i8);
  State.SignMask = APInt::getOneBitSet(LoadTy.getSizeInBits(), 7);
  State.SignBit = 7;
}

/// Replace the integer value produced by getSignAsIntValue() with a new value
/// and cast the result back to a floating-point type.
SDValue SelectionDAGLegalize::modifySignAsInt(const FloatSignAsInt &State,
                                              const SDLoc &DL,
                                              SDValue NewIntValue) const {
  if (!State.Chain)
    return DAG.getNode(ISD::BITCAST, DL, State.FloatVT, NewIntValue);

  // Override the part containing the sign bit in the value stored on the stack.
  SDValue Chain = DAG.getTruncStore(State.Chain, DL, NewIntValue, State.IntPtr,
                                    State.IntPointerInfo, MVT::i8);
  return DAG.getLoad(State.FloatVT, DL, Chain, State.FloatPtr,
                     State.FloatPointerInfo);
}

SDValue SelectionDAGLegalize::ExpandFCOPYSIGN(SDNode *Node) const {
  SDLoc DL(Node);
  SDValue Mag = Node->getOperand(0);
  SDValue Sign = Node->getOperand(1);

  // Get sign bit into an integer value.
  FloatSignAsInt SignAsInt;
  getSignAsIntValue(SignAsInt, DL, Sign);

  EVT IntVT = SignAsInt.IntValue.getValueType();
  SDValue SignMask = DAG.getConstant(SignAsInt.SignMask, DL, IntVT);
  SDValue SignBit = DAG.getNode(ISD::AND, DL, IntVT, SignAsInt.IntValue,
                                SignMask);

  // If FABS is legal transform FCOPYSIGN(x, y) => sign(x) ? -FABS(x) : FABS(X)
  EVT FloatVT = Mag.getValueType();
  if (TLI.isOperationLegalOrCustom(ISD::FABS, FloatVT) &&
      TLI.isOperationLegalOrCustom(ISD::FNEG, FloatVT)) {
    SDValue AbsValue = DAG.getNode(ISD::FABS, DL, FloatVT, Mag);
    SDValue NegValue = DAG.getNode(ISD::FNEG, DL, FloatVT, AbsValue);
    SDValue Cond = DAG.getSetCC(DL, getSetCCResultType(IntVT), SignBit,
                                DAG.getConstant(0, DL, IntVT), ISD::SETNE);
    return DAG.getSelect(DL, FloatVT, Cond, NegValue, AbsValue);
  }

  // Transform Mag value to integer, and clear the sign bit.
  FloatSignAsInt MagAsInt;
  getSignAsIntValue(MagAsInt, DL, Mag);
  EVT MagVT = MagAsInt.IntValue.getValueType();
  SDValue ClearSignMask = DAG.getConstant(~MagAsInt.SignMask, DL, MagVT);
  SDValue ClearedSign = DAG.getNode(ISD::AND, DL, MagVT, MagAsInt.IntValue,
                                    ClearSignMask);

  // Get the signbit at the right position for MagAsInt.
  int ShiftAmount = SignAsInt.SignBit - MagAsInt.SignBit;
  if (SignBit.getValueSizeInBits() > ClearedSign.getValueSizeInBits()) {
    if (ShiftAmount > 0) {
      SDValue ShiftCnst = DAG.getConstant(ShiftAmount, DL, IntVT);
      SignBit = DAG.getNode(ISD::SRL, DL, IntVT, SignBit, ShiftCnst);
    } else if (ShiftAmount < 0) {
      SDValue ShiftCnst = DAG.getConstant(-ShiftAmount, DL, IntVT);
      SignBit = DAG.getNode(ISD::SHL, DL, IntVT, SignBit, ShiftCnst);
    }
    SignBit = DAG.getNode(ISD::TRUNCATE, DL, MagVT, SignBit);
  } else if (SignBit.getValueSizeInBits() < ClearedSign.getValueSizeInBits()) {
    SignBit = DAG.getNode(ISD::ZERO_EXTEND, DL, MagVT, SignBit);
    if (ShiftAmount > 0) {
      SDValue ShiftCnst = DAG.getConstant(ShiftAmount, DL, MagVT);
      SignBit = DAG.getNode(ISD::SRL, DL, MagVT, SignBit, ShiftCnst);
    } else if (ShiftAmount < 0) {
      SDValue ShiftCnst = DAG.getConstant(-ShiftAmount, DL, MagVT);
      SignBit = DAG.getNode(ISD::SHL, DL, MagVT, SignBit, ShiftCnst);
    }
  }

  // Store the part with the modified sign and convert back to float.
  SDValue CopiedSign = DAG.getNode(ISD::OR, DL, MagVT, ClearedSign, SignBit);
  return modifySignAsInt(MagAsInt, DL, CopiedSign);
}

SDValue SelectionDAGLegalize::ExpandFABS(SDNode *Node) const {
  SDLoc DL(Node);
  SDValue Value = Node->getOperand(0);

  // Transform FABS(x) => FCOPYSIGN(x, 0.0) if FCOPYSIGN is legal.
  EVT FloatVT = Value.getValueType();
  if (TLI.isOperationLegalOrCustom(ISD::FCOPYSIGN, FloatVT)) {
    SDValue Zero = DAG.getConstantFP(0.0, DL, FloatVT);
    return DAG.getNode(ISD::FCOPYSIGN, DL, FloatVT, Value, Zero);
  }

  // Transform value to integer, clear the sign bit and transform back.
  FloatSignAsInt ValueAsInt;
  getSignAsIntValue(ValueAsInt, DL, Value);
  EVT IntVT = ValueAsInt.IntValue.getValueType();
  SDValue ClearSignMask = DAG.getConstant(~ValueAsInt.SignMask, DL, IntVT);
  SDValue ClearedSign = DAG.getNode(ISD::AND, DL, IntVT, ValueAsInt.IntValue,
                                    ClearSignMask);
  return modifySignAsInt(ValueAsInt, DL, ClearedSign);
}

void SelectionDAGLegalize::ExpandDYNAMIC_STACKALLOC(SDNode* Node,
                                           SmallVectorImpl<SDValue> &Results) {
  unsigned SPReg = TLI.getStackPointerRegisterToSaveRestore();
  assert(SPReg && "Target cannot require DYNAMIC_STACKALLOC expansion and"
          " not tell us which reg is the stack pointer!");
  SDLoc dl(Node);
  EVT VT = Node->getValueType(0);
  SDValue Tmp1 = SDValue(Node, 0);
  SDValue Tmp2 = SDValue(Node, 1);
  SDValue Tmp3 = Node->getOperand(2);
  SDValue Chain = Tmp1.getOperand(0);

  // Chain the dynamic stack allocation so that it doesn't modify the stack
  // pointer when other instructions are using the stack.
  Chain = DAG.getCALLSEQ_START(Chain, DAG.getIntPtrConstant(0, dl, true), dl);

  SDValue Size  = Tmp2.getOperand(1);
  SDValue SP = DAG.getCopyFromReg(Chain, dl, SPReg, VT);
  Chain = SP.getValue(1);
  unsigned Align = cast<ConstantSDNode>(Tmp3)->getZExtValue();
  unsigned StackAlign =
      DAG.getSubtarget().getFrameLowering()->getStackAlignment();
  Tmp1 = DAG.getNode(ISD::SUB, dl, VT, SP, Size);       // Value
  if (Align > StackAlign)
    Tmp1 = DAG.getNode(ISD::AND, dl, VT, Tmp1,
                       DAG.getConstant(-(uint64_t)Align, dl, VT));
  Chain = DAG.getCopyToReg(Chain, dl, SPReg, Tmp1);     // Output chain

  Tmp2 = DAG.getCALLSEQ_END(Chain, DAG.getIntPtrConstant(0, dl, true),
                            DAG.getIntPtrConstant(0, dl, true), SDValue(), dl);

  Results.push_back(Tmp1);
  Results.push_back(Tmp2);
}

/// Legalize a SETCC with given LHS and RHS and condition code CC on the current
/// target.
///
/// If the SETCC has been legalized using AND / OR, then the legalized node
/// will be stored in LHS. RHS and CC will be set to SDValue(). NeedInvert
/// will be set to false.
///
/// If the SETCC has been legalized by using getSetCCSwappedOperands(),
/// then the values of LHS and RHS will be swapped, CC will be set to the
/// new condition, and NeedInvert will be set to false.
///
/// If the SETCC has been legalized using the inverse condcode, then LHS and
/// RHS will be unchanged, CC will set to the inverted condcode, and NeedInvert
/// will be set to true. The caller must invert the result of the SETCC with
/// SelectionDAG::getLogicalNOT() or take equivalent action to swap the effect
/// of a true/false result.
///
/// \returns true if the SetCC has been legalized, false if it hasn't.
bool SelectionDAGLegalize::LegalizeSetCCCondCode(EVT VT, SDValue &LHS,
                                                 SDValue &RHS, SDValue &CC,
                                                 bool &NeedInvert,
                                                 const SDLoc &dl) {
  MVT OpVT = LHS.getSimpleValueType();
  ISD::CondCode CCCode = cast<CondCodeSDNode>(CC)->get();
  NeedInvert = false;
  switch (TLI.getCondCodeAction(CCCode, OpVT)) {
  default: llvm_unreachable("Unknown condition code action!");
  case TargetLowering::Legal:
    // Nothing to do.
    break;
  case TargetLowering::Expand: {
    ISD::CondCode InvCC = ISD::getSetCCSwappedOperands(CCCode);
    if (TLI.isCondCodeLegal(InvCC, OpVT)) {
      std::swap(LHS, RHS);
      CC = DAG.getCondCode(InvCC);
      return true;
    }
    ISD::CondCode CC1 = ISD::SETCC_INVALID, CC2 = ISD::SETCC_INVALID;
    unsigned Opc = 0;
    switch (CCCode) {
    default: llvm_unreachable("Don't know how to expand this condition!");
    case ISD::SETO:
        assert(TLI.getCondCodeAction(ISD::SETOEQ, OpVT)
            == TargetLowering::Legal
            && "If SETO is expanded, SETOEQ must be legal!");
        CC1 = ISD::SETOEQ; CC2 = ISD::SETOEQ; Opc = ISD::AND; break;
    case ISD::SETUO:
        assert(TLI.getCondCodeAction(ISD::SETUNE, OpVT)
            == TargetLowering::Legal
            && "If SETUO is expanded, SETUNE must be legal!");
        CC1 = ISD::SETUNE; CC2 = ISD::SETUNE; Opc = ISD::OR;  break;
    case ISD::SETOEQ:
    case ISD::SETOGT:
    case ISD::SETOGE:
    case ISD::SETOLT:
    case ISD::SETOLE:
    case ISD::SETONE:
    case ISD::SETUEQ:
    case ISD::SETUNE:
    case ISD::SETUGT:
    case ISD::SETUGE:
    case ISD::SETULT:
    case ISD::SETULE:
        // If we are floating point, assign and break, otherwise fall through.
        if (!OpVT.isInteger()) {
          // We can use the 4th bit to tell if we are the unordered
          // or ordered version of the opcode.
          CC2 = ((unsigned)CCCode & 0x8U) ? ISD::SETUO : ISD::SETO;
          Opc = ((unsigned)CCCode & 0x8U) ? ISD::OR : ISD::AND;
          CC1 = (ISD::CondCode)(((int)CCCode & 0x7) | 0x10);
          break;
        }
        // Fallthrough if we are unsigned integer.
        LLVM_FALLTHROUGH;
    case ISD::SETLE:
    case ISD::SETGT:
    case ISD::SETGE:
    case ISD::SETLT:
      // We only support using the inverted operation, which is computed above
      // and not a different manner of supporting expanding these cases.
      llvm_unreachable("Don't know how to expand this condition!");
    case ISD::SETNE:
    case ISD::SETEQ:
      // Try inverting the result of the inverse condition.
      InvCC = CCCode == ISD::SETEQ ? ISD::SETNE : ISD::SETEQ;
      if (TLI.isCondCodeLegal(InvCC, OpVT)) {
        CC = DAG.getCondCode(InvCC);
        NeedInvert = true;
        return true;
      }
      // If inverting the condition didn't work then we have no means to expand
      // the condition.
      llvm_unreachable("Don't know how to expand this condition!");
    }

    SDValue SetCC1, SetCC2;
    if (CCCode != ISD::SETO && CCCode != ISD::SETUO) {
      // If we aren't the ordered or unorder operation,
      // then the pattern is (LHS CC1 RHS) Opc (LHS CC2 RHS).
      SetCC1 = DAG.getSetCC(dl, VT, LHS, RHS, CC1);
      SetCC2 = DAG.getSetCC(dl, VT, LHS, RHS, CC2);
    } else {
      // Otherwise, the pattern is (LHS CC1 LHS) Opc (RHS CC2 RHS)
      SetCC1 = DAG.getSetCC(dl, VT, LHS, LHS, CC1);
      SetCC2 = DAG.getSetCC(dl, VT, RHS, RHS, CC2);
    }
    LHS = DAG.getNode(Opc, dl, VT, SetCC1, SetCC2);
    RHS = SDValue();
    CC  = SDValue();
    return true;
  }
  }
  return false;
}

/// Emit a store/load combination to the stack.  This stores
/// SrcOp to a stack slot of type SlotVT, truncating it if needed.  It then does
/// a load from the stack slot to DestVT, extending it if needed.
/// The resultant code need not be legal.
SDValue SelectionDAGLegalize::EmitStackConvert(SDValue SrcOp, EVT SlotVT,
                                               EVT DestVT, const SDLoc &dl) {
  // Create the stack frame object.
  unsigned SrcAlign = DAG.getDataLayout().getPrefTypeAlignment(
      SrcOp.getValueType().getTypeForEVT(*DAG.getContext()));
  SDValue FIPtr = DAG.CreateStackTemporary(SlotVT, SrcAlign);

  FrameIndexSDNode *StackPtrFI = cast<FrameIndexSDNode>(FIPtr);
  int SPFI = StackPtrFI->getIndex();
  MachinePointerInfo PtrInfo =
      MachinePointerInfo::getFixedStack(DAG.getMachineFunction(), SPFI);

  unsigned SrcSize = SrcOp.getValueSizeInBits();
  unsigned SlotSize = SlotVT.getSizeInBits();
  unsigned DestSize = DestVT.getSizeInBits();
  Type *DestType = DestVT.getTypeForEVT(*DAG.getContext());
  unsigned DestAlign = DAG.getDataLayout().getPrefTypeAlignment(DestType);

  // Emit a store to the stack slot.  Use a truncstore if the input value is
  // later than DestVT.
  SDValue Store;

  if (SrcSize > SlotSize)
    Store = DAG.getTruncStore(DAG.getEntryNode(), dl, SrcOp, FIPtr, PtrInfo,
                              SlotVT, SrcAlign);
  else {
    assert(SrcSize == SlotSize && "Invalid store");
    Store =
        DAG.getStore(DAG.getEntryNode(), dl, SrcOp, FIPtr, PtrInfo, SrcAlign);
  }

  // Result is a load from the stack slot.
  if (SlotSize == DestSize)
    return DAG.getLoad(DestVT, dl, Store, FIPtr, PtrInfo, DestAlign);

  assert(SlotSize < DestSize && "Unknown extension!");
  return DAG.getExtLoad(ISD::EXTLOAD, dl, DestVT, Store, FIPtr, PtrInfo, SlotVT,
                        DestAlign);
}

SDValue SelectionDAGLegalize::ExpandSCALAR_TO_VECTOR(SDNode *Node) {
  SDLoc dl(Node);
  // Create a vector sized/aligned stack slot, store the value to element #0,
  // then load the whole vector back out.
  SDValue StackPtr = DAG.CreateStackTemporary(Node->getValueType(0));

  FrameIndexSDNode *StackPtrFI = cast<FrameIndexSDNode>(StackPtr);
  int SPFI = StackPtrFI->getIndex();

  SDValue Ch = DAG.getTruncStore(
      DAG.getEntryNode(), dl, Node->getOperand(0), StackPtr,
      MachinePointerInfo::getFixedStack(DAG.getMachineFunction(), SPFI),
      Node->getValueType(0).getVectorElementType());
  return DAG.getLoad(
      Node->getValueType(0), dl, Ch, StackPtr,
      MachinePointerInfo::getFixedStack(DAG.getMachineFunction(), SPFI));
}

static bool
ExpandBVWithShuffles(SDNode *Node, SelectionDAG &DAG,
                     const TargetLowering &TLI, SDValue &Res) {
  unsigned NumElems = Node->getNumOperands();
  SDLoc dl(Node);
  EVT VT = Node->getValueType(0);

  // Try to group the scalars into pairs, shuffle the pairs together, then
  // shuffle the pairs of pairs together, etc. until the vector has
  // been built. This will work only if all of the necessary shuffle masks
  // are legal.

  // We do this in two phases; first to check the legality of the shuffles,
  // and next, assuming that all shuffles are legal, to create the new nodes.
  for (int Phase = 0; Phase < 2; ++Phase) {
    SmallVector<std::pair<SDValue, SmallVector<int, 16> >, 16> IntermedVals,
                                                               NewIntermedVals;
    for (unsigned i = 0; i < NumElems; ++i) {
      SDValue V = Node->getOperand(i);
      if (V.isUndef())
        continue;

      SDValue Vec;
      if (Phase)
        Vec = DAG.getNode(ISD::SCALAR_TO_VECTOR, dl, VT, V);
      IntermedVals.push_back(std::make_pair(Vec, SmallVector<int, 16>(1, i)));
    }

    while (IntermedVals.size() > 2) {
      NewIntermedVals.clear();
      for (unsigned i = 0, e = (IntermedVals.size() & ~1u); i < e; i += 2) {
        // This vector and the next vector are shuffled together (simply to
        // append the one to the other).
        SmallVector<int, 16> ShuffleVec(NumElems, -1);

        SmallVector<int, 16> FinalIndices;
        FinalIndices.reserve(IntermedVals[i].second.size() +
                             IntermedVals[i+1].second.size());

        int k = 0;
        for (unsigned j = 0, f = IntermedVals[i].second.size(); j != f;
             ++j, ++k) {
          ShuffleVec[k] = j;
          FinalIndices.push_back(IntermedVals[i].second[j]);
        }
        for (unsigned j = 0, f = IntermedVals[i+1].second.size(); j != f;
             ++j, ++k) {
          ShuffleVec[k] = NumElems + j;
          FinalIndices.push_back(IntermedVals[i+1].second[j]);
        }

        SDValue Shuffle;
        if (Phase)
          Shuffle = DAG.getVectorShuffle(VT, dl, IntermedVals[i].first,
                                         IntermedVals[i+1].first,
                                         ShuffleVec);
        else if (!TLI.isShuffleMaskLegal(ShuffleVec, VT))
          return false;
        NewIntermedVals.push_back(
            std::make_pair(Shuffle, std::move(FinalIndices)));
      }

      // If we had an odd number of defined values, then append the last
      // element to the array of new vectors.
      if ((IntermedVals.size() & 1) != 0)
        NewIntermedVals.push_back(IntermedVals.back());

      IntermedVals.swap(NewIntermedVals);
    }

    assert(IntermedVals.size() <= 2 && IntermedVals.size() > 0 &&
           "Invalid number of intermediate vectors");
    SDValue Vec1 = IntermedVals[0].first;
    SDValue Vec2;
    if (IntermedVals.size() > 1)
      Vec2 = IntermedVals[1].first;
    else if (Phase)
      Vec2 = DAG.getUNDEF(VT);

    SmallVector<int, 16> ShuffleVec(NumElems, -1);
    for (unsigned i = 0, e = IntermedVals[0].second.size(); i != e; ++i)
      ShuffleVec[IntermedVals[0].second[i]] = i;
    for (unsigned i = 0, e = IntermedVals[1].second.size(); i != e; ++i)
      ShuffleVec[IntermedVals[1].second[i]] = NumElems + i;

    if (Phase)
      Res = DAG.getVectorShuffle(VT, dl, Vec1, Vec2, ShuffleVec);
    else if (!TLI.isShuffleMaskLegal(ShuffleVec, VT))
      return false;
  }

  return true;
}

/// Expand a BUILD_VECTOR node on targets that don't
/// support the operation, but do support the resultant vector type.
SDValue SelectionDAGLegalize::ExpandBUILD_VECTOR(SDNode *Node) {
  unsigned NumElems = Node->getNumOperands();
  SDValue Value1, Value2;
  SDLoc dl(Node);
  EVT VT = Node->getValueType(0);
  EVT OpVT = Node->getOperand(0).getValueType();
  EVT EltVT = VT.getVectorElementType();

  // If the only non-undef value is the low element, turn this into a
  // SCALAR_TO_VECTOR node.  If this is { X, X, X, X }, determine X.
  bool isOnlyLowElement = true;
  bool MoreThanTwoValues = false;
  bool isConstant = true;
  for (unsigned i = 0; i < NumElems; ++i) {
    SDValue V = Node->getOperand(i);
    if (V.isUndef())
      continue;
    if (i > 0)
      isOnlyLowElement = false;
    if (!isa<ConstantFPSDNode>(V) && !isa<ConstantSDNode>(V))
      isConstant = false;

    if (!Value1.getNode()) {
      Value1 = V;
    } else if (!Value2.getNode()) {
      if (V != Value1)
        Value2 = V;
    } else if (V != Value1 && V != Value2) {
      MoreThanTwoValues = true;
    }
  }

  if (!Value1.getNode())
    return DAG.getUNDEF(VT);

  if (isOnlyLowElement)
    return DAG.getNode(ISD::SCALAR_TO_VECTOR, dl, VT, Node->getOperand(0));

  // If all elements are constants, create a load from the constant pool.
  if (isConstant) {
    SmallVector<Constant*, 16> CV;
    for (unsigned i = 0, e = NumElems; i != e; ++i) {
      if (ConstantFPSDNode *V =
          dyn_cast<ConstantFPSDNode>(Node->getOperand(i))) {
        CV.push_back(const_cast<ConstantFP *>(V->getConstantFPValue()));
      } else if (ConstantSDNode *V =
                 dyn_cast<ConstantSDNode>(Node->getOperand(i))) {
        if (OpVT==EltVT)
          CV.push_back(const_cast<ConstantInt *>(V->getConstantIntValue()));
        else {
          // If OpVT and EltVT don't match, EltVT is not legal and the
          // element values have been promoted/truncated earlier.  Undo this;
          // we don't want a v16i8 to become a v16i32 for example.
          const ConstantInt *CI = V->getConstantIntValue();
          CV.push_back(ConstantInt::get(EltVT.getTypeForEVT(*DAG.getContext()),
                                        CI->getZExtValue()));
        }
      } else {
        assert(Node->getOperand(i).isUndef());
        Type *OpNTy = EltVT.getTypeForEVT(*DAG.getContext());
        CV.push_back(UndefValue::get(OpNTy));
      }
    }
    Constant *CP = ConstantVector::get(CV);
    SDValue CPIdx =
        DAG.getConstantPool(CP, TLI.getPointerTy(DAG.getDataLayout()));
    unsigned Alignment = cast<ConstantPoolSDNode>(CPIdx)->getAlignment();
    return DAG.getLoad(
        VT, dl, DAG.getEntryNode(), CPIdx,
        MachinePointerInfo::getConstantPool(DAG.getMachineFunction()),
        Alignment);
  }

  SmallSet<SDValue, 16> DefinedValues;
  for (unsigned i = 0; i < NumElems; ++i) {
    if (Node->getOperand(i).isUndef())
      continue;
    DefinedValues.insert(Node->getOperand(i));
  }

  if (TLI.shouldExpandBuildVectorWithShuffles(VT, DefinedValues.size())) {
    if (!MoreThanTwoValues) {
      SmallVector<int, 8> ShuffleVec(NumElems, -1);
      for (unsigned i = 0; i < NumElems; ++i) {
        SDValue V = Node->getOperand(i);
        if (V.isUndef())
          continue;
        ShuffleVec[i] = V == Value1 ? 0 : NumElems;
      }
      if (TLI.isShuffleMaskLegal(ShuffleVec, Node->getValueType(0))) {
        // Get the splatted value into the low element of a vector register.
        SDValue Vec1 = DAG.getNode(ISD::SCALAR_TO_VECTOR, dl, VT, Value1);
        SDValue Vec2;
        if (Value2.getNode())
          Vec2 = DAG.getNode(ISD::SCALAR_TO_VECTOR, dl, VT, Value2);
        else
          Vec2 = DAG.getUNDEF(VT);

        // Return shuffle(LowValVec, undef, <0,0,0,0>)
        return DAG.getVectorShuffle(VT, dl, Vec1, Vec2, ShuffleVec);
      }
    } else {
      SDValue Res;
      if (ExpandBVWithShuffles(Node, DAG, TLI, Res))
        return Res;
    }
  }

  // Otherwise, we can't handle this case efficiently.
  return ExpandVectorBuildThroughStack(Node);
}

// Expand a node into a call to a libcall.  If the result value
// does not fit into a register, return the lo part and set the hi part to the
// by-reg argument.  If it does fit into a single register, return the result
// and leave the Hi part unset.
SDValue SelectionDAGLegalize::ExpandLibCall(RTLIB::Libcall LC, SDNode *Node,
                                            bool isSigned) {
  TargetLowering::ArgListTy Args;
  TargetLowering::ArgListEntry Entry;
  for (const SDValue &Op : Node->op_values()) {
    EVT ArgVT = Op.getValueType();
    Type *ArgTy = ArgVT.getTypeForEVT(*DAG.getContext());
    Entry.Node = Op;
    Entry.Ty = ArgTy;
    Entry.isSExt = isSigned;
    Entry.isZExt = !isSigned;
    Args.push_back(Entry);
  }
  SDValue Callee = DAG.getExternalSymbol(TLI.getLibcallName(LC),
                                         TLI.getPointerTy(DAG.getDataLayout()));

  Type *RetTy = Node->getValueType(0).getTypeForEVT(*DAG.getContext());

  // By default, the input chain to this libcall is the entry node of the
  // function. If the libcall is going to be emitted as a tail call then
  // TLI.isUsedByReturnOnly will change it to the right chain if the return
  // node which is being folded has a non-entry input chain.
  SDValue InChain = DAG.getEntryNode();

  // isTailCall may be true since the callee does not reference caller stack
  // frame. Check if it's in the right position and that the return types match.
  SDValue TCChain = InChain;
  const Function *F = DAG.getMachineFunction().getFunction();
  bool isTailCall =
      TLI.isInTailCallPosition(DAG, Node, TCChain) &&
      (RetTy == F->getReturnType() || F->getReturnType()->isVoidTy());
  if (isTailCall)
    InChain = TCChain;

  TargetLowering::CallLoweringInfo CLI(DAG);
  CLI.setDebugLoc(SDLoc(Node))
      .setChain(InChain)
      .setLibCallee(TLI.getLibcallCallingConv(LC), RetTy, Callee,
                    std::move(Args))
      .setTailCall(isTailCall)
      .setSExtResult(isSigned)
      .setZExtResult(!isSigned);

  std::pair<SDValue, SDValue> CallInfo = TLI.LowerCallTo(CLI);

  if (!CallInfo.second.getNode())
    // It's a tailcall, return the chain (which is the DAG root).
    return DAG.getRoot();

  return CallInfo.first;
}

/// Generate a libcall taking the given operands as arguments
/// and returning a result of type RetVT.
SDValue SelectionDAGLegalize::ExpandLibCall(RTLIB::Libcall LC, EVT RetVT,
                                            const SDValue *Ops, unsigned NumOps,
                                            bool isSigned, const SDLoc &dl) {
  TargetLowering::ArgListTy Args;
  Args.reserve(NumOps);

  TargetLowering::ArgListEntry Entry;
  for (unsigned i = 0; i != NumOps; ++i) {
    Entry.Node = Ops[i];
    Entry.Ty = Entry.Node.getValueType().getTypeForEVT(*DAG.getContext());
    Entry.isSExt = isSigned;
    Entry.isZExt = !isSigned;
    Args.push_back(Entry);
  }
  SDValue Callee = DAG.getExternalSymbol(TLI.getLibcallName(LC),
                                         TLI.getPointerTy(DAG.getDataLayout()));

  Type *RetTy = RetVT.getTypeForEVT(*DAG.getContext());

  TargetLowering::CallLoweringInfo CLI(DAG);
  CLI.setDebugLoc(dl)
      .setChain(DAG.getEntryNode())
      .setLibCallee(TLI.getLibcallCallingConv(LC), RetTy, Callee,
                    std::move(Args))
      .setSExtResult(isSigned)
      .setZExtResult(!isSigned);

  std::pair<SDValue,SDValue> CallInfo = TLI.LowerCallTo(CLI);

  return CallInfo.first;
}

// Expand a node into a call to a libcall. Similar to
// ExpandLibCall except that the first operand is the in-chain.
std::pair<SDValue, SDValue>
SelectionDAGLegalize::ExpandChainLibCall(RTLIB::Libcall LC,
                                         SDNode *Node,
                                         bool isSigned) {
  SDValue InChain = Node->getOperand(0);

  TargetLowering::ArgListTy Args;
  TargetLowering::ArgListEntry Entry;
  for (unsigned i = 1, e = Node->getNumOperands(); i != e; ++i) {
    EVT ArgVT = Node->getOperand(i).getValueType();
    Type *ArgTy = ArgVT.getTypeForEVT(*DAG.getContext());
    Entry.Node = Node->getOperand(i);
    Entry.Ty = ArgTy;
    Entry.isSExt = isSigned;
    Entry.isZExt = !isSigned;
    Args.push_back(Entry);
  }
  SDValue Callee = DAG.getExternalSymbol(TLI.getLibcallName(LC),
                                         TLI.getPointerTy(DAG.getDataLayout()));

  Type *RetTy = Node->getValueType(0).getTypeForEVT(*DAG.getContext());

  TargetLowering::CallLoweringInfo CLI(DAG);
  CLI.setDebugLoc(SDLoc(Node))
      .setChain(InChain)
      .setLibCallee(TLI.getLibcallCallingConv(LC), RetTy, Callee,
                    std::move(Args))
      .setSExtResult(isSigned)
      .setZExtResult(!isSigned);

  std::pair<SDValue, SDValue> CallInfo = TLI.LowerCallTo(CLI);

  return CallInfo;
}

SDValue SelectionDAGLegalize::ExpandFPLibCall(SDNode* Node,
                                              RTLIB::Libcall Call_F32,
                                              RTLIB::Libcall Call_F64,
                                              RTLIB::Libcall Call_F80,
                                              RTLIB::Libcall Call_F128,
                                              RTLIB::Libcall Call_PPCF128) {
  RTLIB::Libcall LC;
  switch (Node->getSimpleValueType(0).SimpleTy) {
  default: llvm_unreachable("Unexpected request for libcall!");
  case MVT::f32: LC = Call_F32; break;
  case MVT::f64: LC = Call_F64; break;
  case MVT::f80: LC = Call_F80; break;
  case MVT::f128: LC = Call_F128; break;
  case MVT::ppcf128: LC = Call_PPCF128; break;
  }
  return ExpandLibCall(LC, Node, false);
}

SDValue SelectionDAGLegalize::ExpandIntLibCall(SDNode* Node, bool isSigned,
                                               RTLIB::Libcall Call_I8,
                                               RTLIB::Libcall Call_I16,
                                               RTLIB::Libcall Call_I32,
                                               RTLIB::Libcall Call_I64,
                                               RTLIB::Libcall Call_I128) {
  RTLIB::Libcall LC;
  switch (Node->getSimpleValueType(0).SimpleTy) {
  default: llvm_unreachable("Unexpected request for libcall!");
  case MVT::i8:   LC = Call_I8; break;
  case MVT::i16:  LC = Call_I16; break;
  case MVT::i32:  LC = Call_I32; break;
  case MVT::i64:  LC = Call_I64; break;
  case MVT::i128: LC = Call_I128; break;
  }
  return ExpandLibCall(LC, Node, isSigned);
}

/// Issue libcalls to __{u}divmod to compute div / rem pairs.
void
SelectionDAGLegalize::ExpandDivRemLibCall(SDNode *Node,
                                          SmallVectorImpl<SDValue> &Results) {
  unsigned Opcode = Node->getOpcode();
  bool isSigned = Opcode == ISD::SDIVREM;

  RTLIB::Libcall LC;
  switch (Node->getSimpleValueType(0).SimpleTy) {
  default: llvm_unreachable("Unexpected request for libcall!");
  case MVT::i8:   LC= isSigned ? RTLIB::SDIVREM_I8  : RTLIB::UDIVREM_I8;  break;
  case MVT::i16:  LC= isSigned ? RTLIB::SDIVREM_I16 : RTLIB::UDIVREM_I16; break;
  case MVT::i32:  LC= isSigned ? RTLIB::SDIVREM_I32 : RTLIB::UDIVREM_I32; break;
  case MVT::i64:  LC= isSigned ? RTLIB::SDIVREM_I64 : RTLIB::UDIVREM_I64; break;
  case MVT::i128: LC= isSigned ? RTLIB::SDIVREM_I128:RTLIB::UDIVREM_I128; break;
  }

  // The input chain to this libcall is the entry node of the function.
  // Legalizing the call will automatically add the previous call to the
  // dependence.
  SDValue InChain = DAG.getEntryNode();

  EVT RetVT = Node->getValueType(0);
  Type *RetTy = RetVT.getTypeForEVT(*DAG.getContext());

  TargetLowering::ArgListTy Args;
  TargetLowering::ArgListEntry Entry;
  for (const SDValue &Op : Node->op_values()) {
    EVT ArgVT = Op.getValueType();
    Type *ArgTy = ArgVT.getTypeForEVT(*DAG.getContext());
    Entry.Node = Op;
    Entry.Ty = ArgTy;
    Entry.isSExt = isSigned;
    Entry.isZExt = !isSigned;
    Args.push_back(Entry);
  }

  // Also pass the return address of the remainder.
  SDValue FIPtr = DAG.CreateStackTemporary(RetVT);
  Entry.Node = FIPtr;
  Entry.Ty = RetTy->getPointerTo();
  Entry.isSExt = isSigned;
  Entry.isZExt = !isSigned;
  Args.push_back(Entry);

  SDValue Callee = DAG.getExternalSymbol(TLI.getLibcallName(LC),
                                         TLI.getPointerTy(DAG.getDataLayout()));

  SDLoc dl(Node);
  TargetLowering::CallLoweringInfo CLI(DAG);
  CLI.setDebugLoc(dl)
      .setChain(InChain)
      .setLibCallee(TLI.getLibcallCallingConv(LC), RetTy, Callee,
                    std::move(Args))
      .setSExtResult(isSigned)
      .setZExtResult(!isSigned);

  std::pair<SDValue, SDValue> CallInfo = TLI.LowerCallTo(CLI);

  // Remainder is loaded back from the stack frame.
  SDValue Rem =
      DAG.getLoad(RetVT, dl, CallInfo.second, FIPtr, MachinePointerInfo());
  Results.push_back(CallInfo.first);
  Results.push_back(Rem);
}

/// Return true if sincos libcall is available.
static bool isSinCosLibcallAvailable(SDNode *Node, const TargetLowering &TLI) {
  RTLIB::Libcall LC;
  switch (Node->getSimpleValueType(0).SimpleTy) {
  default: llvm_unreachable("Unexpected request for libcall!");
  case MVT::f32:     LC = RTLIB::SINCOS_F32; break;
  case MVT::f64:     LC = RTLIB::SINCOS_F64; break;
  case MVT::f80:     LC = RTLIB::SINCOS_F80; break;
  case MVT::f128:    LC = RTLIB::SINCOS_F128; break;
  case MVT::ppcf128: LC = RTLIB::SINCOS_PPCF128; break;
  }
  return TLI.getLibcallName(LC) != nullptr;
}

/// Return true if sincos libcall is available and can be used to combine sin
/// and cos.
static bool canCombineSinCosLibcall(SDNode *Node, const TargetLowering &TLI,
                                    const TargetMachine &TM) {
  if (!isSinCosLibcallAvailable(Node, TLI))
    return false;
  // GNU sin/cos functions set errno while sincos does not. Therefore
  // combining sin and cos is only safe if unsafe-fpmath is enabled.
  if (TM.getTargetTriple().isGNUEnvironment() && !TM.Options.UnsafeFPMath)
    return false;
  return true;
}

/// Only issue sincos libcall if both sin and cos are needed.
static bool useSinCos(SDNode *Node) {
  unsigned OtherOpcode = Node->getOpcode() == ISD::FSIN
    ? ISD::FCOS : ISD::FSIN;

  SDValue Op0 = Node->getOperand(0);
  for (SDNode::use_iterator UI = Op0.getNode()->use_begin(),
       UE = Op0.getNode()->use_end(); UI != UE; ++UI) {
    SDNode *User = *UI;
    if (User == Node)
      continue;
    // The other user might have been turned into sincos already.
    if (User->getOpcode() == OtherOpcode || User->getOpcode() == ISD::FSINCOS)
      return true;
  }
  return false;
}

/// Issue libcalls to sincos to compute sin / cos pairs.
void
SelectionDAGLegalize::ExpandSinCosLibCall(SDNode *Node,
                                          SmallVectorImpl<SDValue> &Results) {
  RTLIB::Libcall LC;
  switch (Node->getSimpleValueType(0).SimpleTy) {
  default: llvm_unreachable("Unexpected request for libcall!");
  case MVT::f32:     LC = RTLIB::SINCOS_F32; break;
  case MVT::f64:     LC = RTLIB::SINCOS_F64; break;
  case MVT::f80:     LC = RTLIB::SINCOS_F80; break;
  case MVT::f128:    LC = RTLIB::SINCOS_F128; break;
  case MVT::ppcf128: LC = RTLIB::SINCOS_PPCF128; break;
  }

  // The input chain to this libcall is the entry node of the function.
  // Legalizing the call will automatically add the previous call to the
  // dependence.
  SDValue InChain = DAG.getEntryNode();

  EVT RetVT = Node->getValueType(0);
  Type *RetTy = RetVT.getTypeForEVT(*DAG.getContext());

  TargetLowering::ArgListTy Args;
  TargetLowering::ArgListEntry Entry;

  // Pass the argument.
  Entry.Node = Node->getOperand(0);
  Entry.Ty = RetTy;
  Entry.isSExt = false;
  Entry.isZExt = false;
  Args.push_back(Entry);

  // Pass the return address of sin.
  SDValue SinPtr = DAG.CreateStackTemporary(RetVT);
  Entry.Node = SinPtr;
  Entry.Ty = RetTy->getPointerTo();
  Entry.isSExt = false;
  Entry.isZExt = false;
  Args.push_back(Entry);

  // Also pass the return address of the cos.
  SDValue CosPtr = DAG.CreateStackTemporary(RetVT);
  Entry.Node = CosPtr;
  Entry.Ty = RetTy->getPointerTo();
  Entry.isSExt = false;
  Entry.isZExt = false;
  Args.push_back(Entry);

  SDValue Callee = DAG.getExternalSymbol(TLI.getLibcallName(LC),
                                         TLI.getPointerTy(DAG.getDataLayout()));

  SDLoc dl(Node);
  TargetLowering::CallLoweringInfo CLI(DAG);
  CLI.setDebugLoc(dl).setChain(InChain).setLibCallee(
      TLI.getLibcallCallingConv(LC), Type::getVoidTy(*DAG.getContext()), Callee,
      std::move(Args));

  std::pair<SDValue, SDValue> CallInfo = TLI.LowerCallTo(CLI);

  Results.push_back(
      DAG.getLoad(RetVT, dl, CallInfo.second, SinPtr, MachinePointerInfo()));
  Results.push_back(
      DAG.getLoad(RetVT, dl, CallInfo.second, CosPtr, MachinePointerInfo()));
}

/// This function is responsible for legalizing a
/// INT_TO_FP operation of the specified operand when the target requests that
/// we expand it.  At this point, we know that the result and operand types are
/// legal for the target.
SDValue SelectionDAGLegalize::ExpandLegalINT_TO_FP(bool isSigned, SDValue Op0,
                                                   EVT DestVT,
                                                   const SDLoc &dl) {
  // TODO: Should any fast-math-flags be set for the created nodes?

  if (Op0.getValueType() == MVT::i32 && TLI.isTypeLegal(MVT::f64)) {
    // simple 32-bit [signed|unsigned] integer to float/double expansion

    // Get the stack frame index of a 8 byte buffer.
    SDValue StackSlot = DAG.CreateStackTemporary(MVT::f64);

    // word offset constant for Hi/Lo address computation
    SDValue WordOff = DAG.getConstant(sizeof(int), dl,
                                      StackSlot.getValueType());
    // set up Hi and Lo (into buffer) address based on endian
    SDValue Hi = StackSlot;
    SDValue Lo = DAG.getNode(ISD::ADD, dl, StackSlot.getValueType(),
                             StackSlot, WordOff);
    if (DAG.getDataLayout().isLittleEndian())
      std::swap(Hi, Lo);

    // if signed map to unsigned space
    SDValue Op0Mapped;
    if (isSigned) {
      // constant used to invert sign bit (signed to unsigned mapping)
      SDValue SignBit = DAG.getConstant(0x80000000u, dl, MVT::i32);
      Op0Mapped = DAG.getNode(ISD::XOR, dl, MVT::i32, Op0, SignBit);
    } else {
      Op0Mapped = Op0;
    }
    // store the lo of the constructed double - based on integer input
    SDValue Store1 = DAG.getStore(DAG.getEntryNode(), dl, Op0Mapped, Lo,
                                  MachinePointerInfo());
    // initial hi portion of constructed double
    SDValue InitialHi = DAG.getConstant(0x43300000u, dl, MVT::i32);
    // store the hi of the constructed double - biased exponent
    SDValue Store2 =
        DAG.getStore(Store1, dl, InitialHi, Hi, MachinePointerInfo());
    // load the constructed double
    SDValue Load =
        DAG.getLoad(MVT::f64, dl, Store2, StackSlot, MachinePointerInfo());
    // FP constant to bias correct the final result
    SDValue Bias = DAG.getConstantFP(isSigned ?
                                     BitsToDouble(0x4330000080000000ULL) :
                                     BitsToDouble(0x4330000000000000ULL),
                                     dl, MVT::f64);
    // subtract the bias
    SDValue Sub = DAG.getNode(ISD::FSUB, dl, MVT::f64, Load, Bias);
    // final result
    SDValue Result;
    // handle final rounding
    if (DestVT == MVT::f64) {
      // do nothing
      Result = Sub;
    } else if (DestVT.bitsLT(MVT::f64)) {
      Result = DAG.getNode(ISD::FP_ROUND, dl, DestVT, Sub,
                           DAG.getIntPtrConstant(0, dl));
    } else if (DestVT.bitsGT(MVT::f64)) {
      Result = DAG.getNode(ISD::FP_EXTEND, dl, DestVT, Sub);
    }
    return Result;
  }
  assert(!isSigned && "Legalize cannot Expand SINT_TO_FP for i64 yet");
  // Code below here assumes !isSigned without checking again.

  // Implementation of unsigned i64 to f64 following the algorithm in
  // __floatundidf in compiler_rt. This implementation has the advantage
  // of performing rounding correctly, both in the default rounding mode
  // and in all alternate rounding modes.
  // TODO: Generalize this for use with other types.
  if (Op0.getValueType() == MVT::i64 && DestVT == MVT::f64) {
    SDValue TwoP52 =
      DAG.getConstant(UINT64_C(0x4330000000000000), dl, MVT::i64);
    SDValue TwoP84PlusTwoP52 =
      DAG.getConstantFP(BitsToDouble(UINT64_C(0x4530000000100000)), dl,
                        MVT::f64);
    SDValue TwoP84 =
      DAG.getConstant(UINT64_C(0x4530000000000000), dl, MVT::i64);

    SDValue Lo = DAG.getZeroExtendInReg(Op0, dl, MVT::i32);
    SDValue Hi = DAG.getNode(ISD::SRL, dl, MVT::i64, Op0,
                             DAG.getConstant(32, dl, MVT::i64));
    SDValue LoOr = DAG.getNode(ISD::OR, dl, MVT::i64, Lo, TwoP52);
    SDValue HiOr = DAG.getNode(ISD::OR, dl, MVT::i64, Hi, TwoP84);
    SDValue LoFlt = DAG.getNode(ISD::BITCAST, dl, MVT::f64, LoOr);
    SDValue HiFlt = DAG.getNode(ISD::BITCAST, dl, MVT::f64, HiOr);
    SDValue HiSub = DAG.getNode(ISD::FSUB, dl, MVT::f64, HiFlt,
                                TwoP84PlusTwoP52);
    return DAG.getNode(ISD::FADD, dl, MVT::f64, LoFlt, HiSub);
  }

  // Implementation of unsigned i64 to f32.
  // TODO: Generalize this for use with other types.
  if (Op0.getValueType() == MVT::i64 && DestVT == MVT::f32) {
    // For unsigned conversions, convert them to signed conversions using the
    // algorithm from the x86_64 __floatundidf in compiler_rt.
    if (!isSigned) {
      SDValue Fast = DAG.getNode(ISD::SINT_TO_FP, dl, MVT::f32, Op0);

      SDValue ShiftConst = DAG.getConstant(
          1, dl, TLI.getShiftAmountTy(Op0.getValueType(), DAG.getDataLayout()));
      SDValue Shr = DAG.getNode(ISD::SRL, dl, MVT::i64, Op0, ShiftConst);
      SDValue AndConst = DAG.getConstant(1, dl, MVT::i64);
      SDValue And = DAG.getNode(ISD::AND, dl, MVT::i64, Op0, AndConst);
      SDValue Or = DAG.getNode(ISD::OR, dl, MVT::i64, And, Shr);

      SDValue SignCvt = DAG.getNode(ISD::SINT_TO_FP, dl, MVT::f32, Or);
      SDValue Slow = DAG.getNode(ISD::FADD, dl, MVT::f32, SignCvt, SignCvt);

      // TODO: This really should be implemented using a branch rather than a
      // select.  We happen to get lucky and machinesink does the right
      // thing most of the time.  This would be a good candidate for a
      //pseudo-op, or, even better, for whole-function isel.
      SDValue SignBitTest = DAG.getSetCC(dl, getSetCCResultType(MVT::i64),
        Op0, DAG.getConstant(0, dl, MVT::i64), ISD::SETLT);
      return DAG.getSelect(dl, MVT::f32, SignBitTest, Slow, Fast);
    }

    // Otherwise, implement the fully general conversion.

    SDValue And = DAG.getNode(ISD::AND, dl, MVT::i64, Op0,
         DAG.getConstant(UINT64_C(0xfffffffffffff800), dl, MVT::i64));
    SDValue Or = DAG.getNode(ISD::OR, dl, MVT::i64, And,
         DAG.getConstant(UINT64_C(0x800), dl, MVT::i64));
    SDValue And2 = DAG.getNode(ISD::AND, dl, MVT::i64, Op0,
         DAG.getConstant(UINT64_C(0x7ff), dl, MVT::i64));
    SDValue Ne = DAG.getSetCC(dl, getSetCCResultType(MVT::i64), And2,
                              DAG.getConstant(UINT64_C(0), dl, MVT::i64),
                              ISD::SETNE);
    SDValue Sel = DAG.getSelect(dl, MVT::i64, Ne, Or, Op0);
    SDValue Ge = DAG.getSetCC(dl, getSetCCResultType(MVT::i64), Op0,
                              DAG.getConstant(UINT64_C(0x0020000000000000), dl,
                                              MVT::i64),
                              ISD::SETUGE);
    SDValue Sel2 = DAG.getSelect(dl, MVT::i64, Ge, Sel, Op0);
    EVT SHVT = TLI.getShiftAmountTy(Sel2.getValueType(), DAG.getDataLayout());

    SDValue Sh = DAG.getNode(ISD::SRL, dl, MVT::i64, Sel2,
                             DAG.getConstant(32, dl, SHVT));
    SDValue Trunc = DAG.getNode(ISD::TRUNCATE, dl, MVT::i32, Sh);
    SDValue Fcvt = DAG.getNode(ISD::UINT_TO_FP, dl, MVT::f64, Trunc);
    SDValue TwoP32 =
      DAG.getConstantFP(BitsToDouble(UINT64_C(0x41f0000000000000)), dl,
                        MVT::f64);
    SDValue Fmul = DAG.getNode(ISD::FMUL, dl, MVT::f64, TwoP32, Fcvt);
    SDValue Lo = DAG.getNode(ISD::TRUNCATE, dl, MVT::i32, Sel2);
    SDValue Fcvt2 = DAG.getNode(ISD::UINT_TO_FP, dl, MVT::f64, Lo);
    SDValue Fadd = DAG.getNode(ISD::FADD, dl, MVT::f64, Fmul, Fcvt2);
    return DAG.getNode(ISD::FP_ROUND, dl, MVT::f32, Fadd,
                       DAG.getIntPtrConstant(0, dl));
  }

  SDValue Tmp1 = DAG.getNode(ISD::SINT_TO_FP, dl, DestVT, Op0);

  SDValue SignSet = DAG.getSetCC(dl, getSetCCResultType(Op0.getValueType()),
                                 Op0,
                                 DAG.getConstant(0, dl, Op0.getValueType()),
                                 ISD::SETLT);
  SDValue Zero = DAG.getIntPtrConstant(0, dl),
          Four = DAG.getIntPtrConstant(4, dl);
  SDValue CstOffset = DAG.getSelect(dl, Zero.getValueType(),
                                    SignSet, Four, Zero);

  // If the sign bit of the integer is set, the large number will be treated
  // as a negative number.  To counteract this, the dynamic code adds an
  // offset depending on the data type.
  uint64_t FF;
  switch (Op0.getSimpleValueType().SimpleTy) {
  default: llvm_unreachable("Unsupported integer type!");
  case MVT::i8 : FF = 0x43800000ULL; break;  // 2^8  (as a float)
  case MVT::i16: FF = 0x47800000ULL; break;  // 2^16 (as a float)
  case MVT::i32: FF = 0x4F800000ULL; break;  // 2^32 (as a float)
  case MVT::i64: FF = 0x5F800000ULL; break;  // 2^64 (as a float)
  }
  if (DAG.getDataLayout().isLittleEndian())
    FF <<= 32;
  Constant *FudgeFactor = ConstantInt::get(
                                       Type::getInt64Ty(*DAG.getContext()), FF);

  SDValue CPIdx =
      DAG.getConstantPool(FudgeFactor, TLI.getPointerTy(DAG.getDataLayout()));
  unsigned Alignment = cast<ConstantPoolSDNode>(CPIdx)->getAlignment();
  CPIdx = DAG.getNode(ISD::ADD, dl, CPIdx.getValueType(), CPIdx, CstOffset);
  Alignment = std::min(Alignment, 4u);
  SDValue FudgeInReg;
  if (DestVT == MVT::f32)
    FudgeInReg = DAG.getLoad(
        MVT::f32, dl, DAG.getEntryNode(), CPIdx,
        MachinePointerInfo::getConstantPool(DAG.getMachineFunction()),
        Alignment);
  else {
    SDValue Load = DAG.getExtLoad(
        ISD::EXTLOAD, dl, DestVT, DAG.getEntryNode(), CPIdx,
        MachinePointerInfo::getConstantPool(DAG.getMachineFunction()), MVT::f32,
        Alignment);
    HandleSDNode Handle(Load);
    LegalizeOp(Load.getNode());
    FudgeInReg = Handle.getValue();
  }

  return DAG.getNode(ISD::FADD, dl, DestVT, Tmp1, FudgeInReg);
}

/// This function is responsible for legalizing a
/// *INT_TO_FP operation of the specified operand when the target requests that
/// we promote it.  At this point, we know that the result and operand types are
/// legal for the target, and that there is a legal UINT_TO_FP or SINT_TO_FP
/// operation that takes a larger input.
SDValue SelectionDAGLegalize::PromoteLegalINT_TO_FP(SDValue LegalOp, EVT DestVT,
                                                    bool isSigned,
                                                    const SDLoc &dl) {
  // First step, figure out the appropriate *INT_TO_FP operation to use.
  EVT NewInTy = LegalOp.getValueType();

  unsigned OpToUse = 0;

  // Scan for the appropriate larger type to use.
  while (1) {
    NewInTy = (MVT::SimpleValueType)(NewInTy.getSimpleVT().SimpleTy+1);
    assert(NewInTy.isInteger() && "Ran out of possibilities!");

    // If the target supports SINT_TO_FP of this type, use it.
    if (TLI.isOperationLegalOrCustom(ISD::SINT_TO_FP, NewInTy)) {
      OpToUse = ISD::SINT_TO_FP;
      break;
    }
    if (isSigned) continue;

    // If the target supports UINT_TO_FP of this type, use it.
    if (TLI.isOperationLegalOrCustom(ISD::UINT_TO_FP, NewInTy)) {
      OpToUse = ISD::UINT_TO_FP;
      break;
    }

    // Otherwise, try a larger type.
  }

  // Okay, we found the operation and type to use.  Zero extend our input to the
  // desired type then run the operation on it.
  return DAG.getNode(OpToUse, dl, DestVT,
                     DAG.getNode(isSigned ? ISD::SIGN_EXTEND : ISD::ZERO_EXTEND,
                                 dl, NewInTy, LegalOp));
}

/// This function is responsible for legalizing a
/// FP_TO_*INT operation of the specified operand when the target requests that
/// we promote it.  At this point, we know that the result and operand types are
/// legal for the target, and that there is a legal FP_TO_UINT or FP_TO_SINT
/// operation that returns a larger result.
SDValue SelectionDAGLegalize::PromoteLegalFP_TO_INT(SDValue LegalOp, EVT DestVT,
                                                    bool isSigned,
                                                    const SDLoc &dl) {
  // First step, figure out the appropriate FP_TO*INT operation to use.
  EVT NewOutTy = DestVT;

  unsigned OpToUse = 0;

  // Scan for the appropriate larger type to use.
  while (1) {
    NewOutTy = (MVT::SimpleValueType)(NewOutTy.getSimpleVT().SimpleTy+1);
    assert(NewOutTy.isInteger() && "Ran out of possibilities!");

    // A larger signed type can hold all unsigned values of the requested type,
    // so using FP_TO_SINT is valid
    if (TLI.isOperationLegalOrCustom(ISD::FP_TO_SINT, NewOutTy)) {
      OpToUse = ISD::FP_TO_SINT;
      break;
    }

    // However, if the value may be < 0.0, we *must* use some FP_TO_SINT.
    if (!isSigned && TLI.isOperationLegalOrCustom(ISD::FP_TO_UINT, NewOutTy)) {
      OpToUse = ISD::FP_TO_UINT;
      break;
    }

    // Otherwise, try a larger type.
  }


  // Okay, we found the operation and type to use.
  SDValue Operation = DAG.getNode(OpToUse, dl, NewOutTy, LegalOp);

  // Truncate the result of the extended FP_TO_*INT operation to the desired
  // size.
  return DAG.getNode(ISD::TRUNCATE, dl, DestVT, Operation);
}

/// Legalize a BITREVERSE scalar/vector operation as a series of mask + shifts.
SDValue SelectionDAGLegalize::ExpandBITREVERSE(SDValue Op, const SDLoc &dl) {
  EVT VT = Op.getValueType();
  EVT SHVT = TLI.getShiftAmountTy(VT, DAG.getDataLayout());
  unsigned Sz = VT.getScalarSizeInBits();

  SDValue Tmp, Tmp2, Tmp3;

  // If we can, perform BSWAP first and then the mask+swap the i4, then i2
  // and finally the i1 pairs.
  // TODO: We can easily support i4/i2 legal types if any target ever does.
  if (Sz >= 8 && isPowerOf2_32(Sz)) {
    // Create the masks - repeating the pattern every byte.
    APInt MaskHi4(Sz, 0), MaskHi2(Sz, 0), MaskHi1(Sz, 0);
    APInt MaskLo4(Sz, 0), MaskLo2(Sz, 0), MaskLo1(Sz, 0);
    for (unsigned J = 0; J != Sz; J += 8) {
      MaskHi4 = MaskHi4.Or(APInt(Sz, 0xF0ull << J));
      MaskLo4 = MaskLo4.Or(APInt(Sz, 0x0Full << J));
      MaskHi2 = MaskHi2.Or(APInt(Sz, 0xCCull << J));
      MaskLo2 = MaskLo2.Or(APInt(Sz, 0x33ull << J));
      MaskHi1 = MaskHi1.Or(APInt(Sz, 0xAAull << J));
      MaskLo1 = MaskLo1.Or(APInt(Sz, 0x55ull << J));
    }

    // BSWAP if the type is wider than a single byte.
    Tmp = (Sz > 8 ? DAG.getNode(ISD::BSWAP, dl, VT, Op) : Op);

    // swap i4: ((V & 0xF0) >> 4) | ((V & 0x0F) << 4)
    Tmp2 = DAG.getNode(ISD::AND, dl, VT, Tmp, DAG.getConstant(MaskHi4, dl, VT));
    Tmp3 = DAG.getNode(ISD::AND, dl, VT, Tmp, DAG.getConstant(MaskLo4, dl, VT));
    Tmp2 = DAG.getNode(ISD::SRL, dl, VT, Tmp2, DAG.getConstant(4, dl, VT));
    Tmp3 = DAG.getNode(ISD::SHL, dl, VT, Tmp3, DAG.getConstant(4, dl, VT));
    Tmp = DAG.getNode(ISD::OR, dl, VT, Tmp2, Tmp3);

    // swap i2: ((V & 0xCC) >> 2) | ((V & 0x33) << 2)
    Tmp2 = DAG.getNode(ISD::AND, dl, VT, Tmp, DAG.getConstant(MaskHi2, dl, VT));
    Tmp3 = DAG.getNode(ISD::AND, dl, VT, Tmp, DAG.getConstant(MaskLo2, dl, VT));
    Tmp2 = DAG.getNode(ISD::SRL, dl, VT, Tmp2, DAG.getConstant(2, dl, VT));
    Tmp3 = DAG.getNode(ISD::SHL, dl, VT, Tmp3, DAG.getConstant(2, dl, VT));
    Tmp = DAG.getNode(ISD::OR, dl, VT, Tmp2, Tmp3);

    // swap i1: ((V & 0xAA) >> 1) | ((V & 0x55) << 1)
    Tmp2 = DAG.getNode(ISD::AND, dl, VT, Tmp, DAG.getConstant(MaskHi1, dl, VT));
    Tmp3 = DAG.getNode(ISD::AND, dl, VT, Tmp, DAG.getConstant(MaskLo1, dl, VT));
    Tmp2 = DAG.getNode(ISD::SRL, dl, VT, Tmp2, DAG.getConstant(1, dl, VT));
    Tmp3 = DAG.getNode(ISD::SHL, dl, VT, Tmp3, DAG.getConstant(1, dl, VT));
    Tmp = DAG.getNode(ISD::OR, dl, VT, Tmp2, Tmp3);
    return Tmp;
  }

  Tmp = DAG.getConstant(0, dl, VT);
  for (unsigned I = 0, J = Sz-1; I < Sz; ++I, --J) {
    if (I < J)
      Tmp2 =
          DAG.getNode(ISD::SHL, dl, VT, Op, DAG.getConstant(J - I, dl, SHVT));
    else
      Tmp2 =
          DAG.getNode(ISD::SRL, dl, VT, Op, DAG.getConstant(I - J, dl, SHVT));

    APInt Shift(Sz, 1);
    Shift = Shift.shl(J);
    Tmp2 = DAG.getNode(ISD::AND, dl, VT, Tmp2, DAG.getConstant(Shift, dl, VT));
    Tmp = DAG.getNode(ISD::OR, dl, VT, Tmp, Tmp2);
  }

  return Tmp;
}

/// Open code the operations for BSWAP of the specified operation.
SDValue SelectionDAGLegalize::ExpandBSWAP(SDValue Op, const SDLoc &dl) {
  EVT VT = Op.getValueType();
  EVT SHVT = TLI.getShiftAmountTy(VT, DAG.getDataLayout());
  SDValue Tmp1, Tmp2, Tmp3, Tmp4, Tmp5, Tmp6, Tmp7, Tmp8;
  switch (VT.getSimpleVT().getScalarType().SimpleTy) {
  default: llvm_unreachable("Unhandled Expand type in BSWAP!");
  case MVT::i16:
    Tmp2 = DAG.getNode(ISD::SHL, dl, VT, Op, DAG.getConstant(8, dl, SHVT));
    Tmp1 = DAG.getNode(ISD::SRL, dl, VT, Op, DAG.getConstant(8, dl, SHVT));
    return DAG.getNode(ISD::OR, dl, VT, Tmp1, Tmp2);
  case MVT::i32:
    Tmp4 = DAG.getNode(ISD::SHL, dl, VT, Op, DAG.getConstant(24, dl, SHVT));
    Tmp3 = DAG.getNode(ISD::SHL, dl, VT, Op, DAG.getConstant(8, dl, SHVT));
    Tmp2 = DAG.getNode(ISD::SRL, dl, VT, Op, DAG.getConstant(8, dl, SHVT));
    Tmp1 = DAG.getNode(ISD::SRL, dl, VT, Op, DAG.getConstant(24, dl, SHVT));
    Tmp3 = DAG.getNode(ISD::AND, dl, VT, Tmp3,
                       DAG.getConstant(0xFF0000, dl, VT));
    Tmp2 = DAG.getNode(ISD::AND, dl, VT, Tmp2, DAG.getConstant(0xFF00, dl, VT));
    Tmp4 = DAG.getNode(ISD::OR, dl, VT, Tmp4, Tmp3);
    Tmp2 = DAG.getNode(ISD::OR, dl, VT, Tmp2, Tmp1);
    return DAG.getNode(ISD::OR, dl, VT, Tmp4, Tmp2);
  case MVT::i64:
    Tmp8 = DAG.getNode(ISD::SHL, dl, VT, Op, DAG.getConstant(56, dl, SHVT));
    Tmp7 = DAG.getNode(ISD::SHL, dl, VT, Op, DAG.getConstant(40, dl, SHVT));
    Tmp6 = DAG.getNode(ISD::SHL, dl, VT, Op, DAG.getConstant(24, dl, SHVT));
    Tmp5 = DAG.getNode(ISD::SHL, dl, VT, Op, DAG.getConstant(8, dl, SHVT));
    Tmp4 = DAG.getNode(ISD::SRL, dl, VT, Op, DAG.getConstant(8, dl, SHVT));
    Tmp3 = DAG.getNode(ISD::SRL, dl, VT, Op, DAG.getConstant(24, dl, SHVT));
    Tmp2 = DAG.getNode(ISD::SRL, dl, VT, Op, DAG.getConstant(40, dl, SHVT));
    Tmp1 = DAG.getNode(ISD::SRL, dl, VT, Op, DAG.getConstant(56, dl, SHVT));
    Tmp7 = DAG.getNode(ISD::AND, dl, VT, Tmp7,
                       DAG.getConstant(255ULL<<48, dl, VT));
    Tmp6 = DAG.getNode(ISD::AND, dl, VT, Tmp6,
                       DAG.getConstant(255ULL<<40, dl, VT));
    Tmp5 = DAG.getNode(ISD::AND, dl, VT, Tmp5,
                       DAG.getConstant(255ULL<<32, dl, VT));
    Tmp4 = DAG.getNode(ISD::AND, dl, VT, Tmp4,
                       DAG.getConstant(255ULL<<24, dl, VT));
    Tmp3 = DAG.getNode(ISD::AND, dl, VT, Tmp3,
                       DAG.getConstant(255ULL<<16, dl, VT));
    Tmp2 = DAG.getNode(ISD::AND, dl, VT, Tmp2,
                       DAG.getConstant(255ULL<<8 , dl, VT));
    Tmp8 = DAG.getNode(ISD::OR, dl, VT, Tmp8, Tmp7);
    Tmp6 = DAG.getNode(ISD::OR, dl, VT, Tmp6, Tmp5);
    Tmp4 = DAG.getNode(ISD::OR, dl, VT, Tmp4, Tmp3);
    Tmp2 = DAG.getNode(ISD::OR, dl, VT, Tmp2, Tmp1);
    Tmp8 = DAG.getNode(ISD::OR, dl, VT, Tmp8, Tmp6);
    Tmp4 = DAG.getNode(ISD::OR, dl, VT, Tmp4, Tmp2);
    return DAG.getNode(ISD::OR, dl, VT, Tmp8, Tmp4);
  }
}

/// Expand the specified bitcount instruction into operations.
SDValue SelectionDAGLegalize::ExpandBitCount(unsigned Opc, SDValue Op,
                                             const SDLoc &dl) {
  switch (Opc) {
  default: llvm_unreachable("Cannot expand this yet!");
  case ISD::CTPOP: {
    EVT VT = Op.getValueType();
    EVT ShVT = TLI.getShiftAmountTy(VT, DAG.getDataLayout());
    unsigned Len = VT.getSizeInBits();

    assert(VT.isInteger() && Len <= 128 && Len % 8 == 0 &&
           "CTPOP not implemented for this type.");

    // This is the "best" algorithm from
    // http://graphics.stanford.edu/~seander/bithacks.html#CountBitsSetParallel

    SDValue Mask55 = DAG.getConstant(APInt::getSplat(Len, APInt(8, 0x55)),
                                     dl, VT);
    SDValue Mask33 = DAG.getConstant(APInt::getSplat(Len, APInt(8, 0x33)),
                                     dl, VT);
    SDValue Mask0F = DAG.getConstant(APInt::getSplat(Len, APInt(8, 0x0F)),
                                     dl, VT);
    SDValue Mask01 = DAG.getConstant(APInt::getSplat(Len, APInt(8, 0x01)),
                                     dl, VT);

    // v = v - ((v >> 1) & 0x55555555...)
    Op = DAG.getNode(ISD::SUB, dl, VT, Op,
                     DAG.getNode(ISD::AND, dl, VT,
                                 DAG.getNode(ISD::SRL, dl, VT, Op,
                                             DAG.getConstant(1, dl, ShVT)),
                                 Mask55));
    // v = (v & 0x33333333...) + ((v >> 2) & 0x33333333...)
    Op = DAG.getNode(ISD::ADD, dl, VT,
                     DAG.getNode(ISD::AND, dl, VT, Op, Mask33),
                     DAG.getNode(ISD::AND, dl, VT,
                                 DAG.getNode(ISD::SRL, dl, VT, Op,
                                             DAG.getConstant(2, dl, ShVT)),
                                 Mask33));
    // v = (v + (v >> 4)) & 0x0F0F0F0F...
    Op = DAG.getNode(ISD::AND, dl, VT,
                     DAG.getNode(ISD::ADD, dl, VT, Op,
                                 DAG.getNode(ISD::SRL, dl, VT, Op,
                                             DAG.getConstant(4, dl, ShVT))),
                     Mask0F);
    // v = (v * 0x01010101...) >> (Len - 8)
    Op = DAG.getNode(ISD::SRL, dl, VT,
                     DAG.getNode(ISD::MUL, dl, VT, Op, Mask01),
                     DAG.getConstant(Len - 8, dl, ShVT));

    return Op;
  }
  case ISD::CTLZ_ZERO_UNDEF:
    // This trivially expands to CTLZ.
    return DAG.getNode(ISD::CTLZ, dl, Op.getValueType(), Op);
  case ISD::CTLZ: {
    EVT VT = Op.getValueType();
    unsigned len = VT.getSizeInBits();

    if (TLI.isOperationLegalOrCustom(ISD::CTLZ_ZERO_UNDEF, VT)) {
      EVT SetCCVT = getSetCCResultType(VT);
      SDValue CTLZ = DAG.getNode(ISD::CTLZ_ZERO_UNDEF, dl, VT, Op);
      SDValue Zero = DAG.getConstant(0, dl, VT);
      SDValue SrcIsZero = DAG.getSetCC(dl, SetCCVT, Op, Zero, ISD::SETEQ);
      return DAG.getNode(ISD::SELECT, dl, VT, SrcIsZero,
                         DAG.getConstant(len, dl, VT), CTLZ);
    }

    // for now, we do this:
    // x = x | (x >> 1);
    // x = x | (x >> 2);
    // ...
    // x = x | (x >>16);
    // x = x | (x >>32); // for 64-bit input
    // return popcount(~x);
    //
    // Ref: "Hacker's Delight" by Henry Warren
    EVT ShVT = TLI.getShiftAmountTy(VT, DAG.getDataLayout());
    for (unsigned i = 0; (1U << i) <= (len / 2); ++i) {
      SDValue Tmp3 = DAG.getConstant(1ULL << i, dl, ShVT);
      Op = DAG.getNode(ISD::OR, dl, VT, Op,
                       DAG.getNode(ISD::SRL, dl, VT, Op, Tmp3));
    }
    Op = DAG.getNOT(dl, Op, VT);
    return DAG.getNode(ISD::CTPOP, dl, VT, Op);
  }
  case ISD::CTTZ_ZERO_UNDEF:
    // This trivially expands to CTTZ.
    return DAG.getNode(ISD::CTTZ, dl, Op.getValueType(), Op);
  case ISD::CTTZ: {
    // for now, we use: { return popcount(~x & (x - 1)); }
    // unless the target has ctlz but not ctpop, in which case we use:
    // { return 32 - nlz(~x & (x-1)); }
    // Ref: "Hacker's Delight" by Henry Warren
    EVT VT = Op.getValueType();
    SDValue Tmp3 = DAG.getNode(ISD::AND, dl, VT,
                               DAG.getNOT(dl, Op, VT),
                               DAG.getNode(ISD::SUB, dl, VT, Op,
                                           DAG.getConstant(1, dl, VT)));
    // If ISD::CTLZ is legal and CTPOP isn't, then do that instead.
    if (!TLI.isOperationLegalOrCustom(ISD::CTPOP, VT) &&
        TLI.isOperationLegalOrCustom(ISD::CTLZ, VT))
      return DAG.getNode(ISD::SUB, dl, VT,
                         DAG.getConstant(VT.getSizeInBits(), dl, VT),
                         DAG.getNode(ISD::CTLZ, dl, VT, Tmp3));
    return DAG.getNode(ISD::CTPOP, dl, VT, Tmp3);
  }
  }
}

bool SelectionDAGLegalize::ExpandNode(SDNode *Node) {
  SmallVector<SDValue, 8> Results;
  SDLoc dl(Node);
  SDValue Tmp1, Tmp2, Tmp3, Tmp4;
  bool NeedInvert;
  switch (Node->getOpcode()) {
  case ISD::CTPOP:
  case ISD::CTLZ:
  case ISD::CTLZ_ZERO_UNDEF:
  case ISD::CTTZ:
  case ISD::CTTZ_ZERO_UNDEF:
    Tmp1 = ExpandBitCount(Node->getOpcode(), Node->getOperand(0), dl);
    Results.push_back(Tmp1);
    break;
  case ISD::BITREVERSE:
    Results.push_back(ExpandBITREVERSE(Node->getOperand(0), dl));
    break;
  case ISD::BSWAP:
    Results.push_back(ExpandBSWAP(Node->getOperand(0), dl));
    break;
  case ISD::FRAMEADDR:
  case ISD::RETURNADDR:
  case ISD::FRAME_TO_ARGS_OFFSET:
    Results.push_back(DAG.getConstant(0, dl, Node->getValueType(0)));
    break;
  case ISD::EH_DWARF_CFA: {
    SDValue CfaArg = DAG.getSExtOrTrunc(Node->getOperand(0), dl,
                                        TLI.getPointerTy(DAG.getDataLayout()));
    SDValue Offset = DAG.getNode(ISD::ADD, dl,
                                 CfaArg.getValueType(),
                                 DAG.getNode(ISD::FRAME_TO_ARGS_OFFSET, dl,
                                             CfaArg.getValueType()),
                                 CfaArg);
    SDValue FA = DAG.getNode(
        ISD::FRAMEADDR, dl, TLI.getPointerTy(DAG.getDataLayout()),
        DAG.getConstant(0, dl, TLI.getPointerTy(DAG.getDataLayout())));
    Results.push_back(DAG.getNode(ISD::ADD, dl, FA.getValueType(),
                                  FA, Offset));
    break;
  }
  case ISD::FLT_ROUNDS_:
    Results.push_back(DAG.getConstant(1, dl, Node->getValueType(0)));
    break;
  case ISD::EH_RETURN:
  case ISD::EH_LABEL:
  case ISD::PREFETCH:
  case ISD::VAEND:
  case ISD::EH_SJLJ_LONGJMP:
    // If the target didn't expand these, there's nothing to do, so just
    // preserve the chain and be done.
    Results.push_back(Node->getOperand(0));
    break;
  case ISD::READCYCLECOUNTER:
    // If the target didn't expand this, just return 'zero' and preserve the
    // chain.
    Results.append(Node->getNumValues() - 1,
                   DAG.getConstant(0, dl, Node->getValueType(0)));
    Results.push_back(Node->getOperand(0));
    break;
  case ISD::EH_SJLJ_SETJMP:
    // If the target didn't expand this, just return 'zero' and preserve the
    // chain.
    Results.push_back(DAG.getConstant(0, dl, MVT::i32));
    Results.push_back(Node->getOperand(0));
    break;
  case ISD::ATOMIC_LOAD: {
    // There is no libcall for atomic load; fake it with ATOMIC_CMP_SWAP.
    SDValue Zero = DAG.getConstant(0, dl, Node->getValueType(0));
    SDVTList VTs = DAG.getVTList(Node->getValueType(0), MVT::Other);
    SDValue Swap = DAG.getAtomicCmpSwap(
        ISD::ATOMIC_CMP_SWAP, dl, cast<AtomicSDNode>(Node)->getMemoryVT(), VTs,
        Node->getOperand(0), Node->getOperand(1), Zero, Zero,
        cast<AtomicSDNode>(Node)->getMemOperand());
    Results.push_back(Swap.getValue(0));
    Results.push_back(Swap.getValue(1));
    break;
  }
  case ISD::ATOMIC_STORE: {
    // There is no libcall for atomic store; fake it with ATOMIC_SWAP.
    SDValue Swap = DAG.getAtomic(ISD::ATOMIC_SWAP, dl,
                                 cast<AtomicSDNode>(Node)->getMemoryVT(),
                                 Node->getOperand(0),
                                 Node->getOperand(1), Node->getOperand(2),
                                 cast<AtomicSDNode>(Node)->getMemOperand());
    Results.push_back(Swap.getValue(1));
    break;
  }
  case ISD::ATOMIC_CMP_SWAP_WITH_SUCCESS: {
    // Expanding an ATOMIC_CMP_SWAP_WITH_SUCCESS produces an ATOMIC_CMP_SWAP and
    // splits out the success value as a comparison. Expanding the resulting
    // ATOMIC_CMP_SWAP will produce a libcall.
    SDVTList VTs = DAG.getVTList(Node->getValueType(0), MVT::Other);
    SDValue Res = DAG.getAtomicCmpSwap(
        ISD::ATOMIC_CMP_SWAP, dl, cast<AtomicSDNode>(Node)->getMemoryVT(), VTs,
        Node->getOperand(0), Node->getOperand(1), Node->getOperand(2),
        Node->getOperand(3), cast<MemSDNode>(Node)->getMemOperand());

    SDValue ExtRes = Res;
    SDValue LHS = Res;
    SDValue RHS = Node->getOperand(1);

    EVT AtomicType = cast<AtomicSDNode>(Node)->getMemoryVT();
    EVT OuterType = Node->getValueType(0);
    switch (TLI.getExtendForAtomicOps()) {
    case ISD::SIGN_EXTEND:
      LHS = DAG.getNode(ISD::AssertSext, dl, OuterType, Res,
                        DAG.getValueType(AtomicType));
      RHS = DAG.getNode(ISD::SIGN_EXTEND_INREG, dl, OuterType,
                        Node->getOperand(2), DAG.getValueType(AtomicType));
      ExtRes = LHS;
      break;
    case ISD::ZERO_EXTEND:
      LHS = DAG.getNode(ISD::AssertZext, dl, OuterType, Res,
                        DAG.getValueType(AtomicType));
      RHS = DAG.getNode(ISD::ZERO_EXTEND, dl, OuterType, Node->getOperand(2));
      ExtRes = LHS;
      break;
    case ISD::ANY_EXTEND:
      LHS = DAG.getZeroExtendInReg(Res, dl, AtomicType);
      RHS = DAG.getNode(ISD::ZERO_EXTEND, dl, OuterType, Node->getOperand(2));
      break;
    default:
      llvm_unreachable("Invalid atomic op extension");
    }

    SDValue Success =
        DAG.getSetCC(dl, Node->getValueType(1), LHS, RHS, ISD::SETEQ);

    Results.push_back(ExtRes.getValue(0));
    Results.push_back(Success);
    Results.push_back(Res.getValue(1));
    break;
  }
  case ISD::DYNAMIC_STACKALLOC:
    ExpandDYNAMIC_STACKALLOC(Node, Results);
    break;
  case ISD::MERGE_VALUES:
    for (unsigned i = 0; i < Node->getNumValues(); i++)
      Results.push_back(Node->getOperand(i));
    break;
  case ISD::UNDEF: {
    EVT VT = Node->getValueType(0);
    if (VT.isInteger())
      Results.push_back(DAG.getConstant(0, dl, VT));
    else {
      assert(VT.isFloatingPoint() && "Unknown value type!");
      Results.push_back(DAG.getConstantFP(0, dl, VT));
    }
    break;
  }
  case ISD::FP_ROUND:
  case ISD::BITCAST:
    Tmp1 = EmitStackConvert(Node->getOperand(0), Node->getValueType(0),
                            Node->getValueType(0), dl);
    Results.push_back(Tmp1);
    break;
  case ISD::FP_EXTEND:
    Tmp1 = EmitStackConvert(Node->getOperand(0),
                            Node->getOperand(0).getValueType(),
                            Node->getValueType(0), dl);
    Results.push_back(Tmp1);
    break;
  case ISD::SIGN_EXTEND_INREG: {
    EVT ExtraVT = cast<VTSDNode>(Node->getOperand(1))->getVT();
    EVT VT = Node->getValueType(0);

    // An in-register sign-extend of a boolean is a negation:
    // 'true' (1) sign-extended is -1.
    // 'false' (0) sign-extended is 0.
    // However, we must mask the high bits of the source operand because the
    // SIGN_EXTEND_INREG does not guarantee that the high bits are already zero.

    // TODO: Do this for vectors too?
    if (ExtraVT.getSizeInBits() == 1) {
      SDValue One = DAG.getConstant(1, dl, VT);
      SDValue And = DAG.getNode(ISD::AND, dl, VT, Node->getOperand(0), One);
      SDValue Zero = DAG.getConstant(0, dl, VT);
      SDValue Neg = DAG.getNode(ISD::SUB, dl, VT, Zero, And);
      Results.push_back(Neg);
      break;
    }

    // NOTE: we could fall back on load/store here too for targets without
    // SRA.  However, it is doubtful that any exist.
    EVT ShiftAmountTy = TLI.getShiftAmountTy(VT, DAG.getDataLayout());
    if (VT.isVector())
      ShiftAmountTy = VT;
    unsigned BitsDiff = VT.getScalarSizeInBits() -
                        ExtraVT.getScalarSizeInBits();
    SDValue ShiftCst = DAG.getConstant(BitsDiff, dl, ShiftAmountTy);
    Tmp1 = DAG.getNode(ISD::SHL, dl, Node->getValueType(0),
                       Node->getOperand(0), ShiftCst);
    Tmp1 = DAG.getNode(ISD::SRA, dl, Node->getValueType(0), Tmp1, ShiftCst);
    Results.push_back(Tmp1);
    break;
  }
  case ISD::FP_ROUND_INREG: {
    // The only way we can lower this is to turn it into a TRUNCSTORE,
    // EXTLOAD pair, targeting a temporary location (a stack slot).

    // NOTE: there is a choice here between constantly creating new stack
    // slots and always reusing the same one.  We currently always create
    // new ones, as reuse may inhibit scheduling.
    EVT ExtraVT = cast<VTSDNode>(Node->getOperand(1))->getVT();
    Tmp1 = EmitStackConvert(Node->getOperand(0), ExtraVT,
                            Node->getValueType(0), dl);
    Results.push_back(Tmp1);
    break;
  }
  case ISD::SINT_TO_FP:
  case ISD::UINT_TO_FP:
    Tmp1 = ExpandLegalINT_TO_FP(Node->getOpcode() == ISD::SINT_TO_FP,
                                Node->getOperand(0), Node->getValueType(0), dl);
    Results.push_back(Tmp1);
    break;
  case ISD::FP_TO_SINT:
    if (TLI.expandFP_TO_SINT(Node, Tmp1, DAG))
      Results.push_back(Tmp1);
    break;
  case ISD::FP_TO_UINT: {
    SDValue True, False;
    EVT VT =  Node->getOperand(0).getValueType();
    EVT NVT = Node->getValueType(0);
    APFloat apf(DAG.EVTToAPFloatSemantics(VT),
                APInt::getNullValue(VT.getSizeInBits()));
    APInt x = APInt::getSignBit(NVT.getSizeInBits());
    (void)apf.convertFromAPInt(x, false, APFloat::rmNearestTiesToEven);
    Tmp1 = DAG.getConstantFP(apf, dl, VT);
    Tmp2 = DAG.getSetCC(dl, getSetCCResultType(VT),
                        Node->getOperand(0),
                        Tmp1, ISD::SETLT);
    True = DAG.getNode(ISD::FP_TO_SINT, dl, NVT, Node->getOperand(0));
    // TODO: Should any fast-math-flags be set for the FSUB?
    False = DAG.getNode(ISD::FP_TO_SINT, dl, NVT,
                        DAG.getNode(ISD::FSUB, dl, VT,
                                    Node->getOperand(0), Tmp1));
    False = DAG.getNode(ISD::XOR, dl, NVT, False,
                        DAG.getConstant(x, dl, NVT));
    Tmp1 = DAG.getSelect(dl, NVT, Tmp2, True, False);
    Results.push_back(Tmp1);
    break;
  }
  case ISD::VAARG:
    Results.push_back(DAG.expandVAArg(Node));
    Results.push_back(Results[0].getValue(1));
    break;
  case ISD::VACOPY:
    Results.push_back(DAG.expandVACopy(Node));
    break;
  case ISD::EXTRACT_VECTOR_ELT:
    if (Node->getOperand(0).getValueType().getVectorNumElements() == 1)
      // This must be an access of the only element.  Return it.
      Tmp1 = DAG.getNode(ISD::BITCAST, dl, Node->getValueType(0),
                         Node->getOperand(0));
    else
      Tmp1 = ExpandExtractFromVectorThroughStack(SDValue(Node, 0));
    Results.push_back(Tmp1);
    break;
  case ISD::EXTRACT_SUBVECTOR:
    Results.push_back(ExpandExtractFromVectorThroughStack(SDValue(Node, 0)));
    break;
  case ISD::INSERT_SUBVECTOR:
    Results.push_back(ExpandInsertToVectorThroughStack(SDValue(Node, 0)));
    break;
  case ISD::CONCAT_VECTORS: {
    Results.push_back(ExpandVectorBuildThroughStack(Node));
    break;
  }
  case ISD::SCALAR_TO_VECTOR:
    Results.push_back(ExpandSCALAR_TO_VECTOR(Node));
    break;
  case ISD::INSERT_VECTOR_ELT:
    Results.push_back(ExpandINSERT_VECTOR_ELT(Node->getOperand(0),
                                              Node->getOperand(1),
                                              Node->getOperand(2), dl));
    break;
  case ISD::VECTOR_SHUFFLE: {
    SmallVector<int, 32> NewMask;
    ArrayRef<int> Mask = cast<ShuffleVectorSDNode>(Node)->getMask();

    EVT VT = Node->getValueType(0);
    EVT EltVT = VT.getVectorElementType();
    SDValue Op0 = Node->getOperand(0);
    SDValue Op1 = Node->getOperand(1);
    if (!TLI.isTypeLegal(EltVT)) {

      EVT NewEltVT = TLI.getTypeToTransformTo(*DAG.getContext(), EltVT);

      // BUILD_VECTOR operands are allowed to be wider than the element type.
      // But if NewEltVT is smaller that EltVT the BUILD_VECTOR does not accept
      // it.
      if (NewEltVT.bitsLT(EltVT)) {

        // Convert shuffle node.
        // If original node was v4i64 and the new EltVT is i32,
        // cast operands to v8i32 and re-build the mask.

        // Calculate new VT, the size of the new VT should be equal to original.
        EVT NewVT =
            EVT::getVectorVT(*DAG.getContext(), NewEltVT,
                             VT.getSizeInBits() / NewEltVT.getSizeInBits());
        assert(NewVT.bitsEq(VT));

        // cast operands to new VT
        Op0 = DAG.getNode(ISD::BITCAST, dl, NewVT, Op0);
        Op1 = DAG.getNode(ISD::BITCAST, dl, NewVT, Op1);

        // Convert the shuffle mask
        unsigned int factor =
                         NewVT.getVectorNumElements()/VT.getVectorNumElements();

        // EltVT gets smaller
        assert(factor > 0);

        for (unsigned i = 0; i < VT.getVectorNumElements(); ++i) {
          if (Mask[i] < 0) {
            for (unsigned fi = 0; fi < factor; ++fi)
              NewMask.push_back(Mask[i]);
          }
          else {
            for (unsigned fi = 0; fi < factor; ++fi)
              NewMask.push_back(Mask[i]*factor+fi);
          }
        }
        Mask = NewMask;
        VT = NewVT;
      }
      EltVT = NewEltVT;
    }
    unsigned NumElems = VT.getVectorNumElements();
    SmallVector<SDValue, 16> Ops;
    for (unsigned i = 0; i != NumElems; ++i) {
      if (Mask[i] < 0) {
        Ops.push_back(DAG.getUNDEF(EltVT));
        continue;
      }
      unsigned Idx = Mask[i];
      if (Idx < NumElems)
        Ops.push_back(DAG.getNode(
            ISD::EXTRACT_VECTOR_ELT, dl, EltVT, Op0,
            DAG.getConstant(Idx, dl, TLI.getVectorIdxTy(DAG.getDataLayout()))));
      else
        Ops.push_back(DAG.getNode(
            ISD::EXTRACT_VECTOR_ELT, dl, EltVT, Op1,
            DAG.getConstant(Idx - NumElems, dl,
                            TLI.getVectorIdxTy(DAG.getDataLayout()))));
    }

    Tmp1 = DAG.getNode(ISD::BUILD_VECTOR, dl, VT, Ops);
    // We may have changed the BUILD_VECTOR type. Cast it back to the Node type.
    Tmp1 = DAG.getNode(ISD::BITCAST, dl, Node->getValueType(0), Tmp1);
    Results.push_back(Tmp1);
    break;
  }
  case ISD::EXTRACT_ELEMENT: {
    EVT OpTy = Node->getOperand(0).getValueType();
    if (cast<ConstantSDNode>(Node->getOperand(1))->getZExtValue()) {
      // 1 -> Hi
      Tmp1 = DAG.getNode(ISD::SRL, dl, OpTy, Node->getOperand(0),
                         DAG.getConstant(OpTy.getSizeInBits() / 2, dl,
                                         TLI.getShiftAmountTy(
                                             Node->getOperand(0).getValueType(),
                                             DAG.getDataLayout())));
      Tmp1 = DAG.getNode(ISD::TRUNCATE, dl, Node->getValueType(0), Tmp1);
    } else {
      // 0 -> Lo
      Tmp1 = DAG.getNode(ISD::TRUNCATE, dl, Node->getValueType(0),
                         Node->getOperand(0));
    }
    Results.push_back(Tmp1);
    break;
  }
  case ISD::STACKSAVE:
    // Expand to CopyFromReg if the target set
    // StackPointerRegisterToSaveRestore.
    if (unsigned SP = TLI.getStackPointerRegisterToSaveRestore()) {
      Results.push_back(DAG.getCopyFromReg(Node->getOperand(0), dl, SP,
                                           Node->getValueType(0)));
      Results.push_back(Results[0].getValue(1));
    } else {
      Results.push_back(DAG.getUNDEF(Node->getValueType(0)));
      Results.push_back(Node->getOperand(0));
    }
    break;
  case ISD::STACKRESTORE:
    // Expand to CopyToReg if the target set
    // StackPointerRegisterToSaveRestore.
    if (unsigned SP = TLI.getStackPointerRegisterToSaveRestore()) {
      Results.push_back(DAG.getCopyToReg(Node->getOperand(0), dl, SP,
                                         Node->getOperand(1)));
    } else {
      Results.push_back(Node->getOperand(0));
    }
    break;
  case ISD::GET_DYNAMIC_AREA_OFFSET:
    Results.push_back(DAG.getConstant(0, dl, Node->getValueType(0)));
    Results.push_back(Results[0].getValue(0));
    break;
  case ISD::FCOPYSIGN:
    Results.push_back(ExpandFCOPYSIGN(Node));
    break;
  case ISD::FNEG:
    // Expand Y = FNEG(X) ->  Y = SUB -0.0, X
    Tmp1 = DAG.getConstantFP(-0.0, dl, Node->getValueType(0));
    // TODO: If FNEG has fast-math-flags, propagate them to the FSUB.
    Tmp1 = DAG.getNode(ISD::FSUB, dl, Node->getValueType(0), Tmp1,
                       Node->getOperand(0));
    Results.push_back(Tmp1);
    break;
  case ISD::FABS:
    Results.push_back(ExpandFABS(Node));
    break;
  case ISD::SMIN:
  case ISD::SMAX:
  case ISD::UMIN:
  case ISD::UMAX: {
    // Expand Y = MAX(A, B) -> Y = (A > B) ? A : B
    ISD::CondCode Pred;
    switch (Node->getOpcode()) {
    default: llvm_unreachable("How did we get here?");
    case ISD::SMAX: Pred = ISD::SETGT; break;
    case ISD::SMIN: Pred = ISD::SETLT; break;
    case ISD::UMAX: Pred = ISD::SETUGT; break;
    case ISD::UMIN: Pred = ISD::SETULT; break;
    }
    Tmp1 = Node->getOperand(0);
    Tmp2 = Node->getOperand(1);
    Tmp1 = DAG.getSelectCC(dl, Tmp1, Tmp2, Tmp1, Tmp2, Pred);
    Results.push_back(Tmp1);
    break;
  }

  case ISD::FSIN:
  case ISD::FCOS: {
    EVT VT = Node->getValueType(0);
    // Turn fsin / fcos into ISD::FSINCOS node if there are a pair of fsin /
    // fcos which share the same operand and both are used.
    if ((TLI.isOperationLegalOrCustom(ISD::FSINCOS, VT) ||
         canCombineSinCosLibcall(Node, TLI, TM))
        && useSinCos(Node)) {
      SDVTList VTs = DAG.getVTList(VT, VT);
      Tmp1 = DAG.getNode(ISD::FSINCOS, dl, VTs, Node->getOperand(0));
      if (Node->getOpcode() == ISD::FCOS)
        Tmp1 = Tmp1.getValue(1);
      Results.push_back(Tmp1);
    }
    break;
  }
  case ISD::FMAD:
    llvm_unreachable("Illegal fmad should never be formed");

  case ISD::FP16_TO_FP:
    if (Node->getValueType(0) != MVT::f32) {
      // We can extend to types bigger than f32 in two steps without changing
      // the result. Since "f16 -> f32" is much more commonly available, give
      // CodeGen the option of emitting that before resorting to a libcall.
      SDValue Res =
          DAG.getNode(ISD::FP16_TO_FP, dl, MVT::f32, Node->getOperand(0));
      Results.push_back(
          DAG.getNode(ISD::FP_EXTEND, dl, Node->getValueType(0), Res));
    }
    break;
  case ISD::FP_TO_FP16:
    if (!TLI.useSoftFloat() && TM.Options.UnsafeFPMath) {
      SDValue Op = Node->getOperand(0);
      MVT SVT = Op.getSimpleValueType();
      if ((SVT == MVT::f64 || SVT == MVT::f80) &&
          TLI.isOperationLegalOrCustom(ISD::FP_TO_FP16, MVT::f32)) {
        // Under fastmath, we can expand this node into a fround followed by
        // a float-half conversion.
        SDValue FloatVal = DAG.getNode(ISD::FP_ROUND, dl, MVT::f32, Op,
                                       DAG.getIntPtrConstant(0, dl));
        Results.push_back(
            DAG.getNode(ISD::FP_TO_FP16, dl, Node->getValueType(0), FloatVal));
      }
    }
    break;
  case ISD::ConstantFP: {
    ConstantFPSDNode *CFP = cast<ConstantFPSDNode>(Node);
    // Check to see if this FP immediate is already legal.
    // If this is a legal constant, turn it into a TargetConstantFP node.
    if (!TLI.isFPImmLegal(CFP->getValueAPF(), Node->getValueType(0)))
      Results.push_back(ExpandConstantFP(CFP, true));
    break;
  }
  case ISD::Constant: {
    ConstantSDNode *CP = cast<ConstantSDNode>(Node);
    Results.push_back(ExpandConstant(CP));
    break;
  }
  case ISD::FSUB: {
    EVT VT = Node->getValueType(0);
    if (TLI.isOperationLegalOrCustom(ISD::FADD, VT) &&
        TLI.isOperationLegalOrCustom(ISD::FNEG, VT)) {
      const SDNodeFlags *Flags = &cast<BinaryWithFlagsSDNode>(Node)->Flags;
      Tmp1 = DAG.getNode(ISD::FNEG, dl, VT, Node->getOperand(1));
      Tmp1 = DAG.getNode(ISD::FADD, dl, VT, Node->getOperand(0), Tmp1, Flags);
      Results.push_back(Tmp1);
    }
    break;
  }
  case ISD::SUB: {
    EVT VT = Node->getValueType(0);
    assert(TLI.isOperationLegalOrCustom(ISD::ADD, VT) &&
           TLI.isOperationLegalOrCustom(ISD::XOR, VT) &&
           "Don't know how to expand this subtraction!");
    Tmp1 = DAG.getNode(ISD::XOR, dl, VT, Node->getOperand(1),
               DAG.getConstant(APInt::getAllOnesValue(VT.getSizeInBits()), dl,
                               VT));
    Tmp1 = DAG.getNode(ISD::ADD, dl, VT, Tmp1, DAG.getConstant(1, dl, VT));
    Results.push_back(DAG.getNode(ISD::ADD, dl, VT, Node->getOperand(0), Tmp1));
    break;
  }
  case ISD::UREM:
  case ISD::SREM: {
    EVT VT = Node->getValueType(0);
    bool isSigned = Node->getOpcode() == ISD::SREM;
    unsigned DivOpc = isSigned ? ISD::SDIV : ISD::UDIV;
    unsigned DivRemOpc = isSigned ? ISD::SDIVREM : ISD::UDIVREM;
    Tmp2 = Node->getOperand(0);
    Tmp3 = Node->getOperand(1);
    if (TLI.isOperationLegalOrCustom(DivRemOpc, VT)) {
      SDVTList VTs = DAG.getVTList(VT, VT);
      Tmp1 = DAG.getNode(DivRemOpc, dl, VTs, Tmp2, Tmp3).getValue(1);
      Results.push_back(Tmp1);
    } else if (TLI.isOperationLegalOrCustom(DivOpc, VT)) {
      // X % Y -> X-X/Y*Y
      Tmp1 = DAG.getNode(DivOpc, dl, VT, Tmp2, Tmp3);
      Tmp1 = DAG.getNode(ISD::MUL, dl, VT, Tmp1, Tmp3);
      Tmp1 = DAG.getNode(ISD::SUB, dl, VT, Tmp2, Tmp1);
      Results.push_back(Tmp1);
    }
    break;
  }
  case ISD::UDIV:
  case ISD::SDIV: {
    bool isSigned = Node->getOpcode() == ISD::SDIV;
    unsigned DivRemOpc = isSigned ? ISD::SDIVREM : ISD::UDIVREM;
    EVT VT = Node->getValueType(0);
    if (TLI.isOperationLegalOrCustom(DivRemOpc, VT)) {
      SDVTList VTs = DAG.getVTList(VT, VT);
      Tmp1 = DAG.getNode(DivRemOpc, dl, VTs, Node->getOperand(0),
                         Node->getOperand(1));
      Results.push_back(Tmp1);
    }
    break;
  }
  case ISD::MULHU:
  case ISD::MULHS: {
    unsigned ExpandOpcode =
        Node->getOpcode() == ISD::MULHU ? ISD::UMUL_LOHI : ISD::SMUL_LOHI;
    EVT VT = Node->getValueType(0);
    SDVTList VTs = DAG.getVTList(VT, VT);

    Tmp1 = DAG.getNode(ExpandOpcode, dl, VTs, Node->getOperand(0),
                       Node->getOperand(1));
    Results.push_back(Tmp1.getValue(1));
    break;
  }
  case ISD::UMUL_LOHI:
  case ISD::SMUL_LOHI: {
    SDValue LHS = Node->getOperand(0);
    SDValue RHS = Node->getOperand(1);
    MVT VT = LHS.getSimpleValueType();
    unsigned MULHOpcode =
        Node->getOpcode() == ISD::UMUL_LOHI ? ISD::MULHU : ISD::MULHS;

    if (TLI.isOperationLegalOrCustom(MULHOpcode, VT)) {
      Results.push_back(DAG.getNode(ISD::MUL, dl, VT, LHS, RHS));
      Results.push_back(DAG.getNode(MULHOpcode, dl, VT, LHS, RHS));
      break;
    }

    SmallVector<SDValue, 4> Halves;
    EVT HalfType = EVT(VT).getHalfSizedIntegerVT(*DAG.getContext());
    assert(TLI.isTypeLegal(HalfType));
    if (TLI.expandMUL_LOHI(Node->getOpcode(), VT, Node, LHS, RHS, Halves,
                           HalfType, DAG,
                           TargetLowering::MulExpansionKind::Always)) {
      for (unsigned i = 0; i < 2; ++i) {
        SDValue Lo = DAG.getNode(ISD::ZERO_EXTEND, dl, VT, Halves[2 * i]);
        SDValue Hi = DAG.getNode(ISD::ANY_EXTEND, dl, VT, Halves[2 * i + 1]);
        SDValue Shift = DAG.getConstant(
            HalfType.getScalarSizeInBits(), dl,
            TLI.getShiftAmountTy(HalfType, DAG.getDataLayout()));
        Hi = DAG.getNode(ISD::SHL, dl, VT, Hi, Shift);
        Results.push_back(DAG.getNode(ISD::OR, dl, VT, Lo, Hi));
      }
      break;
    }
    break;
  }
  case ISD::MUL: {
    EVT VT = Node->getValueType(0);
    SDVTList VTs = DAG.getVTList(VT, VT);
    // See if multiply or divide can be lowered using two-result operations.
    // We just need the low half of the multiply; try both the signed
    // and unsigned forms. If the target supports both SMUL_LOHI and
    // UMUL_LOHI, form a preference by checking which forms of plain
    // MULH it supports.
    bool HasSMUL_LOHI = TLI.isOperationLegalOrCustom(ISD::SMUL_LOHI, VT);
    bool HasUMUL_LOHI = TLI.isOperationLegalOrCustom(ISD::UMUL_LOHI, VT);
    bool HasMULHS = TLI.isOperationLegalOrCustom(ISD::MULHS, VT);
    bool HasMULHU = TLI.isOperationLegalOrCustom(ISD::MULHU, VT);
    unsigned OpToUse = 0;
    if (HasSMUL_LOHI && !HasMULHS) {
      OpToUse = ISD::SMUL_LOHI;
    } else if (HasUMUL_LOHI && !HasMULHU) {
      OpToUse = ISD::UMUL_LOHI;
    } else if (HasSMUL_LOHI) {
      OpToUse = ISD::SMUL_LOHI;
    } else if (HasUMUL_LOHI) {
      OpToUse = ISD::UMUL_LOHI;
    }
    if (OpToUse) {
      Results.push_back(DAG.getNode(OpToUse, dl, VTs, Node->getOperand(0),
                                    Node->getOperand(1)));
      break;
    }

    SDValue Lo, Hi;
    EVT HalfType = VT.getHalfSizedIntegerVT(*DAG.getContext());
    if (TLI.isOperationLegalOrCustom(ISD::ZERO_EXTEND, VT) &&
        TLI.isOperationLegalOrCustom(ISD::ANY_EXTEND, VT) &&
        TLI.isOperationLegalOrCustom(ISD::SHL, VT) &&
        TLI.isOperationLegalOrCustom(ISD::OR, VT) &&
        TLI.expandMUL(Node, Lo, Hi, HalfType, DAG,
                      TargetLowering::MulExpansionKind::OnlyLegalOrCustom)) {
      Lo = DAG.getNode(ISD::ZERO_EXTEND, dl, VT, Lo);
      Hi = DAG.getNode(ISD::ANY_EXTEND, dl, VT, Hi);
      SDValue Shift =
          DAG.getConstant(HalfType.getSizeInBits(), dl,
                          TLI.getShiftAmountTy(HalfType, DAG.getDataLayout()));
      Hi = DAG.getNode(ISD::SHL, dl, VT, Hi, Shift);
      Results.push_back(DAG.getNode(ISD::OR, dl, VT, Lo, Hi));
    }
    break;
  }
  case ISD::SADDO:
  case ISD::SSUBO: {
    SDValue LHS = Node->getOperand(0);
    SDValue RHS = Node->getOperand(1);
    SDValue Sum = DAG.getNode(Node->getOpcode() == ISD::SADDO ?
                              ISD::ADD : ISD::SUB, dl, LHS.getValueType(),
                              LHS, RHS);
    Results.push_back(Sum);
    EVT ResultType = Node->getValueType(1);
    EVT OType = getSetCCResultType(Node->getValueType(0));

    SDValue Zero = DAG.getConstant(0, dl, LHS.getValueType());

    //   LHSSign -> LHS >= 0
    //   RHSSign -> RHS >= 0
    //   SumSign -> Sum >= 0
    //
    //   Add:
    //   Overflow -> (LHSSign == RHSSign) && (LHSSign != SumSign)
    //   Sub:
    //   Overflow -> (LHSSign != RHSSign) && (LHSSign != SumSign)
    //
    SDValue LHSSign = DAG.getSetCC(dl, OType, LHS, Zero, ISD::SETGE);
    SDValue RHSSign = DAG.getSetCC(dl, OType, RHS, Zero, ISD::SETGE);
    SDValue SignsMatch = DAG.getSetCC(dl, OType, LHSSign, RHSSign,
                                      Node->getOpcode() == ISD::SADDO ?
                                      ISD::SETEQ : ISD::SETNE);

    SDValue SumSign = DAG.getSetCC(dl, OType, Sum, Zero, ISD::SETGE);
    SDValue SumSignNE = DAG.getSetCC(dl, OType, LHSSign, SumSign, ISD::SETNE);

    SDValue Cmp = DAG.getNode(ISD::AND, dl, OType, SignsMatch, SumSignNE);
    Results.push_back(DAG.getBoolExtOrTrunc(Cmp, dl, ResultType, ResultType));
    break;
  }
  case ISD::UADDO:
  case ISD::USUBO: {
    SDValue LHS = Node->getOperand(0);
    SDValue RHS = Node->getOperand(1);
    SDValue Sum = DAG.getNode(Node->getOpcode() == ISD::UADDO ?
                              ISD::ADD : ISD::SUB, dl, LHS.getValueType(),
                              LHS, RHS);
    Results.push_back(Sum);

    EVT ResultType = Node->getValueType(1);
    EVT SetCCType = getSetCCResultType(Node->getValueType(0));
    ISD::CondCode CC
      = Node->getOpcode() == ISD::UADDO ? ISD::SETULT : ISD::SETUGT;
    SDValue SetCC = DAG.getSetCC(dl, SetCCType, Sum, LHS, CC);

    Results.push_back(DAG.getBoolExtOrTrunc(SetCC, dl, ResultType, ResultType));
    break;
  }
  case ISD::UMULO:
  case ISD::SMULO: {
    EVT VT = Node->getValueType(0);
    EVT WideVT = EVT::getIntegerVT(*DAG.getContext(), VT.getSizeInBits() * 2);
    SDValue LHS = Node->getOperand(0);
    SDValue RHS = Node->getOperand(1);
    SDValue BottomHalf;
    SDValue TopHalf;
    static const unsigned Ops[2][3] =
        { { ISD::MULHU, ISD::UMUL_LOHI, ISD::ZERO_EXTEND },
          { ISD::MULHS, ISD::SMUL_LOHI, ISD::SIGN_EXTEND }};
    bool isSigned = Node->getOpcode() == ISD::SMULO;
    if (TLI.isOperationLegalOrCustom(Ops[isSigned][0], VT)) {
      BottomHalf = DAG.getNode(ISD::MUL, dl, VT, LHS, RHS);
      TopHalf = DAG.getNode(Ops[isSigned][0], dl, VT, LHS, RHS);
    } else if (TLI.isOperationLegalOrCustom(Ops[isSigned][1], VT)) {
      BottomHalf = DAG.getNode(Ops[isSigned][1], dl, DAG.getVTList(VT, VT), LHS,
                               RHS);
      TopHalf = BottomHalf.getValue(1);
    } else if (TLI.isTypeLegal(WideVT)) {
      LHS = DAG.getNode(Ops[isSigned][2], dl, WideVT, LHS);
      RHS = DAG.getNode(Ops[isSigned][2], dl, WideVT, RHS);
      Tmp1 = DAG.getNode(ISD::MUL, dl, WideVT, LHS, RHS);
      BottomHalf = DAG.getNode(ISD::EXTRACT_ELEMENT, dl, VT, Tmp1,
                               DAG.getIntPtrConstant(0, dl));
      TopHalf = DAG.getNode(ISD::EXTRACT_ELEMENT, dl, VT, Tmp1,
                            DAG.getIntPtrConstant(1, dl));
    } else {
      // We can fall back to a libcall with an illegal type for the MUL if we
      // have a libcall big enough.
      // Also, we can fall back to a division in some cases, but that's a big
      // performance hit in the general case.
      RTLIB::Libcall LC = RTLIB::UNKNOWN_LIBCALL;
      if (WideVT == MVT::i16)
        LC = RTLIB::MUL_I16;
      else if (WideVT == MVT::i32)
        LC = RTLIB::MUL_I32;
      else if (WideVT == MVT::i64)
        LC = RTLIB::MUL_I64;
      else if (WideVT == MVT::i128)
        LC = RTLIB::MUL_I128;
      assert(LC != RTLIB::UNKNOWN_LIBCALL && "Cannot expand this operation!");

<<<<<<< HEAD
      // The high part is obtained by SRA'ing all but one of the bits of low
      // part.
      unsigned LoSize = VT.getSizeInBits();
      SDValue HiLHS =
          DAG.getNode(ISD::SRA, dl, VT, LHS,
                      DAG.getConstant(LoSize - 1, dl,
                                      TLI.getPointerTy(DAG.getDataLayout())));
      SDValue HiRHS =
          DAG.getNode(ISD::SRA, dl, VT, RHS,
                      DAG.getConstant(LoSize - 1, dl,
                                      TLI.getPointerTy(DAG.getDataLayout())));
=======
      SDValue HiLHS;
      SDValue HiRHS;
      if (isSigned) {
        // The high part is obtained by SRA'ing all but one of the bits of low
        // part.
        unsigned LoSize = VT.getSizeInBits();
        HiLHS =
            DAG.getNode(ISD::SRA, dl, VT, LHS,
                        DAG.getConstant(LoSize - 1, dl,
                                        TLI.getPointerTy(DAG.getDataLayout())));
        HiRHS =
            DAG.getNode(ISD::SRA, dl, VT, RHS,
                        DAG.getConstant(LoSize - 1, dl,
                                        TLI.getPointerTy(DAG.getDataLayout())));
      } else {
          HiLHS = DAG.getConstant(0, dl, VT);
          HiRHS = DAG.getConstant(0, dl, VT);
      }
>>>>>>> d9e7d269

      // Here we're passing the 2 arguments explicitly as 4 arguments that are
      // pre-lowered to the correct types. This all depends upon WideVT not
      // being a legal type for the architecture and thus has to be split to
      // two arguments.
      SDValue Ret;
      if(DAG.getDataLayout().isLittleEndian()) {
        // Halves of WideVT are packed into registers in different order
        // depending on platform endianness. This is usually handled by
        // the C calling convention, but we can't defer to it in
        // the legalizer.
        SDValue Args[] = { LHS, HiLHS, RHS, HiRHS };
        Ret = ExpandLibCall(LC, WideVT, Args, 4, isSigned, dl);
      } else {
        SDValue Args[] = { HiLHS, LHS, HiRHS, RHS };
        Ret = ExpandLibCall(LC, WideVT, Args, 4, isSigned, dl);
      }
      BottomHalf = DAG.getNode(ISD::EXTRACT_ELEMENT, dl, VT, Ret,
                               DAG.getIntPtrConstant(0, dl));
      TopHalf = DAG.getNode(ISD::EXTRACT_ELEMENT, dl, VT, Ret,
                            DAG.getIntPtrConstant(1, dl));
      // Ret is a node with an illegal type. Because such things are not
      // generally permitted during this phase of legalization, make sure the
      // node has no more uses. The above EXTRACT_ELEMENT nodes should have been
      // folded.
      assert(Ret->use_empty() &&
             "Unexpected uses of illegally type from expanded lib call.");
    }

    if (isSigned) {
      Tmp1 = DAG.getConstant(
          VT.getSizeInBits() - 1, dl,
          TLI.getShiftAmountTy(BottomHalf.getValueType(), DAG.getDataLayout()));
      Tmp1 = DAG.getNode(ISD::SRA, dl, VT, BottomHalf, Tmp1);
      TopHalf = DAG.getSetCC(dl, getSetCCResultType(VT), TopHalf, Tmp1,
                             ISD::SETNE);
    } else {
      TopHalf = DAG.getSetCC(dl, getSetCCResultType(VT), TopHalf,
                             DAG.getConstant(0, dl, VT), ISD::SETNE);
    }

    // Truncate the result if SetCC returns a larger type than needed.
    EVT RType = Node->getValueType(1);
    if (RType.getSizeInBits() < TopHalf.getValueSizeInBits())
      TopHalf = DAG.getNode(ISD::TRUNCATE, dl, RType, TopHalf);

    assert(RType.getSizeInBits() == TopHalf.getValueSizeInBits() &&
           "Unexpected result type for S/UMULO legalization");

    Results.push_back(BottomHalf);
    Results.push_back(TopHalf);
    break;
  }
  case ISD::BUILD_PAIR: {
    EVT PairTy = Node->getValueType(0);
    Tmp1 = DAG.getNode(ISD::ZERO_EXTEND, dl, PairTy, Node->getOperand(0));
    Tmp2 = DAG.getNode(ISD::ANY_EXTEND, dl, PairTy, Node->getOperand(1));
    Tmp2 = DAG.getNode(
        ISD::SHL, dl, PairTy, Tmp2,
        DAG.getConstant(PairTy.getSizeInBits() / 2, dl,
                        TLI.getShiftAmountTy(PairTy, DAG.getDataLayout())));
    Results.push_back(DAG.getNode(ISD::OR, dl, PairTy, Tmp1, Tmp2));
    break;
  }
  case ISD::SELECT:
    Tmp1 = Node->getOperand(0);
    Tmp2 = Node->getOperand(1);
    Tmp3 = Node->getOperand(2);
    if (Tmp1.getOpcode() == ISD::SETCC) {
      Tmp1 = DAG.getSelectCC(dl, Tmp1.getOperand(0), Tmp1.getOperand(1),
                             Tmp2, Tmp3,
                             cast<CondCodeSDNode>(Tmp1.getOperand(2))->get());
    } else {
      Tmp1 = DAG.getSelectCC(dl, Tmp1,
                             DAG.getConstant(0, dl, Tmp1.getValueType()),
                             Tmp2, Tmp3, ISD::SETNE);
    }
    Results.push_back(Tmp1);
    break;
  case ISD::BR_JT: {
    SDValue Chain = Node->getOperand(0);
    SDValue Table = Node->getOperand(1);
    SDValue Index = Node->getOperand(2);

    const DataLayout &TD = DAG.getDataLayout();
    EVT PTy = TLI.getPointerTy(TD);

    unsigned EntrySize =
      DAG.getMachineFunction().getJumpTableInfo()->getEntrySize(TD);

    Index = DAG.getNode(ISD::MUL, dl, Index.getValueType(), Index,
                        DAG.getConstant(EntrySize, dl, Index.getValueType()));
    SDValue Addr = DAG.getNode(ISD::ADD, dl, Index.getValueType(),
                               Index, Table);

    EVT MemVT = EVT::getIntegerVT(*DAG.getContext(), EntrySize * 8);
    SDValue LD = DAG.getExtLoad(
        ISD::SEXTLOAD, dl, PTy, Chain, Addr,
        MachinePointerInfo::getJumpTable(DAG.getMachineFunction()), MemVT);
    Addr = LD;
    if (TLI.isJumpTableRelative()) {
      // For PIC, the sequence is:
      // BRIND(load(Jumptable + index) + RelocBase)
      // RelocBase can be JumpTable, GOT or some sort of global base.
      Addr = DAG.getNode(ISD::ADD, dl, PTy, Addr,
                          TLI.getPICJumpTableRelocBase(Table, DAG));
    }
    Tmp1 = DAG.getNode(ISD::BRIND, dl, MVT::Other, LD.getValue(1), Addr);
    Results.push_back(Tmp1);
    break;
  }
  case ISD::BRCOND:
    // Expand brcond's setcc into its constituent parts and create a BR_CC
    // Node.
    Tmp1 = Node->getOperand(0);
    Tmp2 = Node->getOperand(1);
    if (Tmp2.getOpcode() == ISD::SETCC) {
      Tmp1 = DAG.getNode(ISD::BR_CC, dl, MVT::Other,
                         Tmp1, Tmp2.getOperand(2),
                         Tmp2.getOperand(0), Tmp2.getOperand(1),
                         Node->getOperand(2));
    } else {
      // We test only the i1 bit.  Skip the AND if UNDEF.
      Tmp3 = (Tmp2.isUndef()) ? Tmp2 :
        DAG.getNode(ISD::AND, dl, Tmp2.getValueType(), Tmp2,
                    DAG.getConstant(1, dl, Tmp2.getValueType()));
      Tmp1 = DAG.getNode(ISD::BR_CC, dl, MVT::Other, Tmp1,
                         DAG.getCondCode(ISD::SETNE), Tmp3,
                         DAG.getConstant(0, dl, Tmp3.getValueType()),
                         Node->getOperand(2));
    }
    Results.push_back(Tmp1);
    break;
  case ISD::SETCC: {
    Tmp1 = Node->getOperand(0);
    Tmp2 = Node->getOperand(1);
    Tmp3 = Node->getOperand(2);
    bool Legalized = LegalizeSetCCCondCode(Node->getValueType(0), Tmp1, Tmp2,
                                           Tmp3, NeedInvert, dl);

    if (Legalized) {
      // If we expanded the SETCC by swapping LHS and RHS, or by inverting the
      // condition code, create a new SETCC node.
      if (Tmp3.getNode())
        Tmp1 = DAG.getNode(ISD::SETCC, dl, Node->getValueType(0),
                           Tmp1, Tmp2, Tmp3);

      // If we expanded the SETCC by inverting the condition code, then wrap
      // the existing SETCC in a NOT to restore the intended condition.
      if (NeedInvert)
        Tmp1 = DAG.getLogicalNOT(dl, Tmp1, Tmp1->getValueType(0));

      Results.push_back(Tmp1);
      break;
    }

    // Otherwise, SETCC for the given comparison type must be completely
    // illegal; expand it into a SELECT_CC.
    EVT VT = Node->getValueType(0);
    int TrueValue;
    switch (TLI.getBooleanContents(Tmp1->getValueType(0))) {
    case TargetLowering::ZeroOrOneBooleanContent:
    case TargetLowering::UndefinedBooleanContent:
      TrueValue = 1;
      break;
    case TargetLowering::ZeroOrNegativeOneBooleanContent:
      TrueValue = -1;
      break;
    }
    Tmp1 = DAG.getNode(ISD::SELECT_CC, dl, VT, Tmp1, Tmp2,
                       DAG.getConstant(TrueValue, dl, VT),
                       DAG.getConstant(0, dl, VT),
                       Tmp3);
    Results.push_back(Tmp1);
    break;
  }
  case ISD::SELECT_CC: {
    Tmp1 = Node->getOperand(0);   // LHS
    Tmp2 = Node->getOperand(1);   // RHS
    Tmp3 = Node->getOperand(2);   // True
    Tmp4 = Node->getOperand(3);   // False
    EVT VT = Node->getValueType(0);
    SDValue CC = Node->getOperand(4);
    ISD::CondCode CCOp = cast<CondCodeSDNode>(CC)->get();

    if (TLI.isCondCodeLegal(CCOp, Tmp1.getSimpleValueType())) {
      // If the condition code is legal, then we need to expand this
      // node using SETCC and SELECT.
      EVT CmpVT = Tmp1.getValueType();
      assert(!TLI.isOperationExpand(ISD::SELECT, VT) &&
             "Cannot expand ISD::SELECT_CC when ISD::SELECT also needs to be "
             "expanded.");
      EVT CCVT =
          TLI.getSetCCResultType(DAG.getDataLayout(), *DAG.getContext(), CmpVT);
      SDValue Cond = DAG.getNode(ISD::SETCC, dl, CCVT, Tmp1, Tmp2, CC);
      Results.push_back(DAG.getSelect(dl, VT, Cond, Tmp3, Tmp4));
      break;
    }

    // SELECT_CC is legal, so the condition code must not be.
    bool Legalized = false;
    // Try to legalize by inverting the condition.  This is for targets that
    // might support an ordered version of a condition, but not the unordered
    // version (or vice versa).
    ISD::CondCode InvCC = ISD::getSetCCInverse(CCOp,
                                               Tmp1.getValueType().isInteger());
    if (TLI.isCondCodeLegal(InvCC, Tmp1.getSimpleValueType())) {
      // Use the new condition code and swap true and false
      Legalized = true;
      Tmp1 = DAG.getSelectCC(dl, Tmp1, Tmp2, Tmp4, Tmp3, InvCC);
    } else {
      // If The inverse is not legal, then try to swap the arguments using
      // the inverse condition code.
      ISD::CondCode SwapInvCC = ISD::getSetCCSwappedOperands(InvCC);
      if (TLI.isCondCodeLegal(SwapInvCC, Tmp1.getSimpleValueType())) {
        // The swapped inverse condition is legal, so swap true and false,
        // lhs and rhs.
        Legalized = true;
        Tmp1 = DAG.getSelectCC(dl, Tmp2, Tmp1, Tmp4, Tmp3, SwapInvCC);
      }
    }

    if (!Legalized) {
      Legalized = LegalizeSetCCCondCode(
          getSetCCResultType(Tmp1.getValueType()), Tmp1, Tmp2, CC, NeedInvert,
          dl);

      assert(Legalized && "Can't legalize SELECT_CC with legal condition!");

      // If we expanded the SETCC by inverting the condition code, then swap
      // the True/False operands to match.
      if (NeedInvert)
        std::swap(Tmp3, Tmp4);

      // If we expanded the SETCC by swapping LHS and RHS, or by inverting the
      // condition code, create a new SELECT_CC node.
      if (CC.getNode()) {
        Tmp1 = DAG.getNode(ISD::SELECT_CC, dl, Node->getValueType(0),
                           Tmp1, Tmp2, Tmp3, Tmp4, CC);
      } else {
        Tmp2 = DAG.getConstant(0, dl, Tmp1.getValueType());
        CC = DAG.getCondCode(ISD::SETNE);
        Tmp1 = DAG.getNode(ISD::SELECT_CC, dl, Node->getValueType(0), Tmp1,
                           Tmp2, Tmp3, Tmp4, CC);
      }
    }
    Results.push_back(Tmp1);
    break;
  }
  case ISD::BR_CC: {
    Tmp1 = Node->getOperand(0);              // Chain
    Tmp2 = Node->getOperand(2);              // LHS
    Tmp3 = Node->getOperand(3);              // RHS
    Tmp4 = Node->getOperand(1);              // CC

    bool Legalized = LegalizeSetCCCondCode(getSetCCResultType(
        Tmp2.getValueType()), Tmp2, Tmp3, Tmp4, NeedInvert, dl);
    (void)Legalized;
    assert(Legalized && "Can't legalize BR_CC with legal condition!");

    // If we expanded the SETCC by inverting the condition code, then wrap
    // the existing SETCC in a NOT to restore the intended condition.
    if (NeedInvert)
      Tmp4 = DAG.getNOT(dl, Tmp4, Tmp4->getValueType(0));

    // If we expanded the SETCC by swapping LHS and RHS, create a new BR_CC
    // node.
    if (Tmp4.getNode()) {
      Tmp1 = DAG.getNode(ISD::BR_CC, dl, Node->getValueType(0), Tmp1,
                         Tmp4, Tmp2, Tmp3, Node->getOperand(4));
    } else {
      Tmp3 = DAG.getConstant(0, dl, Tmp2.getValueType());
      Tmp4 = DAG.getCondCode(ISD::SETNE);
      Tmp1 = DAG.getNode(ISD::BR_CC, dl, Node->getValueType(0), Tmp1, Tmp4,
                         Tmp2, Tmp3, Node->getOperand(4));
    }
    Results.push_back(Tmp1);
    break;
  }
  case ISD::BUILD_VECTOR:
    Results.push_back(ExpandBUILD_VECTOR(Node));
    break;
  case ISD::SRA:
  case ISD::SRL:
  case ISD::SHL: {
    // Scalarize vector SRA/SRL/SHL.
    EVT VT = Node->getValueType(0);
    assert(VT.isVector() && "Unable to legalize non-vector shift");
    assert(TLI.isTypeLegal(VT.getScalarType())&& "Element type must be legal");
    unsigned NumElem = VT.getVectorNumElements();

    SmallVector<SDValue, 8> Scalars;
    for (unsigned Idx = 0; Idx < NumElem; Idx++) {
      SDValue Ex = DAG.getNode(
          ISD::EXTRACT_VECTOR_ELT, dl, VT.getScalarType(), Node->getOperand(0),
          DAG.getConstant(Idx, dl, TLI.getVectorIdxTy(DAG.getDataLayout())));
      SDValue Sh = DAG.getNode(
          ISD::EXTRACT_VECTOR_ELT, dl, VT.getScalarType(), Node->getOperand(1),
          DAG.getConstant(Idx, dl, TLI.getVectorIdxTy(DAG.getDataLayout())));
      Scalars.push_back(DAG.getNode(Node->getOpcode(), dl,
                                    VT.getScalarType(), Ex, Sh));
    }
    SDValue Result =
      DAG.getNode(ISD::BUILD_VECTOR, dl, Node->getValueType(0), Scalars);
    ReplaceNode(SDValue(Node, 0), Result);
    break;
  }
  case ISD::GLOBAL_OFFSET_TABLE:
  case ISD::GlobalAddress:
  case ISD::GlobalTLSAddress:
  case ISD::ExternalSymbol:
  case ISD::ConstantPool:
  case ISD::JumpTable:
  case ISD::INTRINSIC_W_CHAIN:
  case ISD::INTRINSIC_WO_CHAIN:
  case ISD::INTRINSIC_VOID:
    // FIXME: Custom lowering for these operations shouldn't return null!
    break;
  }

  // Replace the original node with the legalized result.
  if (Results.empty())
    return false;

  ReplaceNode(Node, Results.data());
  return true;
}

void SelectionDAGLegalize::ConvertNodeToLibcall(SDNode *Node) {
  SmallVector<SDValue, 8> Results;
  SDLoc dl(Node);
  SDValue Tmp1, Tmp2, Tmp3, Tmp4;
  unsigned Opc = Node->getOpcode();
  switch (Opc) {
  case ISD::ATOMIC_FENCE: {
    // If the target didn't lower this, lower it to '__sync_synchronize()' call
    // FIXME: handle "fence singlethread" more efficiently.
    TargetLowering::ArgListTy Args;

    TargetLowering::CallLoweringInfo CLI(DAG);
    CLI.setDebugLoc(dl)
        .setChain(Node->getOperand(0))
        .setLibCallee(
            CallingConv::C, Type::getVoidTy(*DAG.getContext()),
            DAG.getExternalSymbol("__sync_synchronize",
                                  TLI.getPointerTy(DAG.getDataLayout())),
            std::move(Args));

    std::pair<SDValue, SDValue> CallResult = TLI.LowerCallTo(CLI);

    Results.push_back(CallResult.second);
    break;
  }
  // By default, atomic intrinsics are marked Legal and lowered. Targets
  // which don't support them directly, however, may want libcalls, in which
  // case they mark them Expand, and we get here.
  case ISD::ATOMIC_SWAP:
  case ISD::ATOMIC_LOAD_ADD:
  case ISD::ATOMIC_LOAD_SUB:
  case ISD::ATOMIC_LOAD_AND:
  case ISD::ATOMIC_LOAD_OR:
  case ISD::ATOMIC_LOAD_XOR:
  case ISD::ATOMIC_LOAD_NAND:
  case ISD::ATOMIC_LOAD_MIN:
  case ISD::ATOMIC_LOAD_MAX:
  case ISD::ATOMIC_LOAD_UMIN:
  case ISD::ATOMIC_LOAD_UMAX:
  case ISD::ATOMIC_CMP_SWAP: {
    MVT VT = cast<AtomicSDNode>(Node)->getMemoryVT().getSimpleVT();
    RTLIB::Libcall LC = RTLIB::getSYNC(Opc, VT);
    assert(LC != RTLIB::UNKNOWN_LIBCALL && "Unexpected atomic op or value type!");

    std::pair<SDValue, SDValue> Tmp = ExpandChainLibCall(LC, Node, false);
    Results.push_back(Tmp.first);
    Results.push_back(Tmp.second);
    break;
  }
  case ISD::TRAP: {
    // If this operation is not supported, lower it to 'abort()' call
    TargetLowering::ArgListTy Args;
    TargetLowering::CallLoweringInfo CLI(DAG);
    CLI.setDebugLoc(dl)
        .setChain(Node->getOperand(0))
        .setLibCallee(CallingConv::C, Type::getVoidTy(*DAG.getContext()),
                      DAG.getExternalSymbol(
                          "abort", TLI.getPointerTy(DAG.getDataLayout())),
                      std::move(Args));
    std::pair<SDValue, SDValue> CallResult = TLI.LowerCallTo(CLI);

    Results.push_back(CallResult.second);
    break;
  }
  case ISD::FMINNUM:
    Results.push_back(ExpandFPLibCall(Node, RTLIB::FMIN_F32, RTLIB::FMIN_F64,
                                      RTLIB::FMIN_F80, RTLIB::FMIN_F128,
                                      RTLIB::FMIN_PPCF128));
    break;
  case ISD::FMAXNUM:
    Results.push_back(ExpandFPLibCall(Node, RTLIB::FMAX_F32, RTLIB::FMAX_F64,
                                      RTLIB::FMAX_F80, RTLIB::FMAX_F128,
                                      RTLIB::FMAX_PPCF128));
    break;
  case ISD::FSQRT:
    Results.push_back(ExpandFPLibCall(Node, RTLIB::SQRT_F32, RTLIB::SQRT_F64,
                                      RTLIB::SQRT_F80, RTLIB::SQRT_F128,
                                      RTLIB::SQRT_PPCF128));
    break;
  case ISD::FSIN:
    Results.push_back(ExpandFPLibCall(Node, RTLIB::SIN_F32, RTLIB::SIN_F64,
                                      RTLIB::SIN_F80, RTLIB::SIN_F128,
                                      RTLIB::SIN_PPCF128));
    break;
  case ISD::FCOS:
    Results.push_back(ExpandFPLibCall(Node, RTLIB::COS_F32, RTLIB::COS_F64,
                                      RTLIB::COS_F80, RTLIB::COS_F128,
                                      RTLIB::COS_PPCF128));
    break;
  case ISD::FSINCOS:
    // Expand into sincos libcall.
    ExpandSinCosLibCall(Node, Results);
    break;
  case ISD::FLOG:
    Results.push_back(ExpandFPLibCall(Node, RTLIB::LOG_F32, RTLIB::LOG_F64,
                                      RTLIB::LOG_F80, RTLIB::LOG_F128,
                                      RTLIB::LOG_PPCF128));
    break;
  case ISD::FLOG2:
    Results.push_back(ExpandFPLibCall(Node, RTLIB::LOG2_F32, RTLIB::LOG2_F64,
                                      RTLIB::LOG2_F80, RTLIB::LOG2_F128,
                                      RTLIB::LOG2_PPCF128));
    break;
  case ISD::FLOG10:
    Results.push_back(ExpandFPLibCall(Node, RTLIB::LOG10_F32, RTLIB::LOG10_F64,
                                      RTLIB::LOG10_F80, RTLIB::LOG10_F128,
                                      RTLIB::LOG10_PPCF128));
    break;
  case ISD::FEXP:
    Results.push_back(ExpandFPLibCall(Node, RTLIB::EXP_F32, RTLIB::EXP_F64,
                                      RTLIB::EXP_F80, RTLIB::EXP_F128,
                                      RTLIB::EXP_PPCF128));
    break;
  case ISD::FEXP2:
    Results.push_back(ExpandFPLibCall(Node, RTLIB::EXP2_F32, RTLIB::EXP2_F64,
                                      RTLIB::EXP2_F80, RTLIB::EXP2_F128,
                                      RTLIB::EXP2_PPCF128));
    break;
  case ISD::FTRUNC:
    Results.push_back(ExpandFPLibCall(Node, RTLIB::TRUNC_F32, RTLIB::TRUNC_F64,
                                      RTLIB::TRUNC_F80, RTLIB::TRUNC_F128,
                                      RTLIB::TRUNC_PPCF128));
    break;
  case ISD::FFLOOR:
    Results.push_back(ExpandFPLibCall(Node, RTLIB::FLOOR_F32, RTLIB::FLOOR_F64,
                                      RTLIB::FLOOR_F80, RTLIB::FLOOR_F128,
                                      RTLIB::FLOOR_PPCF128));
    break;
  case ISD::FCEIL:
    Results.push_back(ExpandFPLibCall(Node, RTLIB::CEIL_F32, RTLIB::CEIL_F64,
                                      RTLIB::CEIL_F80, RTLIB::CEIL_F128,
                                      RTLIB::CEIL_PPCF128));
    break;
  case ISD::FRINT:
    Results.push_back(ExpandFPLibCall(Node, RTLIB::RINT_F32, RTLIB::RINT_F64,
                                      RTLIB::RINT_F80, RTLIB::RINT_F128,
                                      RTLIB::RINT_PPCF128));
    break;
  case ISD::FNEARBYINT:
    Results.push_back(ExpandFPLibCall(Node, RTLIB::NEARBYINT_F32,
                                      RTLIB::NEARBYINT_F64,
                                      RTLIB::NEARBYINT_F80,
                                      RTLIB::NEARBYINT_F128,
                                      RTLIB::NEARBYINT_PPCF128));
    break;
  case ISD::FROUND:
    Results.push_back(ExpandFPLibCall(Node, RTLIB::ROUND_F32,
                                      RTLIB::ROUND_F64,
                                      RTLIB::ROUND_F80,
                                      RTLIB::ROUND_F128,
                                      RTLIB::ROUND_PPCF128));
    break;
  case ISD::FPOWI:
    Results.push_back(ExpandFPLibCall(Node, RTLIB::POWI_F32, RTLIB::POWI_F64,
                                      RTLIB::POWI_F80, RTLIB::POWI_F128,
                                      RTLIB::POWI_PPCF128));
    break;
  case ISD::FPOW:
    Results.push_back(ExpandFPLibCall(Node, RTLIB::POW_F32, RTLIB::POW_F64,
                                      RTLIB::POW_F80, RTLIB::POW_F128,
                                      RTLIB::POW_PPCF128));
    break;
  case ISD::FDIV:
    Results.push_back(ExpandFPLibCall(Node, RTLIB::DIV_F32, RTLIB::DIV_F64,
                                      RTLIB::DIV_F80, RTLIB::DIV_F128,
                                      RTLIB::DIV_PPCF128));
    break;
  case ISD::FREM:
    Results.push_back(ExpandFPLibCall(Node, RTLIB::REM_F32, RTLIB::REM_F64,
                                      RTLIB::REM_F80, RTLIB::REM_F128,
                                      RTLIB::REM_PPCF128));
    break;
  case ISD::FMA:
    Results.push_back(ExpandFPLibCall(Node, RTLIB::FMA_F32, RTLIB::FMA_F64,
                                      RTLIB::FMA_F80, RTLIB::FMA_F128,
                                      RTLIB::FMA_PPCF128));
    break;
  case ISD::FADD:
    Results.push_back(ExpandFPLibCall(Node, RTLIB::ADD_F32, RTLIB::ADD_F64,
                                      RTLIB::ADD_F80, RTLIB::ADD_F128,
                                      RTLIB::ADD_PPCF128));
    break;
  case ISD::FMUL:
    Results.push_back(ExpandFPLibCall(Node, RTLIB::MUL_F32, RTLIB::MUL_F64,
                                      RTLIB::MUL_F80, RTLIB::MUL_F128,
                                      RTLIB::MUL_PPCF128));
    break;
  case ISD::FP16_TO_FP:
    if (Node->getValueType(0) == MVT::f32) {
      Results.push_back(ExpandLibCall(RTLIB::FPEXT_F16_F32, Node, false));
    }
    break;
  case ISD::FP_TO_FP16: {
    RTLIB::Libcall LC =
        RTLIB::getFPROUND(Node->getOperand(0).getValueType(), MVT::f16);
    assert(LC != RTLIB::UNKNOWN_LIBCALL && "Unable to expand fp_to_fp16");
    Results.push_back(ExpandLibCall(LC, Node, false));
    break;
  }
  case ISD::FSUB:
    Results.push_back(ExpandFPLibCall(Node, RTLIB::SUB_F32, RTLIB::SUB_F64,
                                      RTLIB::SUB_F80, RTLIB::SUB_F128,
                                      RTLIB::SUB_PPCF128));
    break;
  case ISD::SREM:
    Results.push_back(ExpandIntLibCall(Node, true,
                                       RTLIB::SREM_I8,
                                       RTLIB::SREM_I16, RTLIB::SREM_I32,
                                       RTLIB::SREM_I64, RTLIB::SREM_I128));
    break;
  case ISD::UREM:
    Results.push_back(ExpandIntLibCall(Node, false,
                                       RTLIB::UREM_I8,
                                       RTLIB::UREM_I16, RTLIB::UREM_I32,
                                       RTLIB::UREM_I64, RTLIB::UREM_I128));
    break;
  case ISD::SDIV:
    Results.push_back(ExpandIntLibCall(Node, true,
                                       RTLIB::SDIV_I8,
                                       RTLIB::SDIV_I16, RTLIB::SDIV_I32,
                                       RTLIB::SDIV_I64, RTLIB::SDIV_I128));
    break;
  case ISD::UDIV:
    Results.push_back(ExpandIntLibCall(Node, false,
                                       RTLIB::UDIV_I8,
                                       RTLIB::UDIV_I16, RTLIB::UDIV_I32,
                                       RTLIB::UDIV_I64, RTLIB::UDIV_I128));
    break;
  case ISD::SDIVREM:
  case ISD::UDIVREM:
    // Expand into divrem libcall
    ExpandDivRemLibCall(Node, Results);
    break;
  case ISD::MUL:
    Results.push_back(ExpandIntLibCall(Node, false,
                                       RTLIB::MUL_I8,
                                       RTLIB::MUL_I16, RTLIB::MUL_I32,
                                       RTLIB::MUL_I64, RTLIB::MUL_I128));
    break;
  }

  // Replace the original node with the legalized result.
  if (!Results.empty())
    ReplaceNode(Node, Results.data());
}

// Determine the vector type to use in place of an original scalar element when
// promoting equally sized vectors.
static MVT getPromotedVectorElementType(const TargetLowering &TLI,
                                        MVT EltVT, MVT NewEltVT) {
  unsigned OldEltsPerNewElt = EltVT.getSizeInBits() / NewEltVT.getSizeInBits();
  MVT MidVT = MVT::getVectorVT(NewEltVT, OldEltsPerNewElt);
  assert(TLI.isTypeLegal(MidVT) && "unexpected");
  return MidVT;
}

void SelectionDAGLegalize::PromoteNode(SDNode *Node) {
  SmallVector<SDValue, 8> Results;
  MVT OVT = Node->getSimpleValueType(0);
  if (Node->getOpcode() == ISD::UINT_TO_FP ||
      Node->getOpcode() == ISD::SINT_TO_FP ||
      Node->getOpcode() == ISD::SETCC ||
      Node->getOpcode() == ISD::EXTRACT_VECTOR_ELT ||
      Node->getOpcode() == ISD::INSERT_VECTOR_ELT) {
    OVT = Node->getOperand(0).getSimpleValueType();
  }
  if (Node->getOpcode() == ISD::BR_CC)
    OVT = Node->getOperand(2).getSimpleValueType();
  MVT NVT = TLI.getTypeToPromoteTo(Node->getOpcode(), OVT);
  SDLoc dl(Node);
  SDValue Tmp1, Tmp2, Tmp3;
  switch (Node->getOpcode()) {
  case ISD::CTTZ:
  case ISD::CTTZ_ZERO_UNDEF:
  case ISD::CTLZ:
  case ISD::CTLZ_ZERO_UNDEF:
  case ISD::CTPOP:
    // Zero extend the argument.
    Tmp1 = DAG.getNode(ISD::ZERO_EXTEND, dl, NVT, Node->getOperand(0));
    if (Node->getOpcode() == ISD::CTTZ) {
      // The count is the same in the promoted type except if the original
      // value was zero.  This can be handled by setting the bit just off
      // the top of the original type.
      auto TopBit = APInt::getOneBitSet(NVT.getSizeInBits(),
                                        OVT.getSizeInBits());
      Tmp1 = DAG.getNode(ISD::OR, dl, NVT, Tmp1,
                         DAG.getConstant(TopBit, dl, NVT));
    }
    // Perform the larger operation. For CTPOP and CTTZ_ZERO_UNDEF, this is
    // already the correct result.
    Tmp1 = DAG.getNode(Node->getOpcode(), dl, NVT, Tmp1);
    if (Node->getOpcode() == ISD::CTLZ ||
        Node->getOpcode() == ISD::CTLZ_ZERO_UNDEF) {
      // Tmp1 = Tmp1 - (sizeinbits(NVT) - sizeinbits(Old VT))
      Tmp1 = DAG.getNode(ISD::SUB, dl, NVT, Tmp1,
                          DAG.getConstant(NVT.getSizeInBits() -
                                          OVT.getSizeInBits(), dl, NVT));
    }
    Results.push_back(DAG.getNode(ISD::TRUNCATE, dl, OVT, Tmp1));
    break;
  case ISD::BITREVERSE:
  case ISD::BSWAP: {
    unsigned DiffBits = NVT.getSizeInBits() - OVT.getSizeInBits();
    Tmp1 = DAG.getNode(ISD::ZERO_EXTEND, dl, NVT, Node->getOperand(0));
    Tmp1 = DAG.getNode(Node->getOpcode(), dl, NVT, Tmp1);
    Tmp1 = DAG.getNode(
        ISD::SRL, dl, NVT, Tmp1,
        DAG.getConstant(DiffBits, dl,
                        TLI.getShiftAmountTy(NVT, DAG.getDataLayout())));
    Results.push_back(Tmp1);
    break;
  }
  case ISD::FP_TO_UINT:
  case ISD::FP_TO_SINT:
    Tmp1 = PromoteLegalFP_TO_INT(Node->getOperand(0), Node->getValueType(0),
                                 Node->getOpcode() == ISD::FP_TO_SINT, dl);
    Results.push_back(Tmp1);
    break;
  case ISD::UINT_TO_FP:
  case ISD::SINT_TO_FP:
    Tmp1 = PromoteLegalINT_TO_FP(Node->getOperand(0), Node->getValueType(0),
                                 Node->getOpcode() == ISD::SINT_TO_FP, dl);
    Results.push_back(Tmp1);
    break;
  case ISD::VAARG: {
    SDValue Chain = Node->getOperand(0); // Get the chain.
    SDValue Ptr = Node->getOperand(1); // Get the pointer.

    unsigned TruncOp;
    if (OVT.isVector()) {
      TruncOp = ISD::BITCAST;
    } else {
      assert(OVT.isInteger()
        && "VAARG promotion is supported only for vectors or integer types");
      TruncOp = ISD::TRUNCATE;
    }

    // Perform the larger operation, then convert back
    Tmp1 = DAG.getVAArg(NVT, dl, Chain, Ptr, Node->getOperand(2),
             Node->getConstantOperandVal(3));
    Chain = Tmp1.getValue(1);

    Tmp2 = DAG.getNode(TruncOp, dl, OVT, Tmp1);

    // Modified the chain result - switch anything that used the old chain to
    // use the new one.
    DAG.ReplaceAllUsesOfValueWith(SDValue(Node, 0), Tmp2);
    DAG.ReplaceAllUsesOfValueWith(SDValue(Node, 1), Chain);
    if (UpdatedNodes) {
      UpdatedNodes->insert(Tmp2.getNode());
      UpdatedNodes->insert(Chain.getNode());
    }
    ReplacedNode(Node);
    break;
  }
  case ISD::MUL:
  case ISD::SDIV:
  case ISD::SREM:
  case ISD::UDIV:
  case ISD::UREM:
  case ISD::AND:
  case ISD::OR:
  case ISD::XOR: {
    unsigned ExtOp, TruncOp;
    if (OVT.isVector()) {
      ExtOp   = ISD::BITCAST;
      TruncOp = ISD::BITCAST;
    } else {
      assert(OVT.isInteger() && "Cannot promote logic operation");

      switch (Node->getOpcode()) {
      default:
        ExtOp = ISD::ANY_EXTEND;
        break;
      case ISD::SDIV:
      case ISD::SREM:
        ExtOp = ISD::SIGN_EXTEND;
        break;
      case ISD::UDIV:
      case ISD::UREM:
        ExtOp = ISD::ZERO_EXTEND;
        break;
      }
      TruncOp = ISD::TRUNCATE;
    }
    // Promote each of the values to the new type.
    Tmp1 = DAG.getNode(ExtOp, dl, NVT, Node->getOperand(0));
    Tmp2 = DAG.getNode(ExtOp, dl, NVT, Node->getOperand(1));
    // Perform the larger operation, then convert back
    Tmp1 = DAG.getNode(Node->getOpcode(), dl, NVT, Tmp1, Tmp2);
    Results.push_back(DAG.getNode(TruncOp, dl, OVT, Tmp1));
    break;
  }
  case ISD::UMUL_LOHI:
  case ISD::SMUL_LOHI: {
    // Promote to a multiply in a wider integer type.
    unsigned ExtOp = Node->getOpcode() == ISD::UMUL_LOHI ? ISD::ZERO_EXTEND
                                                         : ISD::SIGN_EXTEND;
    Tmp1 = DAG.getNode(ExtOp, dl, NVT, Node->getOperand(0));
    Tmp2 = DAG.getNode(ExtOp, dl, NVT, Node->getOperand(1));
    Tmp1 = DAG.getNode(ISD::MUL, dl, NVT, Tmp1, Tmp2);

    auto &DL = DAG.getDataLayout();
    unsigned OriginalSize = OVT.getScalarSizeInBits();
    Tmp2 = DAG.getNode(
        ISD::SRL, dl, NVT, Tmp1,
        DAG.getConstant(OriginalSize, dl, TLI.getScalarShiftAmountTy(DL, NVT)));
    Results.push_back(DAG.getNode(ISD::TRUNCATE, dl, OVT, Tmp1));
    Results.push_back(DAG.getNode(ISD::TRUNCATE, dl, OVT, Tmp2));
    break;
  }
  case ISD::SELECT: {
    unsigned ExtOp, TruncOp;
    if (Node->getValueType(0).isVector() ||
        Node->getValueType(0).getSizeInBits() == NVT.getSizeInBits()) {
      ExtOp   = ISD::BITCAST;
      TruncOp = ISD::BITCAST;
    } else if (Node->getValueType(0).isInteger()) {
      ExtOp   = ISD::ANY_EXTEND;
      TruncOp = ISD::TRUNCATE;
    } else {
      ExtOp   = ISD::FP_EXTEND;
      TruncOp = ISD::FP_ROUND;
    }
    Tmp1 = Node->getOperand(0);
    // Promote each of the values to the new type.
    Tmp2 = DAG.getNode(ExtOp, dl, NVT, Node->getOperand(1));
    Tmp3 = DAG.getNode(ExtOp, dl, NVT, Node->getOperand(2));
    // Perform the larger operation, then round down.
    Tmp1 = DAG.getSelect(dl, NVT, Tmp1, Tmp2, Tmp3);
    if (TruncOp != ISD::FP_ROUND)
      Tmp1 = DAG.getNode(TruncOp, dl, Node->getValueType(0), Tmp1);
    else
      Tmp1 = DAG.getNode(TruncOp, dl, Node->getValueType(0), Tmp1,
                         DAG.getIntPtrConstant(0, dl));
    Results.push_back(Tmp1);
    break;
  }
  case ISD::VECTOR_SHUFFLE: {
    ArrayRef<int> Mask = cast<ShuffleVectorSDNode>(Node)->getMask();

    // Cast the two input vectors.
    Tmp1 = DAG.getNode(ISD::BITCAST, dl, NVT, Node->getOperand(0));
    Tmp2 = DAG.getNode(ISD::BITCAST, dl, NVT, Node->getOperand(1));

    // Convert the shuffle mask to the right # elements.
    Tmp1 = ShuffleWithNarrowerEltType(NVT, OVT, dl, Tmp1, Tmp2, Mask);
    Tmp1 = DAG.getNode(ISD::BITCAST, dl, OVT, Tmp1);
    Results.push_back(Tmp1);
    break;
  }
  case ISD::SETCC: {
    unsigned ExtOp = ISD::FP_EXTEND;
    if (NVT.isInteger()) {
      ISD::CondCode CCCode =
        cast<CondCodeSDNode>(Node->getOperand(2))->get();
      ExtOp = isSignedIntSetCC(CCCode) ? ISD::SIGN_EXTEND : ISD::ZERO_EXTEND;
    }
    Tmp1 = DAG.getNode(ExtOp, dl, NVT, Node->getOperand(0));
    Tmp2 = DAG.getNode(ExtOp, dl, NVT, Node->getOperand(1));
    Results.push_back(DAG.getNode(ISD::SETCC, dl, Node->getValueType(0),
                                  Tmp1, Tmp2, Node->getOperand(2)));
    break;
  }
  case ISD::BR_CC: {
    unsigned ExtOp = ISD::FP_EXTEND;
    if (NVT.isInteger()) {
      ISD::CondCode CCCode =
        cast<CondCodeSDNode>(Node->getOperand(1))->get();
      ExtOp = isSignedIntSetCC(CCCode) ? ISD::SIGN_EXTEND : ISD::ZERO_EXTEND;
    }
    Tmp1 = DAG.getNode(ExtOp, dl, NVT, Node->getOperand(2));
    Tmp2 = DAG.getNode(ExtOp, dl, NVT, Node->getOperand(3));
    Results.push_back(DAG.getNode(ISD::BR_CC, dl, Node->getValueType(0),
                                  Node->getOperand(0), Node->getOperand(1),
                                  Tmp1, Tmp2, Node->getOperand(4)));
    break;
  }
  case ISD::FADD:
  case ISD::FSUB:
  case ISD::FMUL:
  case ISD::FDIV:
  case ISD::FREM:
  case ISD::FMINNUM:
  case ISD::FMAXNUM:
  case ISD::FPOW: {
    Tmp1 = DAG.getNode(ISD::FP_EXTEND, dl, NVT, Node->getOperand(0));
    Tmp2 = DAG.getNode(ISD::FP_EXTEND, dl, NVT, Node->getOperand(1));
    Tmp3 = DAG.getNode(Node->getOpcode(), dl, NVT, Tmp1, Tmp2,
                       Node->getFlags());
    Results.push_back(DAG.getNode(ISD::FP_ROUND, dl, OVT,
                                  Tmp3, DAG.getIntPtrConstant(0, dl)));
    break;
  }
  case ISD::FMA: {
    Tmp1 = DAG.getNode(ISD::FP_EXTEND, dl, NVT, Node->getOperand(0));
    Tmp2 = DAG.getNode(ISD::FP_EXTEND, dl, NVT, Node->getOperand(1));
    Tmp3 = DAG.getNode(ISD::FP_EXTEND, dl, NVT, Node->getOperand(2));
    Results.push_back(
        DAG.getNode(ISD::FP_ROUND, dl, OVT,
                    DAG.getNode(Node->getOpcode(), dl, NVT, Tmp1, Tmp2, Tmp3),
                    DAG.getIntPtrConstant(0, dl)));
    break;
  }
  case ISD::FCOPYSIGN:
  case ISD::FPOWI: {
    Tmp1 = DAG.getNode(ISD::FP_EXTEND, dl, NVT, Node->getOperand(0));
    Tmp2 = Node->getOperand(1);
    Tmp3 = DAG.getNode(Node->getOpcode(), dl, NVT, Tmp1, Tmp2);

    // fcopysign doesn't change anything but the sign bit, so
    //   (fp_round (fcopysign (fpext a), b))
    // is as precise as
    //   (fp_round (fpext a))
    // which is a no-op. Mark it as a TRUNCating FP_ROUND.
    const bool isTrunc = (Node->getOpcode() == ISD::FCOPYSIGN);
    Results.push_back(DAG.getNode(ISD::FP_ROUND, dl, OVT,
                                  Tmp3, DAG.getIntPtrConstant(isTrunc, dl)));
    break;
  }
  case ISD::FFLOOR:
  case ISD::FCEIL:
  case ISD::FRINT:
  case ISD::FNEARBYINT:
  case ISD::FROUND:
  case ISD::FTRUNC:
  case ISD::FNEG:
  case ISD::FSQRT:
  case ISD::FSIN:
  case ISD::FCOS:
  case ISD::FLOG:
  case ISD::FLOG2:
  case ISD::FLOG10:
  case ISD::FABS:
  case ISD::FEXP:
  case ISD::FEXP2: {
    Tmp1 = DAG.getNode(ISD::FP_EXTEND, dl, NVT, Node->getOperand(0));
    Tmp2 = DAG.getNode(Node->getOpcode(), dl, NVT, Tmp1);
    Results.push_back(DAG.getNode(ISD::FP_ROUND, dl, OVT,
                                  Tmp2, DAG.getIntPtrConstant(0, dl)));
    break;
  }
  case ISD::BUILD_VECTOR: {
    MVT EltVT = OVT.getVectorElementType();
    MVT NewEltVT = NVT.getVectorElementType();

    // Handle bitcasts to a different vector type with the same total bit size
    //
    // e.g. v2i64 = build_vector i64:x, i64:y => v4i32
    //  =>
    //  v4i32 = concat_vectors (v2i32 (bitcast i64:x)), (v2i32 (bitcast i64:y))

    assert(NVT.isVector() && OVT.getSizeInBits() == NVT.getSizeInBits() &&
           "Invalid promote type for build_vector");
    assert(NewEltVT.bitsLT(EltVT) && "not handled");

    MVT MidVT = getPromotedVectorElementType(TLI, EltVT, NewEltVT);

    SmallVector<SDValue, 8> NewOps;
    for (unsigned I = 0, E = Node->getNumOperands(); I != E; ++I) {
      SDValue Op = Node->getOperand(I);
      NewOps.push_back(DAG.getNode(ISD::BITCAST, SDLoc(Op), MidVT, Op));
    }

    SDLoc SL(Node);
    SDValue Concat = DAG.getNode(ISD::CONCAT_VECTORS, SL, NVT, NewOps);
    SDValue CvtVec = DAG.getNode(ISD::BITCAST, SL, OVT, Concat);
    Results.push_back(CvtVec);
    break;
  }
  case ISD::EXTRACT_VECTOR_ELT: {
    MVT EltVT = OVT.getVectorElementType();
    MVT NewEltVT = NVT.getVectorElementType();

    // Handle bitcasts to a different vector type with the same total bit size.
    //
    // e.g. v2i64 = extract_vector_elt x:v2i64, y:i32
    //  =>
    //  v4i32:castx = bitcast x:v2i64
    //
    // i64 = bitcast
    //   (v2i32 build_vector (i32 (extract_vector_elt castx, (2 * y))),
    //                       (i32 (extract_vector_elt castx, (2 * y + 1)))
    //

    assert(NVT.isVector() && OVT.getSizeInBits() == NVT.getSizeInBits() &&
           "Invalid promote type for extract_vector_elt");
    assert(NewEltVT.bitsLT(EltVT) && "not handled");

    MVT MidVT = getPromotedVectorElementType(TLI, EltVT, NewEltVT);
    unsigned NewEltsPerOldElt = MidVT.getVectorNumElements();

    SDValue Idx = Node->getOperand(1);
    EVT IdxVT = Idx.getValueType();
    SDLoc SL(Node);
    SDValue Factor = DAG.getConstant(NewEltsPerOldElt, SL, IdxVT);
    SDValue NewBaseIdx = DAG.getNode(ISD::MUL, SL, IdxVT, Idx, Factor);

    SDValue CastVec = DAG.getNode(ISD::BITCAST, SL, NVT, Node->getOperand(0));

    SmallVector<SDValue, 8> NewOps;
    for (unsigned I = 0; I < NewEltsPerOldElt; ++I) {
      SDValue IdxOffset = DAG.getConstant(I, SL, IdxVT);
      SDValue TmpIdx = DAG.getNode(ISD::ADD, SL, IdxVT, NewBaseIdx, IdxOffset);

      SDValue Elt = DAG.getNode(ISD::EXTRACT_VECTOR_ELT, SL, NewEltVT,
                                CastVec, TmpIdx);
      NewOps.push_back(Elt);
    }

    SDValue NewVec = DAG.getNode(ISD::BUILD_VECTOR, SL, MidVT, NewOps);

    Results.push_back(DAG.getNode(ISD::BITCAST, SL, EltVT, NewVec));
    break;
  }
  case ISD::INSERT_VECTOR_ELT: {
    MVT EltVT = OVT.getVectorElementType();
    MVT NewEltVT = NVT.getVectorElementType();

    // Handle bitcasts to a different vector type with the same total bit size
    //
    // e.g. v2i64 = insert_vector_elt x:v2i64, y:i64, z:i32
    //  =>
    //  v4i32:castx = bitcast x:v2i64
    //  v2i32:casty = bitcast y:i64
    //
    // v2i64 = bitcast
    //   (v4i32 insert_vector_elt
    //       (v4i32 insert_vector_elt v4i32:castx,
    //                                (extract_vector_elt casty, 0), 2 * z),
    //        (extract_vector_elt casty, 1), (2 * z + 1))

    assert(NVT.isVector() && OVT.getSizeInBits() == NVT.getSizeInBits() &&
           "Invalid promote type for insert_vector_elt");
    assert(NewEltVT.bitsLT(EltVT) && "not handled");

    MVT MidVT = getPromotedVectorElementType(TLI, EltVT, NewEltVT);
    unsigned NewEltsPerOldElt = MidVT.getVectorNumElements();

    SDValue Val = Node->getOperand(1);
    SDValue Idx = Node->getOperand(2);
    EVT IdxVT = Idx.getValueType();
    SDLoc SL(Node);

    SDValue Factor = DAG.getConstant(NewEltsPerOldElt, SDLoc(), IdxVT);
    SDValue NewBaseIdx = DAG.getNode(ISD::MUL, SL, IdxVT, Idx, Factor);

    SDValue CastVec = DAG.getNode(ISD::BITCAST, SL, NVT, Node->getOperand(0));
    SDValue CastVal = DAG.getNode(ISD::BITCAST, SL, MidVT, Val);

    SDValue NewVec = CastVec;
    for (unsigned I = 0; I < NewEltsPerOldElt; ++I) {
      SDValue IdxOffset = DAG.getConstant(I, SL, IdxVT);
      SDValue InEltIdx = DAG.getNode(ISD::ADD, SL, IdxVT, NewBaseIdx, IdxOffset);

      SDValue Elt = DAG.getNode(ISD::EXTRACT_VECTOR_ELT, SL, NewEltVT,
                                CastVal, IdxOffset);

      NewVec = DAG.getNode(ISD::INSERT_VECTOR_ELT, SL, NVT,
                           NewVec, Elt, InEltIdx);
    }

    Results.push_back(DAG.getNode(ISD::BITCAST, SL, OVT, NewVec));
    break;
  }
  case ISD::SCALAR_TO_VECTOR: {
    MVT EltVT = OVT.getVectorElementType();
    MVT NewEltVT = NVT.getVectorElementType();

    // Handle bitcasts to different vector type with the same total bit size.
    //
    // e.g. v2i64 = scalar_to_vector x:i64
    //   =>
    //  concat_vectors (v2i32 bitcast x:i64), (v2i32 undef)
    //

    MVT MidVT = getPromotedVectorElementType(TLI, EltVT, NewEltVT);
    SDValue Val = Node->getOperand(0);
    SDLoc SL(Node);

    SDValue CastVal = DAG.getNode(ISD::BITCAST, SL, MidVT, Val);
    SDValue Undef = DAG.getUNDEF(MidVT);

    SmallVector<SDValue, 8> NewElts;
    NewElts.push_back(CastVal);
    for (unsigned I = 1, NElts = OVT.getVectorNumElements(); I != NElts; ++I)
      NewElts.push_back(Undef);

    SDValue Concat = DAG.getNode(ISD::CONCAT_VECTORS, SL, NVT, NewElts);
    SDValue CvtVec = DAG.getNode(ISD::BITCAST, SL, OVT, Concat);
    Results.push_back(CvtVec);
    break;
  }
  }

  // Replace the original node with the legalized result.
  if (!Results.empty())
    ReplaceNode(Node, Results.data());
}

/// This is the entry point for the file.
void SelectionDAG::Legalize() {
  AssignTopologicalOrder();

  SmallPtrSet<SDNode *, 16> LegalizedNodes;
  SelectionDAGLegalize Legalizer(*this, LegalizedNodes);

  // Visit all the nodes. We start in topological order, so that we see
  // nodes with their original operands intact. Legalization can produce
  // new nodes which may themselves need to be legalized. Iterate until all
  // nodes have been legalized.
  for (;;) {
    bool AnyLegalized = false;
    for (auto NI = allnodes_end(); NI != allnodes_begin();) {
      --NI;

      SDNode *N = &*NI;
      if (N->use_empty() && N != getRoot().getNode()) {
        ++NI;
        DeleteNode(N);
        continue;
      }

      if (LegalizedNodes.insert(N).second) {
        AnyLegalized = true;
        Legalizer.LegalizeOp(N);

        if (N->use_empty() && N != getRoot().getNode()) {
          ++NI;
          DeleteNode(N);
        }
      }
    }
    if (!AnyLegalized)
      break;

  }

  // Remove dead nodes now.
  RemoveDeadNodes();
}

bool SelectionDAG::LegalizeOp(SDNode *N,
                              SmallSetVector<SDNode *, 16> &UpdatedNodes) {
  SmallPtrSet<SDNode *, 16> LegalizedNodes;
  SelectionDAGLegalize Legalizer(*this, LegalizedNodes, &UpdatedNodes);

  // Directly insert the node in question, and legalize it. This will recurse
  // as needed through operands.
  LegalizedNodes.insert(N);
  Legalizer.LegalizeOp(N);

  return LegalizedNodes.count(N);
}<|MERGE_RESOLUTION|>--- conflicted
+++ resolved
@@ -3490,19 +3490,6 @@
         LC = RTLIB::MUL_I128;
       assert(LC != RTLIB::UNKNOWN_LIBCALL && "Cannot expand this operation!");
 
-<<<<<<< HEAD
-      // The high part is obtained by SRA'ing all but one of the bits of low
-      // part.
-      unsigned LoSize = VT.getSizeInBits();
-      SDValue HiLHS =
-          DAG.getNode(ISD::SRA, dl, VT, LHS,
-                      DAG.getConstant(LoSize - 1, dl,
-                                      TLI.getPointerTy(DAG.getDataLayout())));
-      SDValue HiRHS =
-          DAG.getNode(ISD::SRA, dl, VT, RHS,
-                      DAG.getConstant(LoSize - 1, dl,
-                                      TLI.getPointerTy(DAG.getDataLayout())));
-=======
       SDValue HiLHS;
       SDValue HiRHS;
       if (isSigned) {
@@ -3521,7 +3508,6 @@
           HiLHS = DAG.getConstant(0, dl, VT);
           HiRHS = DAG.getConstant(0, dl, VT);
       }
->>>>>>> d9e7d269
 
       // Here we're passing the 2 arguments explicitly as 4 arguments that are
       // pre-lowered to the correct types. This all depends upon WideVT not
