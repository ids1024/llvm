//===--- MemoryBuffer.cpp - Memory Buffer implementation ------------------===//
//
//                     The LLVM Compiler Infrastructure
//
// This file is distributed under the University of Illinois Open Source
// License. See LICENSE.TXT for details.
//
//===----------------------------------------------------------------------===//
//
//  This file implements the MemoryBuffer interface.
//
//===----------------------------------------------------------------------===//

#include "llvm/Support/MemoryBuffer.h"
#include "llvm/ADT/SmallString.h"
#include "llvm/Config/config.h"
#include "llvm/Support/Errc.h"
#include "llvm/Support/Errno.h"
#include "llvm/Support/FileSystem.h"
#include "llvm/Support/MathExtras.h"
#include "llvm/Support/Path.h"
#include "llvm/Support/Process.h"
#include "llvm/Support/Program.h"
#include <cassert>
#include <cerrno>
#include <cstdio>
#include <cstring>
#include <new>
#include <sys/types.h>
#include <system_error>
#if !defined(_MSC_VER) && !defined(__MINGW32__)
#include <unistd.h>
#else
#include <io.h>
#endif
using namespace llvm;

//===----------------------------------------------------------------------===//
// MemoryBuffer implementation itself.
//===----------------------------------------------------------------------===//

MemoryBuffer::~MemoryBuffer() { }

/// init - Initialize this MemoryBuffer as a reference to externally allocated
/// memory, memory that we know is already null terminated.
void MemoryBuffer::init(const char *BufStart, const char *BufEnd,
                        bool RequiresNullTerminator) {
  assert((!RequiresNullTerminator || BufEnd[0] == 0) &&
         "Buffer is not null terminated!");
  BufferStart = BufStart;
  BufferEnd = BufEnd;
}

//===----------------------------------------------------------------------===//
// MemoryBufferMem implementation.
//===----------------------------------------------------------------------===//

/// CopyStringRef - Copies contents of a StringRef into a block of memory and
/// null-terminates it.
static void CopyStringRef(char *Memory, StringRef Data) {
  memcpy(Memory, Data.data(), Data.size());
  Memory[Data.size()] = 0; // Null terminate string.
}

namespace {
struct NamedBufferAlloc {
  StringRef Name;
  NamedBufferAlloc(StringRef Name) : Name(Name) {}
};
}

void *operator new(size_t N, const NamedBufferAlloc &Alloc) {
  char *Mem = static_cast<char *>(operator new(N + Alloc.Name.size() + 1));
  CopyStringRef(Mem + N, Alloc.Name);
  return Mem;
}

namespace {
/// MemoryBufferMem - Named MemoryBuffer pointing to a block of memory.
class MemoryBufferMem : public MemoryBuffer {
public:
  MemoryBufferMem(StringRef InputData, bool RequiresNullTerminator) {
    init(InputData.begin(), InputData.end(), RequiresNullTerminator);
  }

  const char *getBufferIdentifier() const override {
     // The name is stored after the class itself.
    return reinterpret_cast<const char*>(this + 1);
  }

  BufferKind getBufferKind() const override {
    return MemoryBuffer_Malloc;
  }
};
}

/// getMemBuffer - Open the specified memory range as a MemoryBuffer.  Note
/// that InputData must be a null terminated if RequiresNullTerminator is true!
MemoryBuffer *MemoryBuffer::getMemBuffer(StringRef InputData,
                                         StringRef BufferName,
                                         bool RequiresNullTerminator) {
  return new (NamedBufferAlloc(BufferName))
      MemoryBufferMem(InputData, RequiresNullTerminator);
}

/// getMemBufferCopy - Open the specified memory range as a MemoryBuffer,
/// copying the contents and taking ownership of it.  This has no requirements
/// on EndPtr[0].
MemoryBuffer *MemoryBuffer::getMemBufferCopy(StringRef InputData,
                                             StringRef BufferName) {
  MemoryBuffer *Buf = getNewUninitMemBuffer(InputData.size(), BufferName);
  if (!Buf) return nullptr;
  memcpy(const_cast<char*>(Buf->getBufferStart()), InputData.data(),
         InputData.size());
  return Buf;
}

/// getNewUninitMemBuffer - Allocate a new MemoryBuffer of the specified size
/// that is not initialized.  Note that the caller should initialize the
/// memory allocated by this method.  The memory is owned by the MemoryBuffer
/// object.
MemoryBuffer *MemoryBuffer::getNewUninitMemBuffer(size_t Size,
                                                  StringRef BufferName) {
  // Allocate space for the MemoryBuffer, the data and the name. It is important
  // that MemoryBuffer and data are aligned so PointerIntPair works with them.
  // TODO: Is 16-byte alignment enough?  We copy small object files with large
  // alignment expectations into this buffer.
  size_t AlignedStringLen =
      RoundUpToAlignment(sizeof(MemoryBufferMem) + BufferName.size() + 1, 16);
  size_t RealLen = AlignedStringLen + Size + 1;
  char *Mem = static_cast<char*>(operator new(RealLen, std::nothrow));
  if (!Mem) return nullptr;

  // The name is stored after the class itself.
  CopyStringRef(Mem + sizeof(MemoryBufferMem), BufferName);

  // The buffer begins after the name and must be aligned.
  char *Buf = Mem + AlignedStringLen;
  Buf[Size] = 0; // Null terminate buffer.

  return new (Mem) MemoryBufferMem(StringRef(Buf, Size), true);
}

/// getNewMemBuffer - Allocate a new MemoryBuffer of the specified size that
/// is completely initialized to zeros.  Note that the caller should
/// initialize the memory allocated by this method.  The memory is owned by
/// the MemoryBuffer object.
MemoryBuffer *MemoryBuffer::getNewMemBuffer(size_t Size, StringRef BufferName) {
  MemoryBuffer *SB = getNewUninitMemBuffer(Size, BufferName);
  if (!SB) return nullptr;
  memset(const_cast<char*>(SB->getBufferStart()), 0, Size);
  return SB;
}

ErrorOr<std::unique_ptr<MemoryBuffer>>
MemoryBuffer::getFileOrSTDIN(StringRef Filename, int64_t FileSize) {
  if (Filename == "-")
    return getSTDIN();
  return getFile(Filename, FileSize);
}


//===----------------------------------------------------------------------===//
// MemoryBuffer::getFile implementation.
//===----------------------------------------------------------------------===//

namespace {
/// \brief Memory maps a file descriptor using sys::fs::mapped_file_region.
///
/// This handles converting the offset into a legal offset on the platform.
class MemoryBufferMMapFile : public MemoryBuffer {
  sys::fs::mapped_file_region MFR;

  static uint64_t getLegalMapOffset(uint64_t Offset) {
    return Offset & ~(sys::fs::mapped_file_region::alignment() - 1);
  }

  static uint64_t getLegalMapSize(uint64_t Len, uint64_t Offset) {
    return Len + (Offset - getLegalMapOffset(Offset));
  }

  const char *getStart(uint64_t Len, uint64_t Offset) {
    return MFR.const_data() + (Offset - getLegalMapOffset(Offset));
  }

public:
  MemoryBufferMMapFile(bool RequiresNullTerminator, int FD, uint64_t Len,
                       uint64_t Offset, std::error_code EC)
      : MFR(FD, false, sys::fs::mapped_file_region::readonly,
            getLegalMapSize(Len, Offset), getLegalMapOffset(Offset), EC) {
    if (!EC) {
      const char *Start = getStart(Len, Offset);
      init(Start, Start + Len, RequiresNullTerminator);
    }
  }

  const char *getBufferIdentifier() const override {
    // The name is stored after the class itself.
    return reinterpret_cast<const char *>(this + 1);
  }

  BufferKind getBufferKind() const override {
    return MemoryBuffer_MMap;
  }
};
}

static ErrorOr<std::unique_ptr<MemoryBuffer>>
getMemoryBufferForStream(int FD, StringRef BufferName) {
  const ssize_t ChunkSize = 4096*4;
  SmallString<ChunkSize> Buffer;
  ssize_t ReadBytes;
  // Read into Buffer until we hit EOF.
  do {
    Buffer.reserve(Buffer.size() + ChunkSize);
    ReadBytes = read(FD, Buffer.end(), ChunkSize);
    if (ReadBytes == -1) {
      if (errno == EINTR) continue;
      return std::error_code(errno, std::generic_category());
    }
    Buffer.set_size(Buffer.size() + ReadBytes);
  } while (ReadBytes != 0);

  std::unique_ptr<MemoryBuffer> Ret(
      MemoryBuffer::getMemBufferCopy(Buffer, BufferName));
  return std::move(Ret);
}

static ErrorOr<std::unique_ptr<MemoryBuffer>>
getFileAux(const char *Filename, int64_t FileSize, bool RequiresNullTerminator,
           bool IsVolatileSize);

ErrorOr<std::unique_ptr<MemoryBuffer>>
MemoryBuffer::getFile(Twine Filename, int64_t FileSize,
                      bool RequiresNullTerminator, bool IsVolatileSize) {
  // Ensure the path is null terminated.
  SmallString<256> PathBuf;
  StringRef NullTerminatedName = Filename.toNullTerminatedStringRef(PathBuf);
  return getFileAux(NullTerminatedName.data(), FileSize, RequiresNullTerminator,
                    IsVolatileSize);
}

static ErrorOr<std::unique_ptr<MemoryBuffer>>
getOpenFileImpl(int FD, const char *Filename, uint64_t FileSize,
                uint64_t MapSize, int64_t Offset, bool RequiresNullTerminator,
                bool IsVolatileSize);

static ErrorOr<std::unique_ptr<MemoryBuffer>>
getFileAux(const char *Filename, int64_t FileSize, bool RequiresNullTerminator,
           bool IsVolatileSize) {
  int FD;
  std::error_code EC = sys::fs::openFileForRead(Filename, FD);
  if (EC)
    return EC;

  ErrorOr<std::unique_ptr<MemoryBuffer>> Ret =
      getOpenFileImpl(FD, Filename, FileSize, FileSize, 0,
                      RequiresNullTerminator, IsVolatileSize);
  close(FD);
  return Ret;
}

static bool shouldUseMmap(int FD,
                          size_t FileSize,
                          size_t MapSize,
                          int64_t Offset,   // @LOCALMOD (?)
                          bool RequiresNullTerminator,
<<<<<<< HEAD
                          int PageSize) {
  // @LOCALMOD-BEGIN
  // Post 3.3-merge there seems to be a problem using mmap on cygwin. In the
  // meantime, as a LOCALMOD, we disable usage of mmap in MemoryBuffer. The
  // effect of this on the Windows/Cygwin toolchain can be a slightly slower
  // developer-side linkage time.
#if defined(__CYGWIN__)
  return false;
#endif
  // @LOCALMOD-END
=======
                          int PageSize,
                          bool IsVolatileSize) {
  // mmap may leave the buffer without null terminator if the file size changed
  // by the time the last page is mapped in, so avoid it if the file size is
  // likely to change.
  if (IsVolatileSize)
    return false;

>>>>>>> 434f0e35
  // We don't use mmap for small files because this can severely fragment our
  // address space.
  if (MapSize < 4 * 4096 || MapSize < (unsigned)PageSize)
    return false;

  if (!RequiresNullTerminator)
    return true;


  // If we don't know the file size, use fstat to find out.  fstat on an open
  // file descriptor is cheaper than stat on a random path.
  // FIXME: this chunk of code is duplicated, but it avoids a fstat when
  // RequiresNullTerminator = false and MapSize != -1.
  if (FileSize == size_t(-1)) {
    sys::fs::file_status Status;
    if (sys::fs::status(FD, Status))
      return false;
    FileSize = Status.getSize();
  }

  // If we need a null terminator and the end of the map is inside the file,
  // we cannot use mmap.
  size_t End = Offset + MapSize;
  assert(End <= FileSize);
  if (End != FileSize)
    return false;

  // Don't try to map files that are exactly a multiple of the system page size
  // if we need a null terminator.
  if ((FileSize & (PageSize -1)) == 0)
    return false;

  return true;
}

static ErrorOr<std::unique_ptr<MemoryBuffer>>
getOpenFileImpl(int FD, const char *Filename, uint64_t FileSize,
                uint64_t MapSize, int64_t Offset, bool RequiresNullTerminator,
                bool IsVolatileSize) {
  static int PageSize = sys::process::get_self()->page_size();

  // Default is to map the full file.
  if (MapSize == uint64_t(-1)) {
    // If we don't know the file size, use fstat to find out.  fstat on an open
    // file descriptor is cheaper than stat on a random path.
    if (FileSize == uint64_t(-1)) {
      sys::fs::file_status Status;
      std::error_code EC = sys::fs::status(FD, Status);
      if (EC)
        return EC;

      // If this not a file or a block device (e.g. it's a named pipe
      // or character device), we can't trust the size. Create the memory
      // buffer by copying off the stream.
      sys::fs::file_type Type = Status.type();
      if (Type != sys::fs::file_type::regular_file &&
          Type != sys::fs::file_type::block_file)
        return getMemoryBufferForStream(FD, Filename);

      FileSize = Status.getSize();
    }
    MapSize = FileSize;
  }

  if (shouldUseMmap(FD, FileSize, MapSize, Offset, RequiresNullTerminator,
                    PageSize, IsVolatileSize)) {
    std::error_code EC;
    std::unique_ptr<MemoryBuffer> Result(
        new (NamedBufferAlloc(Filename))
        MemoryBufferMMapFile(RequiresNullTerminator, FD, MapSize, Offset, EC));
    if (!EC)
      return std::move(Result);
  }

  MemoryBuffer *Buf = MemoryBuffer::getNewUninitMemBuffer(MapSize, Filename);
  if (!Buf) {
    // Failed to create a buffer. The only way it can fail is if
    // new(std::nothrow) returns 0.
    return make_error_code(errc::not_enough_memory);
  }

  std::unique_ptr<MemoryBuffer> SB(Buf);
  char *BufPtr = const_cast<char*>(SB->getBufferStart());

  size_t BytesLeft = MapSize;
#ifndef HAVE_PREAD
  if (lseek(FD, Offset, SEEK_SET) == -1)
    return std::error_code(errno, std::generic_category());
#endif

  while (BytesLeft) {
#ifdef HAVE_PREAD
    ssize_t NumRead = ::pread(FD, BufPtr, BytesLeft, MapSize-BytesLeft+Offset);
#else
    ssize_t NumRead = ::read(FD, BufPtr, BytesLeft);
#endif
    if (NumRead == -1) {
      if (errno == EINTR)
        continue;
      // Error while reading.
      return std::error_code(errno, std::generic_category());
    }
    if (NumRead == 0) {
      memset(BufPtr, 0, BytesLeft); // zero-initialize rest of the buffer.
      break;
    }
    BytesLeft -= NumRead;
    BufPtr += NumRead;
  }

  return std::move(SB);
}

ErrorOr<std::unique_ptr<MemoryBuffer>>
MemoryBuffer::getOpenFile(int FD, const char *Filename, uint64_t FileSize,
                          bool RequiresNullTerminator, bool IsVolatileSize) {
  return getOpenFileImpl(FD, Filename, FileSize, FileSize, 0,
                         RequiresNullTerminator, IsVolatileSize);
}

ErrorOr<std::unique_ptr<MemoryBuffer>>
MemoryBuffer::getOpenFileSlice(int FD, const char *Filename, uint64_t MapSize,
                               int64_t Offset, bool IsVolatileSize) {
  return getOpenFileImpl(FD, Filename, -1, MapSize, Offset, false,
                         IsVolatileSize);
}

ErrorOr<std::unique_ptr<MemoryBuffer>> MemoryBuffer::getSTDIN() {
  // Read in all of the data from stdin, we cannot mmap stdin.
  //
  // FIXME: That isn't necessarily true, we should try to mmap stdin and
  // fallback if it fails.
  sys::ChangeStdinToBinary();

  return getMemoryBufferForStream(0, "<stdin>");
}<|MERGE_RESOLUTION|>--- conflicted
+++ resolved
@@ -265,8 +265,9 @@
                           size_t MapSize,
                           int64_t Offset,   // @LOCALMOD (?)
                           bool RequiresNullTerminator,
-<<<<<<< HEAD
-                          int PageSize) {
+                          int PageSize,
+                          bool IsVolatileSize) {
+
   // @LOCALMOD-BEGIN
   // Post 3.3-merge there seems to be a problem using mmap on cygwin. In the
   // meantime, as a LOCALMOD, we disable usage of mmap in MemoryBuffer. The
@@ -276,16 +277,13 @@
   return false;
 #endif
   // @LOCALMOD-END
-=======
-                          int PageSize,
-                          bool IsVolatileSize) {
+
   // mmap may leave the buffer without null terminator if the file size changed
   // by the time the last page is mapped in, so avoid it if the file size is
   // likely to change.
   if (IsVolatileSize)
     return false;
 
->>>>>>> 434f0e35
   // We don't use mmap for small files because this can severely fragment our
   // address space.
   if (MapSize < 4 * 4096 || MapSize < (unsigned)PageSize)
