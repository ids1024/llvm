//===- Unix/Process.cpp - Unix Process Implementation --------- -*- C++ -*-===//
//
//                     The LLVM Compiler Infrastructure
//
// This file is distributed under the University of Illinois Open Source
// License. See LICENSE.TXT for details.
//
//===----------------------------------------------------------------------===//
//
// This file provides the generic Unix implementation of the Process class.
//
//===----------------------------------------------------------------------===//

#include "Unix.h"
#include "llvm/ADT/Hashing.h"
#include "llvm/Support/TimeValue.h"
#ifdef HAVE_SYS_TIME_H
#include <sys/time.h>
#endif
#ifdef HAVE_SYS_RESOURCE_H
#include <sys/resource.h>
#endif
// DragonFlyBSD, OpenBSD, and Bitrig have deprecated <malloc.h> for
// <stdlib.h> instead. Unix.h includes this for us already.
#if defined(HAVE_MALLOC_H) && !defined(__DragonFly__) && \
    !defined(__OpenBSD__) && !defined(__Bitrig__)
#include <malloc.h>
#endif
#ifdef HAVE_MALLOC_MALLOC_H
#include <malloc/malloc.h>
#endif
#ifdef HAVE_SYS_IOCTL_H
#  include <sys/ioctl.h>
#endif
#ifdef HAVE_TERMIOS_H
#  include <termios.h>
#endif

#include <sys/unistd.h>

//===----------------------------------------------------------------------===//
//=== WARNING: Implementation here must contain only generic UNIX code that
//===          is guaranteed to work on *all* UNIX variants.
//===----------------------------------------------------------------------===//

using namespace llvm;
using namespace sys;


process::id_type self_process::get_id() {
  return getpid();
}

static std::pair<TimeValue, TimeValue> getRUsageTimes() {
#if defined(HAVE_GETRUSAGE)
  struct rusage RU;
  ::getrusage(RUSAGE_SELF, &RU);
  return std::make_pair(
      TimeValue(
          static_cast<TimeValue::SecondsType>(RU.ru_utime.tv_sec),
          static_cast<TimeValue::NanoSecondsType>(
              RU.ru_utime.tv_usec * TimeValue::NANOSECONDS_PER_MICROSECOND)),
      TimeValue(
          static_cast<TimeValue::SecondsType>(RU.ru_stime.tv_sec),
          static_cast<TimeValue::NanoSecondsType>(
              RU.ru_stime.tv_usec * TimeValue::NANOSECONDS_PER_MICROSECOND)));
#else
#warning Cannot get usage times on this platform
  return std::make_pair(TimeValue(), TimeValue());
#endif
}

TimeValue self_process::get_user_time() const {
#if _POSIX_TIMERS > 0 && _POSIX_CPUTIME > 0
  // Try to get a high resolution CPU timer.
  struct timespec TS;
  if (::clock_gettime(CLOCK_PROCESS_CPUTIME_ID, &TS) == 0)
    return TimeValue(static_cast<TimeValue::SecondsType>(TS.tv_sec),
                     static_cast<TimeValue::NanoSecondsType>(TS.tv_nsec));
#endif

  // Otherwise fall back to rusage based timing.
  return getRUsageTimes().first;
}

TimeValue self_process::get_system_time() const {
  // We can only collect system time by inspecting the results of getrusage.
  return getRUsageTimes().second;
}

static unsigned getPageSize() {
#if defined(__CYGWIN__)
  // On Cygwin, getpagesize() returns 64k but the page size for the purposes of
  // memory protection and mmap() is 4k.
  // See http://www.cygwin.com/ml/cygwin/2009-01/threads.html#00492
  const int page_size = 0x1000;
#elif defined(HAVE_GETPAGESIZE)
  const int page_size = ::getpagesize();
#elif defined(HAVE_SYSCONF)  && !defined(__native_client__)
  long page_size = ::sysconf(_SC_PAGE_SIZE);
#else
  const int page_size = 0;
#warning Cannot get the page size on this machine
#endif
  return static_cast<unsigned>(page_size);
}

// This constructor guaranteed to be run exactly once on a single thread, and
// sets up various process invariants that can be queried cheaply from then on.
self_process::self_process() : PageSize(getPageSize()) {
}


size_t Process::GetMallocUsage() {
#if defined(HAVE_MALLINFO)
  struct mallinfo mi;
  mi = ::mallinfo();
  return mi.uordblks;
#elif defined(HAVE_MALLOC_ZONE_STATISTICS) && defined(HAVE_MALLOC_MALLOC_H)
  malloc_statistics_t Stats;
  malloc_zone_statistics(malloc_default_zone(), &Stats);
  return Stats.size_in_use;   // darwin
#elif defined(HAVE_SBRK)
  // Note this is only an approximation and more closely resembles
  // the value returned by mallinfo in the arena field.
  static char *StartOfMemory = reinterpret_cast<char*>(::sbrk(0));
  char *EndOfMemory = (char*)sbrk(0);
  if (EndOfMemory != ((char*)-1) && StartOfMemory != ((char*)-1))
    return EndOfMemory - StartOfMemory;
  else
    return 0;
#else
#warning Cannot get malloc info on this platform
  return 0;
#endif
}

void Process::GetTimeUsage(TimeValue &elapsed, TimeValue &user_time,
                           TimeValue &sys_time) {
  elapsed = TimeValue::now();
<<<<<<< HEAD
#if defined(HAVE_GETRUSAGE) && !defined(__native_client__)
  struct rusage usage;
  ::getrusage(RUSAGE_SELF, &usage);
  user_time = TimeValue(
    static_cast<TimeValue::SecondsType>( usage.ru_utime.tv_sec ),
    static_cast<TimeValue::NanoSecondsType>( usage.ru_utime.tv_usec *
      TimeValue::NANOSECONDS_PER_MICROSECOND ) );
  sys_time = TimeValue(
    static_cast<TimeValue::SecondsType>( usage.ru_stime.tv_sec ),
    static_cast<TimeValue::NanoSecondsType>( usage.ru_stime.tv_usec *
      TimeValue::NANOSECONDS_PER_MICROSECOND ) );
#else
#warning Cannot get usage times on this platform
  user_time.seconds(0);
  user_time.microseconds(0);
  sys_time.seconds(0);
  sys_time.microseconds(0);
#endif
=======
  llvm::tie(user_time, sys_time) = getRUsageTimes();
>>>>>>> a662a986
}

int Process::GetCurrentUserId() {
#if !defined(__native_client__)
  return getuid();
#else // (__native_client__)
// TODO(abetul): What the proper return value should be for this function?
// What about having a reserved user_id or the user "nobody" for PNACL?
  return -1;
#endif // (__native_client__)
}

int Process::GetCurrentGroupId() {
#if !defined(__native_client__)
  return getgid();
#else // (__native_client__)
// TODO(abetul): What the proper return value should be for this function?
// What about having a reserved/unused group_id?  
  return -1;
#endif // (__native_client__)
}

#if defined(HAVE_MACH_MACH_H) && !defined(__GNU__)
#include <mach/mach.h>
#endif

// Some LLVM programs such as bugpoint produce core files as a normal part of
// their operation. To prevent the disk from filling up, this function
// does what's necessary to prevent their generation.
void Process::PreventCoreFiles() {
#if HAVE_SETRLIMIT
  struct rlimit rlim;
  rlim.rlim_cur = rlim.rlim_max = 0;
  setrlimit(RLIMIT_CORE, &rlim);
#endif

#if defined(HAVE_MACH_MACH_H) && !defined(__GNU__)
  // Disable crash reporting on Mac OS X 10.0-10.4

  // get information about the original set of exception ports for the task
  mach_msg_type_number_t Count = 0;
  exception_mask_t OriginalMasks[EXC_TYPES_COUNT];
  exception_port_t OriginalPorts[EXC_TYPES_COUNT];
  exception_behavior_t OriginalBehaviors[EXC_TYPES_COUNT];
  thread_state_flavor_t OriginalFlavors[EXC_TYPES_COUNT];
  kern_return_t err =
    task_get_exception_ports(mach_task_self(), EXC_MASK_ALL, OriginalMasks,
                             &Count, OriginalPorts, OriginalBehaviors,
                             OriginalFlavors);
  if (err == KERN_SUCCESS) {
    // replace each with MACH_PORT_NULL.
    for (unsigned i = 0; i != Count; ++i)
      task_set_exception_ports(mach_task_self(), OriginalMasks[i],
                               MACH_PORT_NULL, OriginalBehaviors[i],
                               OriginalFlavors[i]);
  }

  // Disable crash reporting on Mac OS X 10.5
  signal(SIGABRT, _exit);
  signal(SIGILL,  _exit);
  signal(SIGFPE,  _exit);
  signal(SIGSEGV, _exit);
  signal(SIGBUS,  _exit);
#endif
}

bool Process::StandardInIsUserInput() {
  return FileDescriptorIsDisplayed(STDIN_FILENO);
}

bool Process::StandardOutIsDisplayed() {
  return FileDescriptorIsDisplayed(STDOUT_FILENO);
}

bool Process::StandardErrIsDisplayed() {
  return FileDescriptorIsDisplayed(STDERR_FILENO);
}

bool Process::FileDescriptorIsDisplayed(int fd) {
#if HAVE_ISATTY
  return isatty(fd);
#else
  // If we don't have isatty, just return false.
  return false;
#endif
}

static unsigned getColumns(int FileID) {
  // If COLUMNS is defined in the environment, wrap to that many columns.
  if (const char *ColumnsStr = std::getenv("COLUMNS")) {
    int Columns = std::atoi(ColumnsStr);
    if (Columns > 0)
      return Columns;
  }

  unsigned Columns = 0;

#if defined(HAVE_SYS_IOCTL_H) && defined(HAVE_TERMIOS_H)
  // Try to determine the width of the terminal.
  struct winsize ws;
  if (ioctl(FileID, TIOCGWINSZ, &ws) == 0)
    Columns = ws.ws_col;
#endif

  return Columns;
}

unsigned Process::StandardOutColumns() {
  if (!StandardOutIsDisplayed())
    return 0;

  return getColumns(1);
}

unsigned Process::StandardErrColumns() {
  if (!StandardErrIsDisplayed())
    return 0;

  return getColumns(2);
}

static bool terminalHasColors() {
  if (const char *term = std::getenv("TERM")) {
    // Most modern terminals support ANSI escape sequences for colors.
    // We could check terminfo, or have a list of known terms that support
    // colors, but that would be overkill.
    // The user can always ask for no colors by setting TERM to dumb, or
    // using a commandline flag.
    return strcmp(term, "dumb") != 0;
  }
  return false;
}

bool Process::FileDescriptorHasColors(int fd) {
  // A file descriptor has colors if it is displayed and the terminal has
  // colors.
  return FileDescriptorIsDisplayed(fd) && terminalHasColors();
}

bool Process::StandardOutHasColors() {
  return FileDescriptorHasColors(STDOUT_FILENO);
}

bool Process::StandardErrHasColors() {
  return FileDescriptorHasColors(STDERR_FILENO);
}

bool Process::ColorNeedsFlush() {
  // No, we use ANSI escape sequences.
  return false;
}

#define COLOR(FGBG, CODE, BOLD) "\033[0;" BOLD FGBG CODE "m"

#define ALLCOLORS(FGBG,BOLD) {\
    COLOR(FGBG, "0", BOLD),\
    COLOR(FGBG, "1", BOLD),\
    COLOR(FGBG, "2", BOLD),\
    COLOR(FGBG, "3", BOLD),\
    COLOR(FGBG, "4", BOLD),\
    COLOR(FGBG, "5", BOLD),\
    COLOR(FGBG, "6", BOLD),\
    COLOR(FGBG, "7", BOLD)\
  }

static const char colorcodes[2][2][8][10] = {
 { ALLCOLORS("3",""), ALLCOLORS("3","1;") },
 { ALLCOLORS("4",""), ALLCOLORS("4","1;") }
};

const char *Process::OutputColor(char code, bool bold, bool bg) {
  return colorcodes[bg?1:0][bold?1:0][code&7];
}

const char *Process::OutputBold(bool bg) {
  return "\033[1m";
}

const char *Process::OutputReverse() {
  return "\033[7m";
}

const char *Process::ResetColor() {
  return "\033[0m";
}

#if !defined(HAVE_ARC4RANDOM)
static unsigned GetRandomNumberSeed() {
  // Attempt to get the initial seed from /dev/urandom, if possible.
  if (FILE *RandomSource = ::fopen("/dev/urandom", "r")) {
    unsigned seed;
    int count = ::fread((void *)&seed, sizeof(seed), 1, RandomSource);
    ::fclose(RandomSource);

    // Return the seed if the read was successful.
    if (count == 1)
      return seed;
  }

  // Otherwise, swizzle the current time and the process ID to form a reasonable
  // seed.
  TimeValue Now = TimeValue::now();
  return hash_combine(Now.seconds(), Now.nanoseconds(), ::getpid());
}
#endif

unsigned llvm::sys::Process::GetRandomNumber() {
#if defined(HAVE_ARC4RANDOM)
  return arc4random();
#else
  static int x = (::srand(GetRandomNumberSeed()), 0);
  (void)x;
  return ::rand();
#endif
}

#if !defined(__native_client__)
#endif<|MERGE_RESOLUTION|>--- conflicted
+++ resolved
@@ -138,28 +138,7 @@
 void Process::GetTimeUsage(TimeValue &elapsed, TimeValue &user_time,
                            TimeValue &sys_time) {
   elapsed = TimeValue::now();
-<<<<<<< HEAD
-#if defined(HAVE_GETRUSAGE) && !defined(__native_client__)
-  struct rusage usage;
-  ::getrusage(RUSAGE_SELF, &usage);
-  user_time = TimeValue(
-    static_cast<TimeValue::SecondsType>( usage.ru_utime.tv_sec ),
-    static_cast<TimeValue::NanoSecondsType>( usage.ru_utime.tv_usec *
-      TimeValue::NANOSECONDS_PER_MICROSECOND ) );
-  sys_time = TimeValue(
-    static_cast<TimeValue::SecondsType>( usage.ru_stime.tv_sec ),
-    static_cast<TimeValue::NanoSecondsType>( usage.ru_stime.tv_usec *
-      TimeValue::NANOSECONDS_PER_MICROSECOND ) );
-#else
-#warning Cannot get usage times on this platform
-  user_time.seconds(0);
-  user_time.microseconds(0);
-  sys_time.seconds(0);
-  sys_time.microseconds(0);
-#endif
-=======
   llvm::tie(user_time, sys_time) = getRUsageTimes();
->>>>>>> a662a986
 }
 
 int Process::GetCurrentUserId() {
@@ -374,7 +353,4 @@
   (void)x;
   return ::rand();
 #endif
-}
-
-#if !defined(__native_client__)
-#endif+}