//===--- LockFileManager.cpp - File-level Locking Utility------------------===//
//
//                     The LLVM Compiler Infrastructure
//
// This file is distributed under the University of Illinois Open Source
// License. See LICENSE.TXT for details.
//
//===----------------------------------------------------------------------===//
#include "llvm/Support/LockFileManager.h"
#include "llvm/ADT/STLExtras.h"
#include "llvm/ADT/StringExtras.h"
#include "llvm/Support/Errc.h"
#include "llvm/Support/FileSystem.h"
#include "llvm/Support/MemoryBuffer.h"
#include "llvm/Support/Path.h"
#include "llvm/Support/raw_ostream.h"
#include <sys/stat.h>
#include <sys/types.h>
#if LLVM_ON_WIN32
#include <windows.h>
#endif
#if LLVM_ON_UNIX
#include <unistd.h>
#endif
using namespace llvm;
#ifndef __native_client__
/// \brief Attempt to read the lock file with the given name, if it exists.
///
/// \param LockFileName The name of the lock file to read.
///
/// \returns The process ID of the process that owns this lock file
Optional<std::pair<std::string, int> >
LockFileManager::readLockFile(StringRef LockFileName) {
  // Read the owning host and PID out of the lock file. If it appears that the
  // owning process is dead, the lock file is invalid.
  ErrorOr<std::unique_ptr<MemoryBuffer>> MBOrErr =
      MemoryBuffer::getFile(LockFileName);
  if (!MBOrErr) {
    sys::fs::remove(LockFileName);
    return None;
  }
  std::unique_ptr<MemoryBuffer> MB = std::move(MBOrErr.get());

  StringRef Hostname;
  StringRef PIDStr;
  std::tie(Hostname, PIDStr) = getToken(MB->getBuffer(), " ");
  PIDStr = PIDStr.substr(PIDStr.find_first_not_of(" "));
  int PID;
  if (!PIDStr.getAsInteger(10, PID)) {
    auto Owner = std::make_pair(std::string(Hostname), PID);
    if (processStillExecuting(Owner.first, Owner.second))
      return Owner;
  }

  // Delete the lock file. It's invalid anyway.
  sys::fs::remove(LockFileName);
  return None;
}

bool LockFileManager::processStillExecuting(StringRef Hostname, int PID) {
#if LLVM_ON_UNIX && !defined(__ANDROID__)
  char MyHostname[256];
  MyHostname[255] = 0;
  MyHostname[0] = 0;
  gethostname(MyHostname, 255);
  // Check whether the process is dead. If so, we're done.
  if (MyHostname == Hostname && getsid(PID) == -1 && errno == ESRCH)
    return false;
#endif

  return true;
}

LockFileManager::LockFileManager(StringRef FileName)
{
  this->FileName = FileName;
  if (std::error_code EC = sys::fs::make_absolute(this->FileName)) {
    Error = EC;
    return;
  }
  LockFileName = this->FileName;
  LockFileName += ".lock";

  // If the lock file already exists, don't bother to try to create our own
  // lock file; it won't work anyway. Just figure out who owns this lock file.
  if ((Owner = readLockFile(LockFileName)))
    return;

  // Create a lock file that is unique to this instance.
  UniqueLockFileName = LockFileName;
  UniqueLockFileName += "-%%%%%%%%";
  int UniqueLockFileID;
  if (std::error_code EC = sys::fs::createUniqueFile(
          UniqueLockFileName.str(), UniqueLockFileID, UniqueLockFileName)) {
    Error = EC;
    return;
  }

  // Write our process ID to our unique lock file.
  {
    raw_fd_ostream Out(UniqueLockFileID, /*shouldClose=*/true);

#if LLVM_ON_UNIX
    // FIXME: move getpid() call into LLVM
    char hostname[256];
    hostname[255] = 0;
    hostname[0] = 0;
    gethostname(hostname, 255);
    Out << hostname << ' ' << getpid();
#else
    Out << "localhost 1";
#endif
    Out.close();

    if (Out.has_error()) {
      // We failed to write out PID, so make up an excuse, remove the
      // unique lock file, and fail.
      Error = make_error_code(errc::no_space_on_device);
      sys::fs::remove(UniqueLockFileName.c_str());
      return;
    }
  }

  while (1) {
    // Create a link from the lock file name. If this succeeds, we're done.
    std::error_code EC =
        sys::fs::create_link(UniqueLockFileName.str(), LockFileName.str());
    if (!EC)
      return;

    if (EC != errc::file_exists) {
      Error = EC;
      return;
    }

    // Someone else managed to create the lock file first. Read the process ID
    // from the lock file.
    if ((Owner = readLockFile(LockFileName))) {
      // Wipe out our unique lock file (it's useless now)
      sys::fs::remove(UniqueLockFileName.str());
      return;
    }

    if (!sys::fs::exists(LockFileName.str())) {
      // The previous owner released the lock file before we could read it.
      // Try to get ownership again.
      continue;
    }

    // There is a lock file that nobody owns; try to clean it up and get
    // ownership.
    if ((EC = sys::fs::remove(LockFileName.str()))) {
      Error = EC;
      return;
    }
  }
}

LockFileManager::LockFileState LockFileManager::getState() const {
  if (Owner)
    return LFS_Shared;

  if (Error)
    return LFS_Error;

  return LFS_Owned;
}

LockFileManager::~LockFileManager() {
  if (getState() != LFS_Owned)
    return;

  // Since we own the lock, remove the lock file and our own unique lock file.
  sys::fs::remove(LockFileName.str());
  sys::fs::remove(UniqueLockFileName.str());
}

LockFileManager::WaitForUnlockResult LockFileManager::waitForUnlock() {
  if (getState() != LFS_Shared)
    return Res_Success;

#if LLVM_ON_WIN32
  unsigned long Interval = 1;
#else
  struct timespec Interval;
  Interval.tv_sec = 0;
  Interval.tv_nsec = 1000000;
#endif
  // Don't wait more than five minutes for the file to appear.
  unsigned MaxSeconds = 300;
  bool LockFileGone = false;
  do {
    // Sleep for the designated interval, to allow the owning process time to
    // finish up and remove the lock file.
    // FIXME: Should we hook in to system APIs to get a notification when the
    // lock file is deleted?
#if LLVM_ON_WIN32
    Sleep(Interval);
#else
    nanosleep(&Interval, nullptr);
#endif
    bool LockFileJustDisappeared = false;

    // If the lock file is still expected to be there, check whether it still
    // is.
    if (!LockFileGone) {
      bool Exists;
      if (!sys::fs::exists(LockFileName.str(), Exists) && !Exists) {
        LockFileGone = true;
        LockFileJustDisappeared = true;
      }
    }

    // If the lock file is no longer there, check if the original file is
    // available now.
    if (LockFileGone) {
      if (sys::fs::exists(FileName.str())) {
        return Res_Success;
      }

      // The lock file is gone, so now we're waiting for the original file to
      // show up. If this just happened, reset our waiting intervals and keep
      // waiting.
      if (LockFileJustDisappeared) {
        MaxSeconds = 5;

#if LLVM_ON_WIN32
        Interval = 1;
#else
        Interval.tv_sec = 0;
        Interval.tv_nsec = 1000000;
#endif
        continue;
      }
    }

    // If we're looking for the lock file to disappear, but the process
    // owning the lock died without cleaning up, just bail out.
    if (!LockFileGone &&
        !processStillExecuting((*Owner).first, (*Owner).second)) {
      return Res_OwnerDied;
    }

    // Exponentially increase the time we wait for the lock to be removed.
#if LLVM_ON_WIN32
    Interval *= 2;
#else
    Interval.tv_sec *= 2;
    Interval.tv_nsec *= 2;
    if (Interval.tv_nsec >= 1000000000) {
      ++Interval.tv_sec;
      Interval.tv_nsec -= 1000000000;
    }
#endif
  } while (
#if LLVM_ON_WIN32
           Interval < MaxSeconds * 1000
#else
           Interval.tv_sec < (time_t)MaxSeconds
#endif
           );

  // Give up.
<<<<<<< HEAD
}

#endif
=======
  return Res_Timeout;
}
>>>>>>> 434f0e35
<|MERGE_RESOLUTION|>--- conflicted
+++ resolved
@@ -23,7 +23,9 @@
 #include <unistd.h>
 #endif
 using namespace llvm;
-#ifndef __native_client__
+
+#ifndef __native_client__ // @LOCALMOD
+
 /// \brief Attempt to read the lock file with the given name, if it exists.
 ///
 /// \param LockFileName The name of the lock file to read.
@@ -261,11 +263,7 @@
            );
 
   // Give up.
-<<<<<<< HEAD
-}
-
-#endif
-=======
   return Res_Timeout;
 }
->>>>>>> 434f0e35
+
+#endif // __native_client__ @LOCALMOD